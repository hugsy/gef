site_name: GEF - GDB Enhanced Features documentation
theme:
  name: material
  font:
    text: Roboto
    code: Roboto Mono
  features:
    - navigation.instant
    - navigation.tabs


nav:
- Home: index.md
- Showroom: screenshots.md
- Setup:
  - Installation: install.md
  - Configuration: config.md
  - Compatibility: compat.md
- FAQ: faq.md
- Hacking GEF:
  - Testing: testing.md
  - Write extensions: api.md
  - API: api/gef.md
  - Debugging: debugging.md
  - Coverage: https://hugsy.github.io/gef/coverage/
- Commands:
  - aliases: commands/aliases.md
  - aslr: commands/aslr.md
  - canary: commands/canary.md
  - checksec: commands/checksec.md
  - config: commands/config.md
  - context: commands/context.md
  - dereference: commands/dereference.md
  - edit-flags: commands/edit-flags.md
  - elf-info: commands/elf-info.md
  - entry-break: commands/entry-break.md
  - eval: commands/eval.md
  - format-string-helper: commands/format-string-helper.md
  - functions: commands/functions.md
  - gef: commands/gef.md
  - gef-remote: commands/gef-remote.md
  - got: commands/got.md
  - heap-analysis-helper: commands/heap-analysis-helper.md
  - heap: commands/heap.md
  - help: commands/help.md
  - hexdump: commands/hexdump.md
  - highlight: commands/highlight.md
  - hijack-fd: commands/hijack-fd.md
  - ksymaddr: commands/ksymaddr.md
  - memory: commands/memory.md
  - name-break: commands/name-break.md
  - nop: commands/nop.md
  - patch: commands/patch.md
  - pattern: commands/pattern.md
  - pcustom: commands/pcustom.md
  - pie: commands/pie.md
  - print-format: commands/print-format.md
  - process-search: commands/process-search.md
  - process-status: commands/process-status.md
  - registers: commands/registers.md
  - reset-cache: commands/reset-cache.md
  - scan: commands/scan.md
  - search-pattern: commands/search-pattern.md
  - shellcode: commands/shellcode.md
  - stub: commands/stub.md
<<<<<<< HEAD
  - so: commands/so.md
=======
  - skipi: commands/skipi.md
>>>>>>> 399f457c
  - theme: commands/theme.md
  - tmux-setup: commands/tmux-setup.md
  - trace-run: commands/trace-run.md
  - version: commands/version.md
  - vmmap: commands/vmmap.md
  - xfiles: commands/xfiles.md
  - xinfo: commands/xinfo.md
  - xor-memory: commands/xor-memory.md
- Functions:
  - base: functions/base.md
  - bss: functions/bss.md
  - got: functions/got.md
  - heap: functions/heap.md
  - stack: functions/stack.md
- GEF-Extras: https://hugsy.github.io/gef-extras/
- Deprecated: deprecated.md<|MERGE_RESOLUTION|>--- conflicted
+++ resolved
@@ -63,11 +63,8 @@
   - search-pattern: commands/search-pattern.md
   - shellcode: commands/shellcode.md
   - stub: commands/stub.md
-<<<<<<< HEAD
-  - so: commands/so.md
-=======
+  - so: commands/so.m
   - skipi: commands/skipi.md
->>>>>>> 399f457c
   - theme: commands/theme.md
   - tmux-setup: commands/tmux-setup.md
   - trace-run: commands/trace-run.md
