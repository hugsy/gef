--- conflicted
+++ resolved
@@ -37,12 +37,6 @@
 (gdb) pi import urllib.request as u, tempfile as t; g=t.NamedTemporaryFile(suffix='-gef.py'); open(g.name, 'wb+').write(u.urlopen('https://tinyurl.com/gef-main').read()); gdb.execute('source %s' % g.name)
 ```
 
-<<<<<<< HEAD
-_Note_: to fetch the latest of GEF (i.e. from the `dev` branch), simply replace in the URL to
-<https://gef.blah.cat/dev>.
-
-=======
->>>>>>> 878cbf22
 You can immediately see that GEF is correctly installed by launching GDB:
 
 ![gef-context](https://i.imgur.com/E3EuQPs.png)
@@ -62,13 +56,8 @@
   [`gef-legacy`](https://github.com/hugsy/gef-legacy)).
 *  Built around an architecture abstraction layer, so all commands work in any GDB-supported
   architecture such as x86-32/64, ARMv5/6/7, AARCH64, SPARC, MIPS, PowerPC, etc.
-<<<<<<< HEAD
-*  Suited for real-life apps debugging, exploit development, just as much as CTF
-*  And a lot more commands contributed by the community available on
-=======
 * Suited for real-life apps debugging, exploit development, just as much as CTF
 * And a lot more commands contributed by the community available on
->>>>>>> 878cbf22
   [GEF-Extras](https://github.com/hugsy/gef-extras) !!
 
 Check out the [Screenshot page](docs/screenshots.md) for more or [try it
