<p align="center">
  <img src="https://i.imgur.com/o0L8lPN.png" alt="logo"/>
</p>

<p align="center">
    <a href="https://discord.gg/hSbqxxBgRX"><img alt="Discord" src="https://img.shields.io/badge/Discord-BlahCats-yellow"></a>
  <a href="https://hugsy.github.io/gef"><img alt="Docs" src="https://img.shields.io/badge/Docs-gh--pages-brightgreen"></a>
  <a title="Use the IDs: gef/gef-demo" href="https://demo.gef.blah.cat"><img alt="Try GEF" src="https://img.shields.io/badge/Demo-Try%20GEF%20Live-blue"></a>
</p>

`GEF` (pronounced ʤɛf - "Jeff") is a set of commands for x86/64, ARM, MIPS, PowerPC and SPARC to
assist exploit developers and reverse-engineers when using old school GDB. It provides additional
features to GDB using the Python API to assist during the process of dynamic analysis and exploit
development. Application developers will also benefit from it, as GEF lifts a great part of regular
GDB obscurity, avoiding repeating traditional commands, or bringing out the relevant information
from the debugging runtime.

## Instant Setup ##

Simply make sure you have [GDB 8.0 or higher](https://www.gnu.org/s/gdb) compiled with Python3.6+
bindings, then:


```bash
# via the install script
## using curl
$ bash -c "$(curl -fsSL https://gef.blah.cat/sh)"

## using wget
$ bash -c "$(wget https://gef.blah.cat/sh -O -)"

# or manually
$ wget -O ~/.gdbinit-gef.py -q https://gef.blah.cat/py
$ echo source ~/.gdbinit-gef.py >> ~/.gdbinit

# or alternatively from inside gdb directly
$ gdb -q
(gdb) pi import urllib.request as u, tempfile as t; g=t.NamedTemporaryFile(suffix='-gef.py'); open(g.name, 'wb+').write(u.urlopen('https://tinyurl.com/gef-main').read()); gdb.execute('source %s' % g.name)
```

_Note_: to fetch the latest of GEF (i.e. from the `dev` branch), simply replace in the URL to
https://gef.blah.cat/dev.

You can immediately see that GEF is correctly installed by launching GDB:

![gef-context](https://i.imgur.com/E3EuQPs.png)

A few of `GEF` features include:

<<<<<<< HEAD
  * **One** single GDB script
  * Entirely **architecture agnostic**, **NO** dependencies: `GEF` is battery-included and [is installable instantly](https://hugsy.github.io/gef/#setup)
  * **Fast** limiting the number of dependencies and optimizing code to make the commands as fast as possible
  * Provides a great variety of commands to drastically change your experience in GDB.
  * [**Easily** extensible](https://hugsy.github.io/gef/api/) to create other commands by providing more comprehensible layout to GDB Python API.
  * Full Python3 support ([Python2 support was dropped](https://github.com/hugsy/gef/releases/tag/2020.03) - see [`gef-legacy`](https://github.com/hugsy/gef-legacy)).
  * Built around an architecture abstraction layer, so all commands work in any GDB-supported architecture such as x86-32/64, ARMv5/6/7, AARCH64, SPARC, MIPS, PowerPC, etc.
  * Suited for real-life apps debugging, exploit development, just as much as CTF
  * And a lot more commands contributed by the community available on [GEF-Extras](https://github.com/hugsy/gef-extras) !!

Check out the [Screenshot page](docs/screenshots.md) for more or [try it online](https://demo.gef.blah.cat) (user:`gef`/password:`gef-demo`)
=======
* **One** single GDB script
* Entirely **architecture agnostic**, **NO** dependencies: `GEF` is battery-included and [is
  installable instantly](https://hugsy.github.io/gef/#setup)
* **Fast** limiting the number of dependencies and optimizing code to make the commands as fast as
  possible
* Provides a great variety of commands to drastically change your experience in GDB.
* [**Easily** extensible](https://hugsy.github.io/gef/api/) to create other commands by providing
d more comprehensible layout to GDB Python API.
* Full Python3 support ([Python2 support was
  dropped](https://github.com/hugsy/gef/releases/tag/2020.03) - see
  [`gef-legacy`](https://github.com/hugsy/gef-legacy)).
* Built around an architecture abstraction layer, so all commands work in any GDB-supported
  architecture such as x86-32/64, ARMv5/6/7, AARCH64, SPARC, MIPS, PowerPC, etc.
* Suited for real-life apps debugging, exploit development, just as much as CTF

Check out the [Screenshot page](docs/screenshots.md) for more or [try it
online](https://demo.gef.blah.cat) (user:`gef`/password:`gef-demo`)
>>>>>>> 27a29d96


## Documentation ##

Unlike other GDB plugins, GEF has an extensive and up-to-date
[documentation](https://hugsy.github.io/gef/). Users are recommended to refer to it as it may help
them in their attempts to use GEF. In particular, new users should navigate through it (see the
[FAQ](https://hugsy.github.io/gef/faq/) for common installation problems), and the problem persists,
try to reach out for help on the Discord channel or submit an issue.


## Current status ##

| Documentation |License | Compatibility | CI Tests (`main`) | CI Tests (`dev`) |
|:---:|:---:|:---|--|--|
| [![Documentation](https://github.com/hugsy/gef/actions/workflows/generate-docs.yml/badge.svg)](https://github.com/hugsy/gef/actions/workflows/generate-docs.yml) | [![MIT](https://img.shields.io/packagist/l/doctrine/orm.svg?maxAge=2592000?style=plastic)](https://github.com/hugsy/gef/blob/main/LICENSE) | [![Python 3](https://img.shields.io/badge/Python-3-green.svg)](https://github.com/hugsy/gef/) | [![CI Test for GEF](https://github.com/hugsy/gef/actions/workflows/run-tests.yml/badge.svg)](https://github.com/hugsy/gef/actions/workflows/run-tests.yml) | [![CI Test for GEF](https://github.com/hugsy/gef/actions/workflows/run-tests.yml/badge.svg?branch=dev)](https://github.com/hugsy/gef/actions/workflows/run-tests.yml) |


## Contribute ##

To get involved, refer to the [Contribution
documentation](https://hugsy.github.io/gef/#contribution) and the
[guidelines](https://github.com/hugsy/gef/blob/dev/.github/CONTRIBUTING.md) to start.

## Sponsors ##

Another way to contribute to keeping the project alive is by sponsoring it! Check out [the
sponsoring documentation](https://hugsy.github.io/gef/#sponsors) for details so you can be part of
the list of those [awesome sponsors](https://github.com/sponsors/hugsy).


## Happy Hacking 🍻 ##<|MERGE_RESOLUTION|>--- conflicted
+++ resolved
@@ -47,19 +47,6 @@
 
 A few of `GEF` features include:
 
-<<<<<<< HEAD
-  * **One** single GDB script
-  * Entirely **architecture agnostic**, **NO** dependencies: `GEF` is battery-included and [is installable instantly](https://hugsy.github.io/gef/#setup)
-  * **Fast** limiting the number of dependencies and optimizing code to make the commands as fast as possible
-  * Provides a great variety of commands to drastically change your experience in GDB.
-  * [**Easily** extensible](https://hugsy.github.io/gef/api/) to create other commands by providing more comprehensible layout to GDB Python API.
-  * Full Python3 support ([Python2 support was dropped](https://github.com/hugsy/gef/releases/tag/2020.03) - see [`gef-legacy`](https://github.com/hugsy/gef-legacy)).
-  * Built around an architecture abstraction layer, so all commands work in any GDB-supported architecture such as x86-32/64, ARMv5/6/7, AARCH64, SPARC, MIPS, PowerPC, etc.
-  * Suited for real-life apps debugging, exploit development, just as much as CTF
-  * And a lot more commands contributed by the community available on [GEF-Extras](https://github.com/hugsy/gef-extras) !!
-
-Check out the [Screenshot page](docs/screenshots.md) for more or [try it online](https://demo.gef.blah.cat) (user:`gef`/password:`gef-demo`)
-=======
 * **One** single GDB script
 * Entirely **architecture agnostic**, **NO** dependencies: `GEF` is battery-included and [is
   installable instantly](https://hugsy.github.io/gef/#setup)
@@ -74,10 +61,11 @@
 * Built around an architecture abstraction layer, so all commands work in any GDB-supported
   architecture such as x86-32/64, ARMv5/6/7, AARCH64, SPARC, MIPS, PowerPC, etc.
 * Suited for real-life apps debugging, exploit development, just as much as CTF
+* And a lot more commands contributed by the community available on 
+  [GEF-Extras](https://github.com/hugsy/gef-extras) !!
 
 Check out the [Screenshot page](docs/screenshots.md) for more or [try it
 online](https://demo.gef.blah.cat) (user:`gef`/password:`gef-demo`)
->>>>>>> 27a29d96
 
 
 ## Documentation ##
