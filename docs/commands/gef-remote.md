--- conflicted
+++ resolved
@@ -1,21 +1,7 @@
 ## Command `gef-remote`
 
-<<<<<<< HEAD
-📝 **IMPORTANT NOTE**: `gef-remote` is deprecated since 2024.09 in favor of `target remote`. The
+📝 **IMPORTANT NOTE**: `gef-remote` is deprecated since 2025.06 in favor of `target remote`. The
 command will be removed in a future release. Do not rely on it.
-
-=======
-[`target remote`](https://sourceware.org/gdb/onlinedocs/gdb/Remote-Debugging.html#Remote-Debugging)
-is the traditional GDB way of debugging process or system remotely. However this command by itself
-does a limited job (80's bandwidth FTW) to collect more information about the target, making the
-process of debugging more cumbersome. GEF greatly improves that state with the `gef-remote` command.
-
-📝 **Note**: If using GEF, `gef-remote` **must** be your way or debugging remote processes, never
-`target remote`. Maintainers will provide minimal support or help if you decide to use the
-traditional `target remote` command. For many reasons, you **should not** use `target remote` alone
-with GEF. It is still important to note that the default `target remote` command has been
-overwritten by a minimal copy `gef-remote`, in order to make most tools relying on this command work.
->>>>>>> 5404b6f7
 
 `gef-remote` can function in 2 ways:
 
