## Command `pcustom`

`gef` provides a way to create and apply to the currently debugged environment, any new structure
(in the C-struct way). On top of simply displaying known and user-defined structures, it also allows
to apply those structures to the current context. It intends to mimic the very useful [WinDBG
`dt`](https://msdn.microsoft.com/en-us/library/windows/hardware/ff542772(v=vs.85).aspx) command.

This is achieved via the command `pcustom` (for `print custom`), or you can use its alias, `dt` (in
reference to the WinDBG command) as provided by the [`WinDbg compatibility
extension`](https://github.com/hugsy/gef-extras/blob/main/scripts/windbg.py)

### Configuration

New structures can be stored in the location given by the configuration setting:

```text
gef➤ gef config pcustom.struct_path
```

By default, this location is in `$TEMP/gef/structs` (e.g. `/tmp/user/1000/gef/structs`). The
structure can be created as a simple `ctypes` structure, in a file called `<struct_name>.py`.

You can naturally set this path to a new location

```text
gef➤ gef config pcustom.struct_path /my/new/location
```

And save this change so you can re-use it directly next time you use `gdb`

```text
gef➤ gef save
[+] Configuration saved to '~/.gef.rc'
```

### Using user-defined structures

You can list existing custom structures via

```text
gef➤  pcustom list
[+] Listing custom structures from '/tmp/structs'
 →  /tmp/structs/A.py (A, B)
 →  /tmp/structs/elf32_t.py (elf32_t)
 →  /tmp/structs/elf64_t.py (elf64_t)
[...]
```

To create or edit a structure, use `pcustom edit <struct_name>` to spawn your EDITOR with the
targeted structure. If the file does not exist, `gef` will nicely create the tree and file, and fill
it with a `ctypes` template that you can use straight away!

```text
gef➤  pcustom new mystruct_t
[+] Creating '/tmp/gef/structs/mystruct_t.py' from template
```

If the structure already exists, GEF will open the text editor to edit the known structure. This is
equivalent to:

```text
gef➤  pcustom edit elf32_t
[+] Editing '/home/hugsy/code/gef-extras/structs/elf32_t.py'
```

#### Static `ctypes.Structure`-like classes

The code can be defined just as any Python (using `ctypes`) code.

```python
from ctypes import *

'''
typedef struct {
  int age;
  char name[256];
  int id;
} person_t;
'''

class person_t(Structure):
    _fields_ = [
        ("age",  c_int),
        ("name", c_char * 256),
        ("id", c_int),
    ]

    _values_ = [
        # You can define a function to substitute the value
        ("age", lambda age: "Old" if age > 40 else "Young"),
        # Or alternatively a list of 2-tuples
        ("id", [
            (0, "root"),
            (1, "normal user"),
            (None, "Invalid person")
        ])
    ]
```

`pcustom` requires at least one argument, which is the name of the structure. With only one
argument, `pcustom` will dump all the fields of this structure.

```text
gef➤  dt person_t
+0000   age          c_int   /* size=0x4 */
+0004   name         c_char_Array_256   /* size=0x100 */
+0104   id           c_int   /* size=0x4 */
```

By providing an address or a GDB symbol, `gef` will apply this user-defined structure to the
specified address:

![gef-pcustom-with-address](https://i.imgur.com/vWGnu5g.png)

This means that we can now create very easily new user-defined structures

For a full demo, watch the following tutorial:

[![yt-gef-pcustom](https://img.youtube.com/vi/pid2aW7Bt_w/0.jpg)](https://www.youtube.com/watch?v=pid2aW7Bt_w)

Additionally, if you have successfully configured your IDA settings, you can also directly import
the structure(s) that was(were) reverse-engineered in IDA directly in your GDB session:
![ida-structure-examples](https://i.imgur.com/Tnsf6nt.png) - (see `gef-extras/ida-rpyc`, which is
the new improved version of `ida-interact`)

#### Dynamic `ctypes.Structure`-like classes

`pcustom` also supports the use of class factories to create a `ctypes.Structure` class whose
structure will be adjusted based on the runtime information we provide (information about the
currently debugged binary, the architecture, the size of a pointer and more).

The syntax is relatively close to the way we use to create static classes (see above), but instead
we define a function that will generate the class. The requirements for this class factory are:

<<<<<<< HEAD
-  take a single [`Gef`](https://github.com/hugsy/gef/blob/dev/docs/api/gef.md#class-gef) positional
=======
- take a single [`Gef`](https://github.com/hugsy/gef/blob/main/docs/api/gef.md#class-gef) positional
>>>>>>> 878cbf22
  argument
-  End the function name with `_t`

To continue the `person_t` function we defined in the example above, we could modify the static
class as a dynamic one very easily:

```python
import ctypes
from typing import Optional

def person_t(gef: Optional["Gef"]=None):
    fields = [
        ("age",  ctypes.c_int),
        ("name", ctypes.c_char * 256),
        ("id", ctypes.c_int),
    ]

    class person_cls(ctypes.Structure):
      _fields_ = fields

    return person_cls
```

Thanks to the `gef` parameter, the structure can be transparently adjusted so that GEF will parse it
differently with its runtime information. For example, we can add constraints to the example above:

```python
import ctypes
from typing import Optional

def person_t(gef: Optional["Gef"]==None):
    fields = [
        ("age",  ctypes.c_uint8),
        ("name", ctypes.c_char * 256),
        ("id", ctypes.c_uint8),
    ]

    # constraint on the libc version
    if gef.libc.version > (2, 27):
      # or on the pointer size
      pointer_type = ctypes.c_uint64 if gef.arch.ptrsize == 8 else ctypes.c_uint32
      fields += [
        ("new_field", pointer_size)
      ]

    class person_cls(ctypes.Structure):
      _fields_ = fields

    return person_cls
```

### Public repository of structures

A community contributed repository of structures can be found in
[`gef-extras`](https://github.com/hugsy/gef-extras). To deploy it:

In bash:

```text
git clone https://github.com/hugsy/gef-extras
```

In GEF:

```text
gef➤ gef config pcustom.struct_path /path/to/gef-extras/structs
gef➤ gef save
```

Then either close GDB or `gef reload`. You can confirm the structures were correctly loaded in GEF's
prompt:

```text
gef➤ pcustom list
```

Should return several entries.

And remember this is collaborative repository, so feel free to contribute too!<|MERGE_RESOLUTION|>--- conflicted
+++ resolved
@@ -132,11 +132,7 @@
 The syntax is relatively close to the way we use to create static classes (see above), but instead
 we define a function that will generate the class. The requirements for this class factory are:
 
-<<<<<<< HEAD
--  take a single [`Gef`](https://github.com/hugsy/gef/blob/dev/docs/api/gef.md#class-gef) positional
-=======
 - take a single [`Gef`](https://github.com/hugsy/gef/blob/main/docs/api/gef.md#class-gef) positional
->>>>>>> 878cbf22
   argument
 -  End the function name with `_t`
 
