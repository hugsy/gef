#######################################################################################
# GEF - Multi-Architecture GDB Enhanced Features for Exploiters & Reverse-Engineers
#
# by  @_hugsy_
#######################################################################################
#
# GEF is a kick-ass set of commands for X86, ARM, MIPS, PowerPC and SPARC to
# make GDB cool again for exploit dev. It is aimed to be used mostly by exploit
# devs and reversers, to provides additional features to GDB using the Python
# API to assist during the process of dynamic analysis.
#
# GEF fully relies on GDB API and other Linux-specific sources of information
# (such as /proc/<pid>). As a consequence, some of the features might not work
# on custom or hardened systems such as GrSec.
#
# Since January 2020, GEF solely support GDB compiled with Python3 and was tested on
#   * x86-32 & x86-64
#   * arm v5,v6,v7
#   * aarch64 (armv8)
#   * mips & mips64
#   * powerpc & powerpc64
#   * sparc & sparc64(v9)
#
# For GEF with Python2 (only) support was moved to the GEF-Legacy
# (https://github.com/hugsy/gef-legacy)
#
# To start: in gdb, type `source /path/to/gef.py`
#
#######################################################################################
#
# gef is distributed under the MIT License (MIT)
# Copyright (c) 2013-2022 crazy rabbidz
#
# Permission is hereby granted, free of charge, to any person obtaining a copy
# of this software and associated documentation files (the "Software"), to deal
# in the Software without restriction, including without limitation the rights
# to use, copy, modify, merge, publish, distribute, sublicense, and/or sell
# copies of the Software, and to permit persons to whom the Software is
# furnished to do so, subject to the following conditions:
#
# The above copyright notice and this permission notice shall be included in all
# copies or substantial portions of the Software.
#
# THE SOFTWARE IS PROVIDED "AS IS", WITHOUT WARRANTY OF ANY KIND, EXPRESS OR
# IMPLIED, INCLUDING BUT NOT LIMITED TO THE WARRANTIES OF MERCHANTABILITY,
# FITNESS FOR A PARTICULAR PURPOSE AND NONINFRINGEMENT. IN NO EVENT SHALL THE
# AUTHORS OR COPYRIGHT HOLDERS BE LIABLE FOR ANY CLAIM, DAMAGES OR OTHER
# LIABILITY, WHETHER IN AN ACTION OF CONTRACT, TORT OR OTHERWISE, ARISING FROM,
# OUT OF OR IN CONNECTION WITH THE SOFTWARE OR THE USE OR OTHER DEALINGS IN THE
# SOFTWARE.

import abc
import argparse
import binascii
import codecs
import collections
import configparser
import ctypes
import enum
import functools
import hashlib
import importlib
import inspect
import itertools
import json
import os
import pathlib
import platform
import re
import shutil
import site
import socket
import string
import struct
import subprocess
import sys
import tempfile
import time
import traceback
import warnings
from functools import lru_cache
from io import StringIO, TextIOWrapper
from types import ModuleType
from typing import (Any, ByteString, Callable, Dict, Generator, IO, Iterator, List,
                    NoReturn, Optional, Sequence, Tuple, Type, Union)
from urllib.request import urlopen


def http_get(url: str) -> Optional[bytes]:
    """Basic HTTP wrapper for GET request. Return the body of the page if HTTP code is OK,
    otherwise return None."""
    try:
        http = urlopen(url)
        if http.getcode() != 200:
            return None
        return http.read()
    except Exception:
        return None


def update_gef(argv: List[str]) -> int:
    """Try to update `gef` to the latest version pushed on GitHub master branch.
    Return 0 on success, 1 on failure. """
    ver = "dev" if "--dev" in argv[2:] else "master"
    latest_gef_data = http_get(f"https://raw.githubusercontent.com/hugsy/gef/{ver}/scripts/gef.sh")
    if latest_gef_data is None:
        print("[-] Failed to get remote gef")
        return 1

    fd, fname = tempfile.mkstemp(suffix=".sh")
    os.write(fd, latest_gef_data)
    os.close(fd)
    retcode = subprocess.run(["bash", fname, ver], stdout=subprocess.DEVNULL, stderr=subprocess.DEVNULL).returncode
    os.unlink(fname)
    return retcode


try:
    import gdb # pylint: disable=
except ImportError:
    # if out of gdb, the only action allowed is to update gef.py
    if len(sys.argv) == 2 and sys.argv[1].lower() in ("--update", "--upgrade"):
        sys.exit(update_gef(sys.argv))
    print("[-] gef cannot run as standalone")
    sys.exit(0)


GDB_MIN_VERSION                        = (8, 0)
GDB_VERSION                            = tuple(map(int, re.search(r"(\d+)[^\d]+(\d+)", gdb.VERSION).groups()))
PYTHON_MIN_VERSION                     = (3, 6)
PYTHON_VERSION                         = sys.version_info[0:2]

DEFAULT_PAGE_ALIGN_SHIFT               = 12
DEFAULT_PAGE_SIZE                      = 1 << DEFAULT_PAGE_ALIGN_SHIFT

GEF_RC                                 = (pathlib.Path(os.getenv("GEF_RC")).absolute()
                                          if os.getenv("GEF_RC")
                                          else pathlib.Path().home() / ".gef.rc")
GEF_TEMP_DIR                           = os.path.join(tempfile.gettempdir(), "gef")
GEF_MAX_STRING_LENGTH                  = 50

LIBC_HEAP_MAIN_ARENA_DEFAULT_NAME      = "main_arena"
ANSI_SPLIT_RE                          = r"(\033\[[\d;]*m)"

LEFT_ARROW                             = " \u2190 "
RIGHT_ARROW                            = " \u2192 "
DOWN_ARROW                             = "\u21b3"
HORIZONTAL_LINE                        = "\u2500"
VERTICAL_LINE                          = "\u2502"
CROSS                                  = "\u2718 "
TICK                                   = "\u2713 "
BP_GLYPH                               = "\u25cf"
GEF_PROMPT                             = "gef\u27a4  "
GEF_PROMPT_ON                          = f"\001\033[1;32m\002{GEF_PROMPT}\001\033[0m\002"
GEF_PROMPT_OFF                         = f"\001\033[1;31m\002{GEF_PROMPT}\001\033[0m\002"

PATTERN_LIBC_VERSION                   = re.compile(rb"glibc (\d+)\.(\d+)")


gef : "Gef"                                                                 = None
__registered_commands__ : List[Type["GenericCommand"]]                      = []
__registered_functions__ : List[Type["GenericFunction"]]                    = []
__registered_architectures__ : Dict[Union["Elf.Abi", str], Type["Architecture"]]  = {}


def reset_all_caches() -> None:
    """Free all caches. If an object is cached, it will have a callable attribute `cache_clear`
    which will be invoked to purge the function cache."""

    for mod in dir(sys.modules["__main__"]):
        obj = getattr(sys.modules["__main__"], mod)
        if hasattr(obj, "cache_clear"):
            obj.cache_clear()

    gef.reset_caches()
    return


def reset() -> None:
    global gef

    arch = None
    if gef:
        reset_all_caches()
        arch = gef.arch
        del gef

    gef = Gef()
    gef.setup()

    if arch:
        gef.arch = arch
    return


def highlight_text(text: str) -> str:
    """
    Highlight text using `gef.ui.highlight_table` { match -> color } settings.

    If RegEx is enabled it will create a match group around all items in the
    `gef.ui.highlight_table` and wrap the specified color in the `gef.ui.highlight_table`
    around those matches.

    If RegEx is disabled, split by ANSI codes and 'colorify' each match found
    within the specified string.
    """
    global gef

    if not gef.ui.highlight_table:
        return text

    if gef.config["highlight.regex"]:
        for match, color in gef.ui.highlight_table.items():
            text = re.sub("(" + match + ")", Color.colorify("\\1", color), text)
        return text

    ansiSplit = re.split(ANSI_SPLIT_RE, text)

    for match, color in gef.ui.highlight_table.items():
        for index, val in enumerate(ansiSplit):
            found = val.find(match)
            if found > -1:
                ansiSplit[index] = val.replace(match, Color.colorify(match, color))
                break
        text = "".join(ansiSplit)
        ansiSplit = re.split(ANSI_SPLIT_RE, text)

    return "".join(ansiSplit)


def gef_print(*args: str, end="\n", sep=" ", **kwargs: Any) -> None:
    """Wrapper around print(), using string buffering feature."""
    parts = [highlight_text(a) for a in args]
    if gef.ui.stream_buffer and not is_debug():
        gef.ui.stream_buffer.write(sep.join(parts) + end)
        return

    print(*parts, sep=sep, end=end, **kwargs)
    return


def bufferize(f: Callable) -> Callable:
    """Store the content to be printed for a function in memory, and flush it on function exit."""

    @functools.wraps(f)
    def wrapper(*args: Any, **kwargs: Any) -> Any:
        global gef

        if gef.ui.stream_buffer:
            return f(*args, **kwargs)

        gef.ui.stream_buffer = StringIO()
        try:
            rv = f(*args, **kwargs)
        finally:
            redirect = gef.config["context.redirect"]
            if redirect.startswith("/dev/pts/"):
                if not gef.ui.redirect_fd:
                    # if the FD has never been open, open it
                    fd = open(redirect, "wt")
                    gef.ui.redirect_fd = fd
                elif redirect != gef.ui.redirect_fd.name:
                    # if the user has changed the redirect setting during runtime, update the state
                    gef.ui.redirect_fd.close()
                    fd = open(redirect, "wt")
                    gef.ui.redirect_fd = fd
                else:
                    # otherwise, keep using it
                    fd = gef.ui.redirect_fd
            else:
                fd = sys.stdout
                gef.ui.redirect_fd = None

            if gef.ui.redirect_fd and fd.closed:
                # if the tty was closed, revert back to stdout
                fd = sys.stdout
                gef.ui.redirect_fd = None
                gef.config["context.redirect"] = ""

            fd.write(gef.ui.stream_buffer.getvalue())
            fd.flush()
            gef.ui.stream_buffer = None
        return rv

    return wrapper


#
# Helpers
#

def p8(x: int, s: bool = False) -> bytes:
    """Pack one byte respecting the current architecture endianness."""
    return struct.pack(f"{gef.arch.endianness}B", x) if not s else struct.pack(f"{gef.arch.endianness}b", x)


def p16(x: int, s: bool = False) -> bytes:
    """Pack one word respecting the current architecture endianness."""
    return struct.pack(f"{gef.arch.endianness}H", x) if not s else struct.pack(f"{gef.arch.endianness}h", x)


def p32(x: int, s: bool = False) -> bytes:
    """Pack one dword respecting the current architecture endianness."""
    return struct.pack(f"{gef.arch.endianness}I", x) if not s else struct.pack(f"{gef.arch.endianness}i", x)


def p64(x: int, s: bool = False) -> bytes:
    """Pack one qword respecting the current architecture endianness."""
    return struct.pack(f"{gef.arch.endianness}Q", x) if not s else struct.pack(f"{gef.arch.endianness}q", x)


def u8(x: bytes, s: bool = False) -> int:
    """Unpack one byte respecting the current architecture endianness."""
    return struct.unpack(f"{gef.arch.endianness}B", x)[0] if not s else struct.unpack(f"{gef.arch.endianness}b", x)[0]


def u16(x: bytes, s: bool = False) -> int:
    """Unpack one word respecting the current architecture endianness."""
    return struct.unpack(f"{gef.arch.endianness}H", x)[0] if not s else struct.unpack(f"{gef.arch.endianness}h", x)[0]


def u32(x: bytes, s: bool = False) -> int:
    """Unpack one dword respecting the current architecture endianness."""
    return struct.unpack(f"{gef.arch.endianness}I", x)[0] if not s else struct.unpack(f"{gef.arch.endianness}i", x)[0]


def u64(x: bytes, s: bool = False) -> int:
    """Unpack one qword respecting the current architecture endianness."""
    return struct.unpack(f"{gef.arch.endianness}Q", x)[0] if not s else struct.unpack(f"{gef.arch.endianness}q", x)[0]


def is_ascii_string(address: int) -> bool:
    """Helper function to determine if the buffer pointed by `address` is an ASCII string (in GDB)"""
    try:
        return gef.memory.read_ascii_string(address) is not None
    except Exception:
        return False


def is_alive() -> bool:
    """Check if GDB is running."""
    try:
        return gdb.selected_inferior().pid > 0
    except Exception:
        return False


#
# Decorators
#
def only_if_gdb_running(f: Callable) -> Callable:
    """Decorator wrapper to check if GDB is running."""

    @functools.wraps(f)
    def wrapper(*args: Any, **kwargs: Any) -> Any:
        if is_alive():
            return f(*args, **kwargs)
        else:
            warn("No debugging session active")

    return wrapper


def only_if_gdb_target_local(f: Callable) -> Callable:
    """Decorator wrapper to check if GDB is running locally (target not remote)."""

    @functools.wraps(f)
    def wrapper(*args: Any, **kwargs: Any) -> Any:
        if not is_remote_debug():
            return f(*args, **kwargs)
        else:
            warn("This command cannot work for remote sessions.")

    return wrapper


def deprecated(solution: str = "") -> Callable:
    """Decorator to add a warning when a command is obsolete and will be removed."""
    def decorator(f: Callable) -> Callable:
        @functools.wraps(f)
        def wrapper(*args: Any, **kwargs: Any) -> Any:
            if gef.config["gef.show_deprecation_warnings"] is True:
                msg = f"'{f.__name__}' is deprecated and will be removed in a feature release. "
                if solution:
                    msg += solution
                warn(msg)
            return f(*args, **kwargs)

        if not wrapper.__doc__:
            wrapper.__doc__ = ""
        wrapper.__doc__ += f"\r\n`{f.__name__}` is **DEPRECATED** and will be removed in the future.\r\n{solution}"
        return wrapper
    return decorator


def experimental_feature(f: Callable) -> Callable:
    """Decorator to add a warning when a feature is experimental."""

    @functools.wraps(f)
    def wrapper(*args: Any, **kwargs: Any) -> Any:
        warn("This feature is under development, expect bugs and unstability...")
        return f(*args, **kwargs)

    return wrapper


def only_if_gdb_version_higher_than(required_gdb_version: Tuple[int, ...]) -> Callable:
    """Decorator to check whether current GDB version requirements."""

    def wrapper(f: Callable) -> Callable:
        def inner_f(*args: Any, **kwargs: Any) -> None:
            if GDB_VERSION >= required_gdb_version:
                f(*args, **kwargs)
            else:
                reason = f"GDB >= {required_gdb_version} for this command"
                raise OSError(reason)
        return inner_f
    return wrapper


def only_if_current_arch_in(valid_architectures: List["Architecture"]) -> Callable:
    """Decorator to allow commands for only a subset of the architectured supported by GEF.
    This decorator is to use lightly, as it goes against the purpose of GEF to support all
    architectures GDB does. However in some cases, it is necessary."""

    def wrapper(f: Callable) -> Callable:
        def inner_f(*args: Any, **kwargs: Any) -> None:
            if gef.arch in valid_architectures:
                f(*args, **kwargs)
            else:
                reason = f"This command cannot work for the '{gef.arch.arch}' architecture"
                raise OSError(reason)
        return inner_f
    return wrapper


def only_if_events_supported(event_type: str) -> Callable:
    """Checks if GDB supports events without crashing."""
    def wrap(f: Callable) -> Callable:
        def wrapped_f(*args: Any, **kwargs: Any) -> Any:
            if getattr(gdb, "events") and getattr(gdb.events, event_type):
                return f(*args, **kwargs)
            warn("GDB events cannot be set")
        return wrapped_f
    return wrap


class classproperty(property):
    """Make the attribute a `classproperty`."""
    def __get__(self, cls, owner):
        return classmethod(self.fget).__get__(None, owner)()


def FakeExit(*args: Any, **kwargs: Any) -> NoReturn:
    raise RuntimeWarning


sys.exit = FakeExit


def parse_arguments(required_arguments: Dict[Union[str, Tuple[str, str]], Any],
                    optional_arguments: Dict[Union[str, Tuple[str, str]], Any]) -> Optional[Callable]:
    """Argument parsing decorator."""

    def int_wrapper(x: str) -> int: return int(x, 0)

    def decorator(f: Callable) -> Optional[Callable]:
        def wrapper(*args: Any, **kwargs: Any) -> Optional[Callable]:
            parser = argparse.ArgumentParser(prog=args[0]._cmdline_, add_help=True)
            for argname in required_arguments:
                argvalue = required_arguments[argname]
                argtype = type(argvalue)
                if argtype is int:
                    argtype = int_wrapper

                argname_is_list = isinstance(argname, list) or isinstance(argname, tuple)
                if not argname_is_list and argname.startswith("-"):
                    # optional args
                    if argtype is bool:
                        parser.add_argument(argname, action="store_true" if argvalue else "store_false")
                    else:
                        parser.add_argument(argname, type=argtype, required=True, default=argvalue)
                else:
                    if argtype in (list, tuple):
                        nargs = "*"
                        argtype = type(argvalue[0])
                    else:
                        nargs = "?"
                    # positional args
                    parser.add_argument(argname, type=argtype, default=argvalue, nargs=nargs)

            for argname in optional_arguments:
                argname_is_list = isinstance(argname, list) or isinstance(argname, tuple)
                if not argname_is_list and not argname.startswith("-"):
                    # refuse positional arguments
                    continue
                argvalue = optional_arguments[argname]
                argtype = type(argvalue)
                if not argname_is_list:
                    argname = [argname,]
                if argtype is int:
                    argtype = int_wrapper
                if argtype is bool:
                    parser.add_argument(*argname, action="store_true" if argvalue else "store_false")
                else:
                    parser.add_argument(*argname, type=argtype, default=argvalue)

            try:
                parsed_args = parser.parse_args(*(args[1:]))
            except RuntimeWarning:
                return
            kwargs["arguments"] = parsed_args
            return f(*args, **kwargs)
        return wrapper
    return decorator


class Color:
    """Used to colorify terminal output."""
    colors = {
        "normal"         : "\033[0m",
        "gray"           : "\033[1;38;5;240m",
        "light_gray"     : "\033[0;37m",
        "red"            : "\033[31m",
        "green"          : "\033[32m",
        "yellow"         : "\033[33m",
        "blue"           : "\033[34m",
        "pink"           : "\033[35m",
        "cyan"           : "\033[36m",
        "bold"           : "\033[1m",
        "underline"      : "\033[4m",
        "underline_off"  : "\033[24m",
        "highlight"      : "\033[3m",
        "highlight_off"  : "\033[23m",
        "blink"          : "\033[5m",
        "blink_off"      : "\033[25m",
    }

    @staticmethod
    def redify(msg: str) -> str:        return Color.colorify(msg, "red")
    @staticmethod
    def greenify(msg: str) -> str:      return Color.colorify(msg, "green")
    @staticmethod
    def blueify(msg: str) -> str:       return Color.colorify(msg, "blue")
    @staticmethod
    def yellowify(msg: str) -> str:     return Color.colorify(msg, "yellow")
    @staticmethod
    def grayify(msg: str) -> str:       return Color.colorify(msg, "gray")
    @staticmethod
    def light_grayify(msg: str) -> str: return Color.colorify(msg, "light_gray")
    @staticmethod
    def pinkify(msg: str) -> str:       return Color.colorify(msg, "pink")
    @staticmethod
    def cyanify(msg: str) -> str:       return Color.colorify(msg, "cyan")
    @staticmethod
    def boldify(msg: str) -> str:       return Color.colorify(msg, "bold")
    @staticmethod
    def underlinify(msg: str) -> str:   return Color.colorify(msg, "underline")
    @staticmethod
    def highlightify(msg: str) -> str:  return Color.colorify(msg, "highlight")
    @staticmethod
    def blinkify(msg: str) -> str:      return Color.colorify(msg, "blink")

    @staticmethod
    def colorify(text: str, attrs: str) -> str:
        """Color text according to the given attributes."""
        if gef.config["gef.disable_color"] is True: return text

        colors = Color.colors
        msg = [colors[attr] for attr in attrs.split() if attr in colors]
        msg.append(str(text))
        if colors["highlight"] in msg:   msg.append(colors["highlight_off"])
        if colors["underline"] in msg:   msg.append(colors["underline_off"])
        if colors["blink"] in msg:       msg.append(colors["blink_off"])
        msg.append(colors["normal"])
        return "".join(msg)


class Address:
    """GEF representation of memory addresses."""
    def __init__(self, **kwargs: Any) -> None:
        self.value: int = kwargs.get("value", 0)
        self.section: "Section" = kwargs.get("section", None)
        self.info: "Zone" = kwargs.get("info", None)
        self.valid: bool = kwargs.get("valid", True)
        return

    def __str__(self) -> str:
        value = format_address(self.value)
        code_color = gef.config["theme.address_code"]
        stack_color = gef.config["theme.address_stack"]
        heap_color = gef.config["theme.address_heap"]
        if self.is_in_text_segment():
            return Color.colorify(value, code_color)
        if self.is_in_heap_segment():
            return Color.colorify(value, heap_color)
        if self.is_in_stack_segment():
            return Color.colorify(value, stack_color)
        return value

    def __int__(self) -> int:
        return self.value

    def is_in_text_segment(self) -> bool:
        return (hasattr(self.info, "name") and ".text" in self.info.name) or \
            (hasattr(self.section, "path") and get_filepath() == self.section.path and self.section.is_executable())

    def is_in_stack_segment(self) -> bool:
        return hasattr(self.section, "path") and "[stack]" == self.section.path

    def is_in_heap_segment(self) -> bool:
        return hasattr(self.section, "path") and "[heap]" == self.section.path

    def dereference(self) -> Optional[int]:
        addr = align_address(int(self.value))
        derefed = dereference(addr)
        return None if derefed is None else int(derefed)


class Permission(enum.Flag):
    """GEF representation of Linux permission."""
    NONE      = 0
    EXECUTE   = 1
    WRITE     = 2
    READ      = 4
    ALL       = 7

    def __str__(self) -> str:
        perm_str = ""
        perm_str += "r" if self & Permission.READ else "-"
        perm_str += "w" if self & Permission.WRITE else "-"
        perm_str += "x" if self & Permission.EXECUTE else "-"
        return perm_str

    @staticmethod
    def from_info_sections(*args: str) -> "Permission":
        perm = Permission(0)
        for arg in args:
            if "READONLY" in arg: perm |= Permission.READ
            if "DATA" in arg: perm |= Permission.WRITE
            if "CODE" in arg: perm |= Permission.EXECUTE
        return perm

    @staticmethod
    def from_process_maps(perm_str: str) -> "Permission":
        perm = Permission(0)
        if perm_str[0] == "r": perm |= Permission.READ
        if perm_str[1] == "w": perm |= Permission.WRITE
        if perm_str[2] == "x": perm |= Permission.EXECUTE
        return perm


class Section:
    """GEF representation of process memory sections."""

    def __init__(self, **kwargs: Any) -> None:
        self.page_start: int = kwargs.get("page_start", 0)
        self.page_end: int = kwargs.get("page_end", 0)
        self.offset: int = kwargs.get("offset", 0)
        self.permission: Permission = kwargs.get("permission", Permission(0))
        self.inode: int = kwargs.get("inode", 0)
        self.path: str = kwargs.get("path", "")
        return

    def is_readable(self) -> bool:
        return (self.permission & Permission.READ) != 0

    def is_writable(self) -> bool:
        return (self.permission & Permission.WRITE) != 0

    def is_executable(self) -> bool:
        return (self.permission & Permission.EXECUTE) != 0

    @property
    def size(self) -> int:
        if self.page_end is None or self.page_start is None:
            return -1
        return self.page_end - self.page_start

    @property
    def realpath(self) -> str:
        # when in a `gef-remote` session, realpath returns the path to the binary on the local disk, not remote
        return self.path if gef.session.remote is None else f"/tmp/gef/{gef.session.remote:d}/{self.path}"

    def __str__(self) -> str:
        return (f"Section(page_start={self.page_start:#x}, page_end={self.page_end:#x}, "
                f"permissions={self.permission!s})")


Zone = collections.namedtuple("Zone", ["name", "zone_start", "zone_end", "filename"])


class Endianness(enum.Enum):
    LITTLE_ENDIAN     = 1
    BIG_ENDIAN        = 2

    def __str__(self) -> str:
        if self == Endianness.LITTLE_ENDIAN:
            return "<"
        return ">"

    def __repr__(self) -> str:
        return self.name

    def __int__(self) -> int:
        return self.value


class Elf:
    """Basic ELF parsing.
    Ref:
    - http://www.skyfree.org/linux/references/ELF_Format.pdf
    - https://refspecs.linuxfoundation.org/elf/elfspec_ppc.pdf
    - https://refspecs.linuxfoundation.org/ELF/ppc64/PPC-elf64abi.html
    """
    class Class(enum.Enum):
        ELF_32_BITS       = 0x01
        ELF_64_BITS       = 0x02

    ELF_MAGIC         = 0x7f454c46

    class Abi(enum.Enum):
        X86_64            = 0x3e
        X86_32            = 0x03
        ARM               = 0x28
        MIPS              = 0x08
        POWERPC           = 0x14
        POWERPC64         = 0x15
        SPARC             = 0x02
        SPARC64           = 0x2b
        AARCH64           = 0xb7
        RISCV             = 0xf3
        IA64              = 0x32
        M68K              = 0x04

    class Type(enum.Enum):
        ET_RELOC          = 1
        ET_EXEC           = 2
        ET_DYN            = 3
        ET_CORE           = 4

    class OsAbi(enum.Enum):
        SYSTEMV     = 0x00
        HPUX        = 0x01
        NETBSD      = 0x02
        LINUX       = 0x03
        SOLARIS     = 0x06
        AIX         = 0x07
        IRIX        = 0x08
        FREEBSD     = 0x09
        OPENBSD     = 0x0C

    e_magic: int                = ELF_MAGIC
    e_class: Class              = Class.ELF_32_BITS
    e_endianness: Endianness    = Endianness.LITTLE_ENDIAN
    e_eiversion: int
    e_osabi: OsAbi
    e_abiversion: int
    e_pad: bytes
    e_type: Type                = Type.ET_EXEC
    e_machine: Abi              = Abi.X86_32
    e_version: int
    e_entry: int
    e_phoff: int
    e_shoff: int
    e_flags: int
    e_ehsize: int
    e_phentsize: int
    e_phnum: int
    e_shentsize: int
    e_shnum: int
    e_shstrndx: int

    path: Optional[pathlib.Path] = None

    def __init__(self, path: str = "", minimalist: bool = False) -> None:
        """Instantiate an ELF object. The default behavior is to create the object by parsing the ELF file.
        But in some cases (QEMU-stub), we may just want a simple minimal object with default values."""
        if minimalist:
            return

        self.fpath = pathlib.Path(path).expanduser()
        if not os.access(self.fpath, os.R_OK):
            raise FileNotFoundError(f"'{self.fpath}' not found/readable, most gef features will not work")

        with self.fpath.open("rb") as self.fd:
            # off 0x0
            self.e_magic, e_class, e_endianness, self.e_eiversion = self.read_and_unpack(">IBBB")
            if self.e_magic != Elf.ELF_MAGIC:
                # The ELF is corrupted, GDB won't handle it, no point going further
                raise RuntimeError("Not a valid ELF file (magic)")

            self.e_class, self.e_endianness = Elf.Class(e_class), Endianness(e_endianness)

            if self.e_endianness != gef.arch.endianness:
                warn("Unexpected endianness for architecture")

            endian = self.e_endianness

            # off 0x7
            e_osabi, self.e_abiversion = self.read_and_unpack(f"{endian}BB")
            self.e_osabi = Elf.OsAbi(e_osabi)

            # off 0x9
            self.e_pad = self.read(7)

            # off 0x10
            e_type, e_machine, self.e_version = self.read_and_unpack(f"{endian}HHI")
            self.e_type, self.e_machine = Elf.Type(e_type), Elf.Abi(e_machine)

            # off 0x18
            if self.e_class == Elf.Class.ELF_64_BITS:
                self.e_entry, self.e_phoff, self.e_shoff = self.read_and_unpack(f"{endian}QQQ")
            else:
                self.e_entry, self.e_phoff, self.e_shoff = self.read_and_unpack(f"{endian}III")

            self.e_flags, self.e_ehsize, self.e_phentsize, self.e_phnum = self.read_and_unpack(f"{endian}IHHH")
            self.e_shentsize, self.e_shnum, self.e_shstrndx = self.read_and_unpack(f"{endian}HHH")

            self.phdrs : List["Phdr"] = []
            for i in range(self.e_phnum):
                self.phdrs.append(Phdr(self, self.e_phoff + self.e_phentsize * i))

            self.shdrs : List["Shdr"] = []
            for i in range(self.e_shnum):
                self.shdrs.append(Shdr(self, self.e_shoff + self.e_shentsize * i))
        return

    def read(self, size: int) -> bytes:
        return self.fd.read(size)

    def read_and_unpack(self, fmt: str) -> Tuple[Any, ...]:
        size = struct.calcsize(fmt)
        data = self.fd.read(size)
        return struct.unpack(fmt, data)

    def seek(self, off: int) -> None:
        self.fd.seek(off, 0)

    def __str__(self) -> str:
        return f"ELF('{self.fpath.absolute()}', {self.e_class.name}, {self.e_machine.name})"

    @property
    def entry_point(self) -> int:
        return self.e_entry

    @classproperty
    @deprecated("use `Elf.Abi.X86_64`")
    def X86_64(cls) -> int: return Elf.Abi.X86_64.value # pylint: disable=no-self-argument

    @classproperty
    @deprecated("use `Elf.Abi.X86_32`")
    def X86_32(cls) -> int : return Elf.Abi.X86_32.value # pylint: disable=no-self-argument

    @classproperty
    @deprecated("use `Elf.Abi.ARM`")
    def ARM(cls) -> int : return Elf.Abi.ARM.value # pylint: disable=no-self-argument

    @classproperty
    @deprecated("use `Elf.Abi.MIPS`")
    def MIPS(cls) -> int : return Elf.Abi.MIPS.value # pylint: disable=no-self-argument

    @classproperty
    @deprecated("use `Elf.Abi.POWERPC`")
    def POWERPC(cls) -> int : return Elf.Abi.POWERPC.value # pylint: disable=no-self-argument

    @classproperty
    @deprecated("use `Elf.Abi.POWERPC64`")
    def POWERPC64(cls) -> int : return Elf.Abi.POWERPC64.value # pylint: disable=no-self-argument

    @classproperty
    @deprecated("use `Elf.Abi.SPARC`")
    def SPARC(cls) -> int : return Elf.Abi.SPARC.value # pylint: disable=no-self-argument

    @classproperty
    @deprecated("use `Elf.Abi.SPARC64`")
    def SPARC64(cls) -> int : return Elf.Abi.SPARC64.value # pylint: disable=no-self-argument

    @classproperty
    @deprecated("use `Elf.Abi.AARCH64`")
    def AARCH64(cls) -> int : return Elf.Abi.AARCH64.value  # pylint: disable=no-self-argument

    @classproperty
    @deprecated("use `Elf.Abi.RISCV`")
    def RISCV(cls) -> int : return Elf.Abi.RISCV.value # pylint: disable=no-self-argument


class Phdr:
    class Type(enum.IntEnum):
        PT_NULL         = 0
        PT_LOAD         = 1
        PT_DYNAMIC      = 2
        PT_INTERP       = 3
        PT_NOTE         = 4
        PT_SHLIB        = 5
        PT_PHDR         = 6
        PT_TLS          = 7
        PT_LOOS         = 0x60000000
        PT_GNU_EH_FRAME = 0x6474e550
        PT_GNU_STACK    = 0x6474e551
        PT_GNU_RELRO    = 0x6474e552
        PT_GNU_PROPERTY = 0x6474e553
        PT_LOSUNW       = 0x6ffffffa
        PT_SUNWBSS      = 0x6ffffffa
        PT_SUNWSTACK    = 0x6ffffffb
        PT_HISUNW       = PT_HIOS         = 0x6fffffff
        PT_LOPROC       = 0x70000000
        PT_ARM_EIDX     = 0x70000001
        PT_MIPS_ABIFLAGS= 0x70000003
        PT_HIPROC       = 0x7fffffff
        UNKNOWN_PHDR    = 0xffffffff

        @classmethod
        def _missing_(cls, _:int) -> Type:
            return cls.UNKNOWN_PHDR

    class Flags(enum.IntFlag):
        PF_X            = 1
        PF_W            = 2
        PF_R            = 4

    p_type: Type
    p_flags: Flags
    p_offset: int
    p_vaddr: int
    p_paddr: int
    p_filesz: int
    p_memsz: int
    p_align: int

    def __init__(self, elf: Elf, off: int) -> None:
        if not elf:
            return
        elf.seek(off)
        self.offset = off
        endian = gef.arch.endianness
        if elf.e_class == Elf.Class.ELF_64_BITS:
            p_type, p_flags, self.p_offset = elf.read_and_unpack(f"{endian}IIQ")
            self.p_vaddr, self.p_paddr = elf.read_and_unpack(f"{endian}QQ")
            self.p_filesz, self.p_memsz, self.p_align = elf.read_and_unpack(f"{endian}QQQ")
        else:
            p_type, self.p_offset = elf.read_and_unpack(f"{endian}II")
            self.p_vaddr, self.p_paddr = elf.read_and_unpack(f"{endian}II")
            self.p_filesz, self.p_memsz, p_flags, self.p_align = elf.read_and_unpack(f"{endian}IIII")

        self.p_type, self.p_flags = Phdr.Type(p_type), Phdr.Flags(p_flags)
        return

    def __str__(self) -> str:
        return (f"Phdr(offset={self.offset}, type={self.p_type.name}, flags={self.p_flags.name}, "
	            f"vaddr={self.p_vaddr}, paddr={self.p_paddr}, filesz={self.p_filesz}, "
	            f"memsz={self.p_memsz}, align={self.p_align})")


class Shdr:
    class Type(enum.IntEnum):
        SHT_NULL             = 0
        SHT_PROGBITS         = 1
        SHT_SYMTAB           = 2
        SHT_STRTAB           = 3
        SHT_RELA             = 4
        SHT_HASH             = 5
        SHT_DYNAMIC          = 6
        SHT_NOTE             = 7
        SHT_NOBITS           = 8
        SHT_REL              = 9
        SHT_SHLIB            = 10
        SHT_DYNSYM           = 11
        SHT_NUM	             = 12
        SHT_INIT_ARRAY       = 14
        SHT_FINI_ARRAY       = 15
        SHT_PREINIT_ARRAY    = 16
        SHT_GROUP            = 17
        SHT_SYMTAB_SHNDX     = 18
        SHT_LOOS             = 0x60000000
        SHT_GNU_ATTRIBUTES   = 0x6ffffff5
        SHT_GNU_HASH         = 0x6ffffff6
        SHT_GNU_LIBLIST      = 0x6ffffff7
        SHT_CHECKSUM         = 0x6ffffff8
        SHT_LOSUNW           = 0x6ffffffa
        SHT_SUNW_move        = 0x6ffffffa
        SHT_SUNW_COMDAT      = 0x6ffffffb
        SHT_SUNW_syminfo     = 0x6ffffffc
        SHT_GNU_verdef       = 0x6ffffffd
        SHT_GNU_verneed      = 0x6ffffffe
        SHT_GNU_versym       = 0x6fffffff
        SHT_LOPROC           = 0x70000000
        SHT_ARM_EXIDX        = 0x70000001
        SHT_X86_64_UNWIND    = 0x70000001
        SHT_ARM_ATTRIBUTES   = 0x70000003
        SHT_MIPS_OPTIONS     = 0x7000000d
        DT_MIPS_INTERFACE    = 0x7000002a
        SHT_HIPROC           = 0x7fffffff
        SHT_LOUSER           = 0x80000000
        SHT_HIUSER           = 0x8fffffff
        UNKNOWN_SHDR         = 0xffffffff

        @classmethod
        def _missing_(cls, _:int) -> Type:
            return cls.UNKNOWN_SHDR

    class Flags(enum.IntFlag):
        WRITE            = 1
        ALLOC            = 2
        EXECINSTR        = 4
        MERGE            = 0x10
        STRINGS          = 0x20
        INFO_LINK        = 0x40
        LINK_ORDER       = 0x80
        OS_NONCONFORMING = 0x100
        GROUP            = 0x200
        TLS              = 0x400
        COMPRESSED       = 0x800
        RELA_LIVEPATCH   = 0x00100000
        RO_AFTER_INIT    = 0x00200000
        ORDERED          = 0x40000000
        EXCLUDE          = 0x80000000
        UNKNOWN_FLAG     = 0xffffffff

        @classmethod
        def _missing_(cls, _:int):
            return cls.UNKNOWN_FLAG

    sh_name: int
    sh_type: Type
    sh_flags: Flags
    sh_addr: int
    sh_offset: int
    sh_size: int
    sh_link: int
    sh_info: int
    sh_addralign: int
    sh_entsize: int
    name: str

    def __init__(self, elf: Optional[Elf], off: int) -> None:
        if elf is None:
            return
        elf.seek(off)
        endian = gef.arch.endianness
        if elf.e_class == Elf.Class.ELF_64_BITS:
            self.sh_name, sh_type, sh_flags = elf.read_and_unpack(f"{endian}IIQ")
            self.sh_addr, self.sh_offset = elf.read_and_unpack(f"{endian}QQ")
            self.sh_size, self.sh_link, self.sh_info = elf.read_and_unpack(f"{endian}QII")
            self.sh_addralign, self.sh_entsize = elf.read_and_unpack(f"{endian}QQ")
        else:
            self.sh_name, sh_type, sh_flags = elf.read_and_unpack(f"{endian}III")
            self.sh_addr, self.sh_offset = elf.read_and_unpack(f"{endian}II")
            self.sh_size, self.sh_link, self.sh_info = elf.read_and_unpack(f"{endian}III")
            self.sh_addralign, self.sh_entsize = elf.read_and_unpack(f"{endian}II")

        self.sh_type = Shdr.Type(sh_type)
        self.sh_flags = Shdr.Flags(sh_flags)
        stroff = elf.e_shoff + elf.e_shentsize * elf.e_shstrndx

        if elf.e_class == Elf.Class.ELF_64_BITS:
            elf.seek(stroff + 16 + 8)
            offset = u64(elf.read(8))
        else:
            elf.seek(stroff + 12 + 4)
            offset = u32(elf.read(4))
        elf.seek(offset + self.sh_name)
        self.name = ""
        while True:
            c = u8(elf.read(1))
            if c == 0:
                break
            self.name += chr(c)
        return

    def __str__(self) -> str:
        return (f"Shdr(name={self.name}, type={self.sh_type.name}, flags={self.sh_flags.name}, "
	            f"addr={self.sh_addr:#x}, offset={self.sh_offset}, size={self.sh_size}, link={self.sh_link}, "
	            f"info={self.sh_info}, addralign={self.sh_addralign}, entsize={self.sh_entsize})")


class Instruction:
    """GEF representation of a CPU instruction."""

    def __init__(self, address: int, location: str, mnemo: str, operands: List[str], opcodes: bytearray) -> None:
        self.address, self.location, self.mnemonic, self.operands, self.opcodes = \
            address, location, mnemo, operands, opcodes
        return

    # Allow formatting an instruction with {:o} to show opcodes.
    # The number of bytes to display can be configured, e.g. {:4o} to only show 4 bytes of the opcodes
    def __format__(self, format_spec: str) -> str:
        if len(format_spec) == 0 or format_spec[-1] != "o":
            return str(self)

        if format_spec == "o":
            opcodes_len = len(self.opcodes)
        else:
            opcodes_len = int(format_spec[:-1])

        opcodes_text = "".join(f"{b:02x}" for b in self.opcodes[:opcodes_len])
        if opcodes_len < len(self.opcodes):
            opcodes_text += "..."
        return (f"{self.address:#10x} {opcodes_text:{opcodes_len * 2 + 3:d}s} {self.location:16} "
                f"{self.mnemonic:6} {', '.join(self.operands)}")

    def __str__(self) -> str:
        return f"{self.address:#10x} {self.location:16} {self.mnemonic:6} {', '.join(self.operands)}"

    def is_valid(self) -> bool:
        return "(bad)" not in self.mnemonic


@lru_cache()
def search_for_main_arena() -> int:
    """A helper function to find the libc `main_arena` address, either from symbol or from its offset
    from `__malloc_hook`."""
    try:
        addr = parse_address(f"&{LIBC_HEAP_MAIN_ARENA_DEFAULT_NAME}")

    except gdb.error:
        malloc_hook_addr = parse_address("(void *)&__malloc_hook")

        if is_x86():
            addr = align_address_to_size(malloc_hook_addr + gef.arch.ptrsize, 0x20)
        elif is_arch(Elf.Abi.AARCH64):
            addr = malloc_hook_addr - gef.arch.ptrsize*2 - MallocStateStruct("*0").struct_size
        elif is_arch(Elf.Abi.ARM):
            addr = malloc_hook_addr - gef.arch.ptrsize - MallocStateStruct("*0").struct_size
        else:
            raise OSError(f"Cannot find main_arena for {gef.arch.arch}")

    return addr


class MallocStateStruct:
    """GEF representation of malloc_state
    from https://github.com/bminor/glibc/blob/glibc-2.28/malloc/malloc.c#L1658"""

    def __init__(self, addr: str) -> None:
        try:
            self.__addr = parse_address(f"&{addr}")
        except gdb.error:
            self.__addr = search_for_main_arena()
            # if `search_for_main_arena` throws `gdb.error` on symbol lookup:
            # it means the session is not started, so just propagate the exception

        self.num_fastbins = 10
        self.num_bins = 254

        self.int_size = cached_lookup_type("int").sizeof
        self.size_t = cached_lookup_type("size_t")
        if not self.size_t:
            ptr_type = "unsigned long" if gef.arch.ptrsize == 8 else "unsigned int"
            self.size_t = cached_lookup_type(ptr_type)

        # Account for separation of have_fastchunks flag into its own field
        # within the malloc_state struct in GLIBC >= 2.27
        # https://sourceware.org/git/?p=glibc.git;a=commit;h=e956075a5a2044d05ce48b905b10270ed4a63e87
        # Be aware you could see this change backported into GLIBC release
        # branches.
        if get_libc_version() >= (2, 27):
            self.fastbin_offset = align_address_to_size(self.int_size * 3, 8)
        else:
            self.fastbin_offset = self.int_size * 2
        return

    # struct offsets
    @property
    def addr(self) -> int:
        return self.__addr

    @property
    def fastbins_addr(self) -> int:
        return self.__addr + self.fastbin_offset

    @property
    def top_addr(self) -> int:
        return self.fastbins_addr + self.num_fastbins * gef.arch.ptrsize

    @property
    def last_remainder_addr(self) -> int:
        return self.top_addr + gef.arch.ptrsize

    @property
    def bins_addr(self) -> int:
        return self.last_remainder_addr + gef.arch.ptrsize

    @property
    def next_addr(self) -> int:
        return self.bins_addr + self.num_bins * gef.arch.ptrsize + self.int_size * 4

    @property
    def next_free_addr(self) -> int:
        return self.next_addr + gef.arch.ptrsize

    @property
    def system_mem_addr(self) -> int:
        return self.next_free_addr + gef.arch.ptrsize * 2

    @property
    def struct_size(self) -> int:
        return self.system_mem_addr + gef.arch.ptrsize * 2 - self.__addr

    # struct members
    @property
    def fastbinsY(self) -> "gdb.Value":
        return self.get_size_t_array(self.fastbins_addr, self.num_fastbins)

    @property
    def top(self) -> "gdb.Value":
        return self.get_size_t_pointer(self.top_addr)

    @property
    def last_remainder(self) -> "gdb.Value":
        return self.get_size_t_pointer(self.last_remainder_addr)

    @property
    def bins(self) -> "gdb.Value":
        return self.get_size_t_array(self.bins_addr, self.num_bins)

    @property
    def next(self) -> "gdb.Value":
        return self.get_size_t_pointer(self.next_addr)

    @property
    def next_free(self) -> "gdb.Value":
        return self.get_size_t_pointer(self.next_free_addr)

    @property
    def system_mem(self) -> "gdb.Value":
        return self.get_size_t(self.system_mem_addr)

    # helper methods
    def get_size_t(self, addr: int) -> "gdb.Value":
        return dereference(addr).cast(self.size_t)

    def get_size_t_pointer(self, addr: int) -> "gdb.Value":
        size_t_pointer = self.size_t.pointer()
        return dereference(addr).cast(size_t_pointer)

    def get_size_t_array(self, addr: int, length: int) -> "gdb.Value":
        size_t_array = self.size_t.array(length)
        return dereference(addr).cast(size_t_array)

    def __getitem__(self, item: str) -> Any:
        return getattr(self, item)


class GlibcHeapInfo:
    """Glibc heap_info struct
    See https://github.com/bminor/glibc/blob/glibc-2.34/malloc/arena.c#L64"""

    def __init__(self, addr: Union[int, str]) -> None:
        self.__addr = addr if type(addr) is int else parse_address(addr)
        self.size_t = cached_lookup_type("size_t")
        if not self.size_t:
            ptr_type = "unsigned long" if gef.arch.ptrsize == 8 else "unsigned int"
            self.size_t = cached_lookup_type(ptr_type)

    @property
    def addr(self) -> int:
        return self.__addr

    @property
    def ar_ptr_addr(self) -> int:
        return self.addr

    @property
    def prev_addr(self) -> int:
        return self.ar_ptr_addr + gef.arch.ptrsize

    @property
    def size_addr(self) -> int:
        return self.prev_addr + gef.arch.ptrsize

    @property
    def mprotect_size_addr(self) -> int:
        return self.size_addr + self.size_t.sizeof

    @property
    def ar_ptr(self) -> "gdb.Value":
        return self._get_size_t_pointer(self.ar_ptr_addr)

    @property
    def prev(self) -> "gdb.Value":
        return self._get_size_t_pointer(self.prev_addr)

    @property
    def size(self) -> "gdb.Value":
        return self._get_size_t(self.size_addr)

    @property
    def mprotect_size(self) -> "gdb.Value":
        return self._get_size_t(self.mprotect_size_addr)

    # helper methods
    def _get_size_t_pointer(self, addr: int) -> "gdb.Value":
        size_t_pointer = self.size_t.pointer()
        return dereference(addr).cast(size_t_pointer)

    def _get_size_t(self, addr: int) -> "gdb.Value":
        return dereference(addr).cast(self.size_t)


class GlibcArena:
    """Glibc arena class
    Ref: https://github.com/sploitfun/lsploits/blob/master/glibc/malloc/malloc.c#L1671"""

    def __init__(self, addr: str) -> None:
        self.__arena: Union["gdb.Value", MallocStateStruct]
        try:
            arena = gdb.parse_and_eval(addr)
            malloc_state_t = cached_lookup_type("struct malloc_state")
            self.__arena = arena.cast(malloc_state_t)  # here __arena becomes a "gdb.Value"
            self.__addr = int(arena.address)
            self.struct_size: int = malloc_state_t.sizeof
        except:
            self.__arena = MallocStateStruct(addr)  # here __arena becomes MallocStateStruct
            self.__addr = self.__arena.addr

        try:
            self.top             = int(self.top)
            self.last_remainder  = int(self.last_remainder)
            self.n               = int(self.next)
            self.nfree           = int(self.next_free)
            self.sysmem          = int(self.system_mem)
        except gdb.error as e:
            err("Glibc arena: {}".format(e))
        return

    def __getitem__(self, item: Any) -> Any:
        return self.__arena[item]

    def __getattr__(self, item: Any) -> Any:
        return self.__arena[item]

    def __int__(self) -> int:
        return self.__addr

    def __iter__(self) -> Generator["GlibcArena", None, None]:
        yield self
        current_arena = self

        while True:
            next_arena_address = int(current_arena.next)
            if next_arena_address == int(gef.heap.main_arena):
                break

            current_arena = GlibcArena(f"*{next_arena_address:#x} ")
            yield current_arena
        return

    def __eq__(self, other: "GlibcArena") -> bool:
        # You cannot have 2 arenas at the same address, so this check should be enough
        return self.__addr == int(other)

    def fastbin(self, i: int) -> Optional["GlibcChunk"]:
        """Return head chunk in fastbinsY[i]."""
        addr = int(self.fastbinsY[i])
        if addr == 0:
            return None
        return GlibcChunk(addr + 2 * gef.arch.ptrsize)

    def bin(self, i: int) -> Tuple[int, int]:
        idx = i * 2
        fd = int(self.bins[idx])
        bw = int(self.bins[idx + 1])
        return fd, bw

    def is_main_arena(self) -> bool:
        return int(self) == int(gef.heap.main_arena)

    def heap_addr(self, allow_unaligned: bool = False) -> Optional[int]:
        if self.is_main_arena():
            heap_section = gef.heap.base_address
            if not heap_section:
                return None
            return heap_section
        _addr = int(self) + self.struct_size
        if allow_unaligned:
            return _addr
        return malloc_align_address(_addr)

    def get_heap_info_list(self) -> Optional[List[GlibcHeapInfo]]:
        if self.is_main_arena():
            return None
        heap_addr = self.get_heap_for_ptr(self.top)
        heap_infos = [GlibcHeapInfo(heap_addr)]
        while heap_infos[-1].prev != 0:
            prev = int(heap_infos[-1].prev)
            heap_info = GlibcHeapInfo(prev)
            heap_infos.append(heap_info)
        return heap_infos[::-1]

    @staticmethod
    def get_heap_for_ptr(ptr: int) -> int:
        """Find the corresponding heap for a given pointer (int).
        See https://github.com/bminor/glibc/blob/glibc-2.34/malloc/arena.c#L129"""
        if is_32bit():
            default_mmap_threshold_max = 512 * 1024
        else:  # 64bit
            default_mmap_threshold_max = 4 * 1024 * 1024 * cached_lookup_type("long").sizeof
        heap_max_size = 2 * default_mmap_threshold_max
        return ptr & ~(heap_max_size - 1)

    def __str__(self) -> str:
        return (f"{Color.colorify('Arena', 'blue bold underline')}(base={self.__addr:#x}, top={self.top:#x}, "
                f"last_remainder={self.last_remainder:#x}, next={self.n:#x}, next_free={self.nfree:#x}, "
                f"system_mem={self.sysmem:#x})")

    @property
    def addr(self) -> int:
        return int(self)


class GlibcChunk:
    """Glibc chunk class. The default behavior (from_base=False) is to interpret the data starting at the memory
    address pointed to as the chunk data. Setting from_base to True instead treats that data as the chunk header.
    Ref:  https://sploitfun.wordpress.com/2015/02/10/understanding-glibc-malloc/."""

    def __init__(self, addr: int, from_base: bool = False, allow_unaligned: bool = True) -> None:
        self.ptrsize = gef.arch.ptrsize
        if from_base:
            self.data_address = addr + 2 * self.ptrsize
        else:
            self.data_address = addr
        if not allow_unaligned:
            self.data_address = malloc_align_address(self.data_address)
        self.base_address = addr - 2 * self.ptrsize

        self.size_addr = int(self.data_address - self.ptrsize)
        self.prev_size_addr = self.base_address
        return

    def get_chunk_size(self) -> int:
        return gef.memory.read_integer(self.size_addr) & (~0x07)

    @property
    def size(self) -> int:
        return self.get_chunk_size()

    def get_usable_size(self) -> int:
        # https://github.com/sploitfun/lsploits/blob/master/glibc/malloc/malloc.c#L4537
        cursz = self.get_chunk_size()
        if cursz == 0: return cursz
        if self.has_m_bit(): return cursz - 2 * self.ptrsize
        return cursz - self.ptrsize

    @property
    def usable_size(self) -> int:
        return self.get_usable_size()

    def get_prev_chunk_size(self) -> int:
        return gef.memory.read_integer(self.prev_size_addr)

    def __iter__(self) -> Generator["GlibcChunk", None, None]:
        current_chunk = self
        top = gef.heap.main_arena.top

        while True:
            yield current_chunk

            if current_chunk.base_address == top:
                break

            if current_chunk.size == 0:
                break

            next_chunk_addr = current_chunk.get_next_chunk_addr()

            if not Address(value=next_chunk_addr).valid:
                break

            next_chunk = current_chunk.get_next_chunk()
            if next_chunk is None:
                break

            current_chunk = next_chunk
        return

    def get_next_chunk(self, allow_unaligned: bool = False) -> "GlibcChunk":
        addr = self.get_next_chunk_addr()
        return GlibcChunk(addr, allow_unaligned=allow_unaligned)

    def get_next_chunk_addr(self) -> int:
        return self.data_address + self.get_chunk_size()

    # if free-ed functions
    def get_fwd_ptr(self, sll: bool) -> int:
        # Not a single-linked-list (sll) or no Safe-Linking support yet
        if not sll or get_libc_version() < (2, 32):
            return gef.memory.read_integer(self.data_address)
        # Unmask ("reveal") the Safe-Linking pointer
        else:
            return gef.memory.read_integer(self.data_address) ^ (self.data_address >> 12)

    @property
    def fwd(self) -> int:
        return self.get_fwd_ptr(False)

    fd = fwd  # for compat

    def get_bkw_ptr(self) -> int:
        return gef.memory.read_integer(self.data_address + self.ptrsize)

    @property
    def bck(self) -> int:
        return self.get_bkw_ptr()

    bk = bck  # for compat
    # endif free-ed functions

    def has_p_bit(self) -> bool:
        return bool(gef.memory.read_integer(self.size_addr) & 0x01)

    def has_m_bit(self) -> bool:
        return bool(gef.memory.read_integer(self.size_addr) & 0x02)

    def has_n_bit(self) -> bool:
        return bool(gef.memory.read_integer(self.size_addr) & 0x04)

    def is_used(self) -> bool:
        """Check if the current block is used by:
        - checking the M bit is true
        - or checking that next chunk PREV_INUSE flag is true"""
        if self.has_m_bit():
            return True

        next_chunk = self.get_next_chunk()
        return True if next_chunk.has_p_bit() else False

    def str_chunk_size_flag(self) -> str:
        msg = []
        msg.append(f"PREV_INUSE flag: {Color.greenify('On') if self.has_p_bit() else Color.redify('Off')}")
        msg.append(f"IS_MMAPPED flag: {Color.greenify('On') if self.has_m_bit() else Color.redify('Off')}")
        msg.append(f"NON_MAIN_ARENA flag: {Color.greenify('On') if self.has_n_bit() else Color.redify('Off')}")
        return "\n".join(msg)

    def _str_sizes(self) -> str:
        msg = []
        failed = False

        try:
            msg.append("Chunk size: {0:d} ({0:#x})".format(self.get_chunk_size()))
            msg.append("Usable size: {0:d} ({0:#x})".format(self.get_usable_size()))
            failed = True
        except gdb.MemoryError:
            msg.append(f"Chunk size: Cannot read at {self.size_addr:#x} (corrupted?)")

        try:
            msg.append("Previous chunk size: {0:d} ({0:#x})".format(self.get_prev_chunk_size()))
            failed = True
        except gdb.MemoryError:
            msg.append(f"Previous chunk size: Cannot read at {self.base_address:#x} (corrupted?)")

        if failed:
            msg.append(self.str_chunk_size_flag())

        return "\n".join(msg)

    def _str_pointers(self) -> str:
        fwd = self.data_address
        bkw = self.data_address + self.ptrsize

        msg = []
        try:
            msg.append(f"Forward pointer: {self.get_fwd_ptr(False):#x}")
        except gdb.MemoryError:
            msg.append(f"Forward pointer: {fwd:#x} (corrupted?)")

        try:
            msg.append(f"Backward pointer: {self.get_bkw_ptr():#x}")
        except gdb.MemoryError:
            msg.append(f"Backward pointer: {bkw:#x} (corrupted?)")

        return "\n".join(msg)

    def str_as_alloced(self) -> str:
        return self._str_sizes()

    def str_as_freed(self) -> str:
        return f"{self._str_sizes()}\n\n{self._str_pointers()}"

    def flags_as_string(self) -> str:
        flags = []
        if self.has_p_bit():
            flags.append(Color.colorify("PREV_INUSE", "red bold"))
        else:
            flags.append(Color.colorify("! PREV_INUSE", "green bold"))
        if self.has_m_bit():
            flags.append(Color.colorify("IS_MMAPPED", "red bold"))
        if self.has_n_bit():
            flags.append(Color.colorify("NON_MAIN_ARENA", "red bold"))
        return "|".join(flags)

    def __str__(self) -> str:
        return (f"{Color.colorify('Chunk', 'yellow bold underline')}(addr={self.data_address:#x}, "
                f"size={self.get_chunk_size():#x}, flags={self.flags_as_string()})")

    def psprint(self) -> str:
        msg = []
        msg.append(str(self))
        if self.is_used():
            msg.append(self.str_as_alloced())
        else:
            msg.append(self.str_as_freed())

        return "\n".join(msg) + "\n"


@lru_cache()
def get_libc_version() -> Tuple[int, ...]:
    sections = gef.memory.maps
    for section in sections:
        match = re.search(r"libc6?[-_](\d+)\.(\d+)\.so", section.path)
        if match:
            return tuple(int(_) for _ in match.groups())
        if "libc" in section.path:
            try:
                with open(section.path, "rb") as f:
                    data = f.read()
            except OSError:
                continue
            match = re.search(PATTERN_LIBC_VERSION, data)
            if match:
                return tuple(int(_) for _ in match.groups())
    return 0, 0


def titlify(text: str, color: Optional[str] = None, msg_color: Optional[str] = None) -> str:
    """Print a centered title."""
    cols = get_terminal_size()[1]
    nb = (cols - len(text) - 2) // 2
    if color is None:
        color = gef.config["theme.default_title_line"]
    if msg_color is None:
        msg_color = gef.config["theme.default_title_message"]

    msg = [Color.colorify(f"{HORIZONTAL_LINE * nb} ", color),
           Color.colorify(text, msg_color),
           Color.colorify(f" {HORIZONTAL_LINE * nb}", color)]
    return "".join(msg)


def err(msg: str) -> None:
    gef_print(f"{Color.colorify('[!]', 'bold red')} {msg}")
    return


def warn(msg: str) -> None:
    gef_print(f"{Color.colorify('[*]', 'bold yellow')} {msg}")
    return


def ok(msg: str) -> None:
    gef_print(f"{Color.colorify('[+]', 'bold green')} {msg}")
    return


def info(msg: str) -> None:
    gef_print(f"{Color.colorify('[+]', 'bold blue')} {msg}")
    return


def push_context_message(level: str, message: str) -> None:
    """Push the message to be displayed the next time the context is invoked."""
    if level not in ("error", "warn", "ok", "info"):
        err(f"Invalid level '{level}', discarding message")
        return
    gef.ui.context_messages.append((level, message))
    return


def show_last_exception() -> None:
    """Display the last Python exception."""

    def _show_code_line(fname: str, idx: int) -> str:
        fname = os.path.expanduser(os.path.expandvars(fname))
        with open(fname, "r") as f:
            __data = f.readlines()
        return __data[idx - 1] if 0 < idx < len(__data) else ""

    gef_print("")
    exc_type, exc_value, exc_traceback = sys.exc_info()

    gef_print(" Exception raised ".center(80, HORIZONTAL_LINE))
    gef_print(f"{Color.colorify(exc_type.__name__, 'bold underline red')}: {exc_value}")
    gef_print(" Detailed stacktrace ".center(80, HORIZONTAL_LINE))

    for fs in traceback.extract_tb(exc_traceback)[::-1]:
        filename, lineno, method, code = fs

        if not code or not code.strip():
            code = _show_code_line(filename, lineno)

        gef_print(f"""{DOWN_ARROW} File "{Color.yellowify(filename)}", line {lineno:d}, in {Color.greenify(method)}()""")
        gef_print(f"   {RIGHT_ARROW}    {code}")

    gef_print(" Version ".center(80, HORIZONTAL_LINE))
    gdb.execute("version full")
    gef_print(" Last 10 GDB commands ".center(80, HORIZONTAL_LINE))
    gdb.execute("show commands")
    gef_print(" Runtime environment ".center(80, HORIZONTAL_LINE))
    gef_print(f"* GDB: {gdb.VERSION}")
    gef_print(f"* Python: {sys.version_info.major:d}.{sys.version_info.minor:d}.{sys.version_info.micro:d} - {sys.version_info.releaselevel}")
    gef_print(f"* OS: {platform.system()} - {platform.release()} ({platform.machine()})")

    try:
        lsb_release = which("lsb_release")
        gdb.execute(f"!{lsb_release} -a")
    except FileNotFoundError:
        gef_print("lsb_release is missing, cannot collect additional debug information")

    gef_print(HORIZONTAL_LINE*80)
    gef_print("")
    return


def gef_pystring(x: bytes) -> str:
    """Returns a sanitized version as string of the bytes list given in input."""
    res = str(x, encoding="utf-8")
    substs = [("\n", "\\n"), ("\r", "\\r"), ("\t", "\\t"), ("\v", "\\v"), ("\b", "\\b"), ]
    for x, y in substs: res = res.replace(x, y)
    return res


def gef_pybytes(x: str) -> bytes:
    """Returns an immutable bytes list from the string given as input."""
    return bytes(str(x), encoding="utf-8")


@lru_cache()
def which(program: str) -> Optional[pathlib.Path]:
    """Locate a command on the filesystem."""
    for path in os.environ["PATH"].split(os.pathsep):
        dirname = pathlib.Path(path)
        fpath = dirname / program
        if os.access(fpath, os.X_OK):
            return fpath

    raise FileNotFoundError(f"Missing file `{program}`")


def style_byte(b: int, color: bool = True) -> str:
    style = {
        "nonprintable": "yellow",
        "printable": "white",
        "00": "gray",
        "0a": "blue",
        "ff": "green",
    }
    sbyte = f"{b:02x}"
    if not color or gef.config["highlight.regex"]:
        return sbyte

    if sbyte in style:
        st = style[sbyte]
    elif chr(b) in (string.ascii_letters + string.digits + string.punctuation + " "):
        st = style.get("printable")
    else:
        st = style.get("nonprintable")
    if st:
        sbyte = Color.colorify(sbyte, st)
    return sbyte


def hexdump(source: ByteString, length: int = 0x10, separator: str = ".", show_raw: bool = False, show_symbol: bool = True, base: int = 0x00) -> str:
    """Return the hexdump of `src` argument.
    @param source *MUST* be of type bytes or bytearray
    @param length is the length of items per line
    @param separator is the default character to use if one byte is not printable
    @param show_raw if True, do not add the line nor the text translation
    @param base is the start address of the block being hexdump
    @return a string with the hexdump"""
    result = []
    align = gef.arch.ptrsize * 2 + 2 if is_alive() else 18

    for i in range(0, len(source), length):
        chunk = bytearray(source[i : i + length])
        hexa = " ".join([style_byte(b, color=not show_raw) for b in chunk])

        if show_raw:
            result.append(hexa)
            continue

        text = "".join([chr(b) if 0x20 <= b < 0x7F else separator for b in chunk])
        if show_symbol:
            sym = gdb_get_location_from_symbol(base + i)
            sym = "<{:s}+{:04x}>".format(*sym) if sym else ""
        else:
            sym = ""

        result.append(f"{base + i:#0{align}x} {sym}    {hexa:<{3 * length}}    {text}")
    return "\n".join(result)


def is_debug() -> bool:
    """Check if debug mode is enabled."""
    return gef.config["gef.debug"] is True


def hide_context() -> bool:
    """Helper function to hide the context pane."""
    gef.ui.context_hidden = True
    return True


def unhide_context() -> bool:
    """Helper function to unhide the context pane."""
    gef.ui.context_hidden = False
    return True


class RedirectOutputContext():
    def __init__(self, to: str = "/dev/null") -> None:
        self.redirection_target_file = to
        return

    def __enter__(self) -> None:
        """Redirect all GDB output to `to_file` parameter. By default, `to_file` redirects to `/dev/null`."""
        gdb.execute("set logging overwrite")
        gdb.execute(f"set logging file {self.redirection_target_file}")
        gdb.execute("set logging redirect on")
        gdb.execute("set logging on")
        return

    def __exit__(self, *exc: Any) -> None:
        """Disable the output redirection, if any."""
        gdb.execute("set logging off")
        gdb.execute("set logging redirect off")
        return


def enable_redirect_output(to_file: str = "/dev/null") -> None:
    """Redirect all GDB output to `to_file` parameter. By default, `to_file` redirects to `/dev/null`."""
    gdb.execute("set logging overwrite")
    gdb.execute(f"set logging file {to_file}")
    gdb.execute("set logging redirect on")
    gdb.execute("set logging on")
    return


def disable_redirect_output() -> None:
    """Disable the output redirection, if any."""
    gdb.execute("set logging off")
    gdb.execute("set logging redirect off")
    return


def gef_makedirs(path: str, mode: int = 0o755) -> pathlib.Path:
    """Recursive mkdir() creation. If successful, return the absolute path of the directory created."""
    fpath = pathlib.Path(path)
    if not fpath.is_dir():
        fpath.mkdir(mode=mode, exist_ok=True, parents=True)
    return fpath.absolute()


@lru_cache()
def gdb_lookup_symbol(sym: str) -> Optional[Tuple[Optional[str], Optional[Tuple[gdb.Symtab_and_line, ...]]]]:
    """Fetch the proper symbol or None if not defined."""
    try:
        return gdb.decode_line(sym)[1]
    except gdb.error:
        return None


@lru_cache(maxsize=512)
def gdb_get_location_from_symbol(address: int) -> Optional[Tuple[str, int]]:
    """Retrieve the location of the `address` argument from the symbol table.
    Return a tuple with the name and offset if found, None otherwise."""
    # this is horrible, ugly hack and shitty perf...
    # find a *clean* way to get gdb.Location from an address
    sym = gdb.execute(f"info symbol {address:#x}", to_string=True)
    if sym.startswith("No symbol matches"):
        return None

    i = sym.find(" in section ")
    sym = sym[:i].split()
    name, offset = sym[0], 0
    if len(sym) == 3 and sym[2].isdigit():
        offset = int(sym[2])
    return name, offset


def gdb_disassemble(start_pc: int, **kwargs: int) -> Generator[Instruction, None, None]:
    """Disassemble instructions from `start_pc` (Integer). Accepts the following named parameters:
    - `end_pc` (Integer) only instructions whose start address fall in the interval from start_pc to end_pc are returned.
    - `count` (Integer) list at most this many disassembled instructions
    If `end_pc` and `count` are not provided, the function will behave as if `count=1`.
    Return an iterator of Instruction objects
    """
    frame = gdb.selected_frame()
    arch = frame.architecture()

    for insn in arch.disassemble(start_pc, **kwargs):
        address = insn["addr"]
        asm = insn["asm"].rstrip().split(None, 1)
        if len(asm) > 1:
            mnemo, operands = asm
            operands = operands.split(",")
        else:
            mnemo, operands = asm[0], []

        loc = gdb_get_location_from_symbol(address)
        location = "<{}+{}>".format(*loc) if loc else ""

        opcodes = gef.memory.read(insn["addr"], insn["length"])

        yield Instruction(address, location, mnemo, operands, opcodes)


def gdb_get_nth_previous_instruction_address(addr: int, n: int) -> Optional[int]:
    """Return the address (Integer) of the `n`-th instruction before `addr`."""
    # fixed-length ABI
    if gef.arch.instruction_length:
        return max(0, addr - n * gef.arch.instruction_length)

    # variable-length ABI
    cur_insn_addr = gef_current_instruction(addr).address

    # we try to find a good set of previous instructions by "guessing" disassembling backwards
    # the 15 comes from the longest instruction valid size
    for i in range(15 * n, 0, -1):
        try:
            insns = list(gdb_disassemble(addr - i, end_pc=cur_insn_addr))
        except gdb.MemoryError:
            # this is because we can hit an unmapped page trying to read backward
            break

        # 1. check that the disassembled instructions list size can satisfy
        if len(insns) < n + 1:  # we expect the current instruction plus the n before it
            continue

        # If the list of instructions is longer than what we need, then we
        # could get lucky and already have more than what we need, so slice down
        insns = insns[-n - 1 :]

        # 2. check that the sequence ends with the current address
        if insns[-1].address != cur_insn_addr:
            continue

        # 3. check all instructions are valid
        if all(insn.is_valid() for insn in insns):
            return insns[0].address

    return None


def gdb_get_nth_next_instruction_address(addr: int, n: int) -> int:
    """Return the address (Integer) of the `n`-th instruction after `addr`."""
    # fixed-length ABI
    if gef.arch.instruction_length:
        return addr + n * gef.arch.instruction_length

    # variable-length ABI
    insn = list(gdb_disassemble(addr, count=n))[-1]
    return insn.address


def gef_instruction_n(addr: int, n: int) -> Instruction:
    """Return the `n`-th instruction after `addr` as an Instruction object."""
    return list(gdb_disassemble(addr, count=n + 1))[n]


def gef_get_instruction_at(addr: int) -> Instruction:
    """Return the full Instruction found at the specified address."""
    insn = next(gef_disassemble(addr, 1))
    return insn


def gef_current_instruction(addr: int) -> Instruction:
    """Return the current instruction as an Instruction object."""
    return gef_instruction_n(addr, 0)


def gef_next_instruction(addr: int) -> Instruction:
    """Return the next instruction as an Instruction object."""
    return gef_instruction_n(addr, 1)


def gef_disassemble(addr: int, nb_insn: int, nb_prev: int = 0) -> Generator[Instruction, None, None]:
    """Disassemble `nb_insn` instructions after `addr` and `nb_prev` before `addr`.
    Return an iterator of Instruction objects."""
    nb_insn = max(1, nb_insn)

    if nb_prev:
        start_addr = gdb_get_nth_previous_instruction_address(addr, nb_prev)
        if start_addr:
            for insn in gdb_disassemble(start_addr, count=nb_prev):
                if insn.address == addr: break
                yield insn

    for insn in gdb_disassemble(addr, count=nb_insn):
        yield insn


def capstone_disassemble(location: int, nb_insn: int, **kwargs: Any) -> Generator[Instruction, None, None]:
    """Disassemble `nb_insn` instructions after `addr` and `nb_prev` before
    `addr` using the Capstone-Engine disassembler, if available.
    Return an iterator of Instruction objects."""

    def cs_insn_to_gef_insn(cs_insn: "capstone.CsInsn") -> Instruction:
        sym_info = gdb_get_location_from_symbol(cs_insn.address)
        loc = "<{}+{}>".format(*sym_info) if sym_info else ""
        ops = [] + cs_insn.op_str.split(", ")
        return Instruction(cs_insn.address, loc, cs_insn.mnemonic, ops, cs_insn.bytes)

    capstone    = sys.modules["capstone"]
    arch, mode  = get_capstone_arch(arch=kwargs.get("arch"), mode=kwargs.get("mode"), endian=kwargs.get("endian"))
    cs          = capstone.Cs(arch, mode)
    cs.detail   = True

    page_start  = align_address_to_page(location)
    offset      = location - page_start
    pc          = gef.arch.pc

    skip       = int(kwargs.get("skip", 0))
    nb_prev    = int(kwargs.get("nb_prev", 0))
    if nb_prev > 0:
        location = gdb_get_nth_previous_instruction_address(pc, nb_prev)
        nb_insn += nb_prev

    code = kwargs.get("code", gef.memory.read(location, gef.session.pagesize - offset - 1))
    for insn in cs.disasm(code, location):
        if skip:
            skip -= 1
            continue
        nb_insn -= 1
        yield cs_insn_to_gef_insn(insn)
        if nb_insn == 0:
            break
    return


def gef_execute_external(command: Sequence[str], as_list: bool = False, **kwargs: Any) -> Union[str, List[str]]:
    """Execute an external command and return the result."""
    res = subprocess.check_output(command, stderr=subprocess.STDOUT, shell=kwargs.get("shell", False))
    return [gef_pystring(_) for _ in res.splitlines()] if as_list else gef_pystring(res)


def gef_execute_gdb_script(commands: str) -> None:
    """Execute the parameter `source` as GDB command. This is done by writing `commands` to
    a temporary file, which is then executed via GDB `source` command. The tempfile is then deleted."""
    fd, fname = tempfile.mkstemp(suffix=".gdb", prefix="gef_")
    with os.fdopen(fd, "w") as f:
        f.write(commands)
        f.flush()

    fname = pathlib.Path(fname)
    if fname.is_file() and os.access(fname, os.R_OK):
        gdb.execute(f"source {fname}")
        fname.unlink()
    return


@lru_cache(32)
def checksec(filename: str) -> Dict[str, bool]:
    """Check the security property of the ELF binary. The following properties are:
    - Canary
    - NX
    - PIE
    - Fortify
    - Partial/Full RelRO.
    Return a dict() with the different keys mentioned above, and the boolean
    associated whether the protection was found."""
    readelf = gef.session.constants["readelf"]

    def __check_security_property(opt: str, filename: str, pattern: str) -> bool:
        cmd   = [readelf,]
        cmd  += opt.split()
        cmd  += [filename,]
        lines = gef_execute_external(cmd, as_list=True)
        for line in lines:
            if re.search(pattern, line):
                return True
        return False

    results = collections.OrderedDict()
    results["Canary"] = __check_security_property("-s", filename, r"__stack_chk_fail") is True
    has_gnu_stack = __check_security_property("-W -l", filename, r"GNU_STACK") is True
    if has_gnu_stack:
        results["NX"] = __check_security_property("-W -l", filename, r"GNU_STACK.*RWE") is False
    else:
        results["NX"] = False
    results["PIE"] = __check_security_property("-h", filename, r":.*EXEC") is False
    results["Fortify"] = __check_security_property("-s", filename, r"_chk@GLIBC") is True
    results["Partial RelRO"] = __check_security_property("-l", filename, r"GNU_RELRO") is True
    results["Full RelRO"] = results["Partial RelRO"] and __check_security_property("-d", filename, r"BIND_NOW") is True
    return results


@lru_cache()
def get_arch() -> str:
    """Return the binary's architecture."""
    if is_alive():
        arch = gdb.selected_frame().architecture()
        return arch.name()

    arch_str = gdb.execute("show architecture", to_string=True).strip()
    if "The target architecture is set automatically (currently " in arch_str:
        arch_str = arch_str.split("(currently ", 1)[1]
        arch_str = arch_str.split(")", 1)[0]
    elif "The target architecture is assumed to be " in arch_str:
        arch_str = arch_str.replace("The target architecture is assumed to be ", "")
    elif "The target architecture is set to " in arch_str:
        # GDB version >= 10.1
        arch_str = re.findall(r"\"(.+)\"", arch_str)[0]
    else:
        # Unknown, we throw an exception to be safe
        raise RuntimeError(f"Unknown architecture: {arch_str}")
    return arch_str


@deprecated("Use `gef.binary.entry_point` instead")
def get_entry_point() -> Optional[int]:
    """Return the binary entry point."""
    return gef.binary.entry_point if gef.binary else None


def is_pie(fpath: str) -> bool:
    return checksec(fpath)["PIE"]


@deprecated("Prefer `gef.arch.endianness == Endianness.BIG_ENDIAN`")
def is_big_endian() -> bool:
    return gef.arch.endianness == Endianness.BIG_ENDIAN


@deprecated("gef.arch.endianness == Endianness.LITTLE_ENDIAN")
def is_little_endian() -> bool:
    return gef.arch.endianness == Endianness.LITTLE_ENDIAN


def flags_to_human(reg_value: int, value_table: Dict[int, str]) -> str:
    """Return a human readable string showing the flag states."""
    flags = []
    for i in value_table:
        flag_str = Color.boldify(value_table[i].upper()) if reg_value & (1<<i) else value_table[i].lower()
        flags.append(flag_str)
    return f"[{' '.join(flags)}]"


@lru_cache()
def get_section_base_address(name: str) -> Optional[int]:
    section = process_lookup_path(name)
    return section.page_start if section else None


@lru_cache()
def get_zone_base_address(name: str) -> Optional[int]:
    zone = file_lookup_name_path(name, get_filepath())
    return zone.zone_start if zone else None


#
# Architecture classes
#
def register_architecture(cls: Type["Architecture"]) -> Type["Architecture"]:
    """Class decorator for declaring an architecture to GEF."""
    global __registered_architectures__
    for key in cls.aliases:
        __registered_architectures__[key] = cls
    return cls


class Architecture(metaclass=abc.ABCMeta):
    """Generic metaclass for the architecture supported by GEF."""

    @abc.abstractproperty
    def all_registers(self) -> List[str]:                                     pass
    @abc.abstractproperty
    def instruction_length(self) -> Optional[int]:                            pass
    @abc.abstractproperty
    def nop_insn(self) -> bytes:                                              pass
    @abc.abstractproperty
    def return_register(self) -> str:                                         pass
    @abc.abstractproperty
    def flag_register(self) -> Optional[str]:                                 pass
    @abc.abstractproperty
    def flags_table(self) -> Optional[Dict[int, str]]:                        pass
    @abc.abstractproperty
    def function_parameters(self) -> List[str]:                               pass
    @abc.abstractmethod
    def flag_register_to_human(self, val: Optional[int] = None) -> str:       pass
    @abc.abstractmethod
    def is_call(self, insn: Instruction) -> bool:                             pass
    @abc.abstractmethod
    def is_ret(self, insn: Instruction) -> bool:                              pass
    @abc.abstractmethod
    def is_conditional_branch(self, insn: Instruction) -> bool:               pass
    @abc.abstractmethod
    def is_branch_taken(self, insn: Instruction) -> Tuple[bool, str]:         pass
    @abc.abstractmethod
    def get_ra(self, insn: Instruction, frame: "gdb.Frame") -> Optional[int]: pass
    @classmethod
    @abc.abstractmethod
    def mprotect_asm(cls, addr: int, size: int, perm: Permission) -> str:     pass

    arch = ""
    mode = ""
    aliases: Tuple[Union[str, int], ...] = []
    special_registers: List[str] = []

    def reset_caches(self) -> None:
        self.__get_register_for_selected_frame.cache_clear()
        return

    def __get_register(self, regname: str) -> Optional[int]:
        """Return a register's value."""
        curframe = gdb.selected_frame()
        key = curframe.pc() ^ int(curframe.read_register('sp')) # todo: check when/if gdb.Frame implements `level()`
        return self.__get_register_for_selected_frame(regname, key)

    @lru_cache()
    def __get_register_for_selected_frame(self, regname: str, hash_key: int) -> Optional[int]:
        # 1st chance
        try:
            return parse_address(regname)
        except gdb.error:
            pass

        # 2nd chance
        try:
            regname = regname.lstrip("$")
            value = gdb.selected_frame().read_register(regname)
            return int(value)
        except (ValueError, gdb.error):
            pass
        return None

    def register(self, name: str) -> Optional[int]:
        return self.__get_register(name)

    @property
    def registers(self) -> Generator[str, None, None]:
        yield from self.all_registers

    @property
    def pc(self) -> Optional[int]:
        return self.register("$pc")

    @property
    def sp(self) -> Optional[int]:
        return self.register("$sp")

    @property
    def fp(self) -> Optional[int]:
        return self.register("$fp")

    _ptrsize = None
    @property
    def ptrsize(self) -> int:
        if not self._ptrsize:
            res = cached_lookup_type("size_t")
            if res is not None:
                self._ptrsize = res.sizeof
            else:
                self._ptrsize = gdb.parse_and_eval("$pc").type.sizeof
        return self._ptrsize

    _endianness = None
    @property
    def endianness(self) -> Endianness:
        if not self._endianness:
            output = gdb.execute("show endian", to_string=True).strip().lower()
            if "little endian" in output:
                self._endianness = Endianness.LITTLE_ENDIAN
            elif "big endian" in output:
                self._endianness = Endianness.BIG_ENDIAN
            else:
                raise OSError(f"No valid endianess found in '{output}'")
        return self._endianness

    def get_ith_parameter(self, i: int, in_func: bool = True) -> Tuple[str, Optional[int]]:
        """Retrieves the correct parameter used for the current function call."""
        reg = self.function_parameters[i]
        val = self.register(reg)
        key = reg
        return key, val


class GenericArchitecture(Architecture):

    arch = "Generic"
    mode = ""
    all_registers = ()
    instruction_length = 0
    ptrsize = 0
    return_register = ""
    function_parameters = ()
    syscall_register = ""
    syscall_instructions = ()
    nop_insn = b""
    flag_register = None
    flags_table = None
    def flag_register_to_human(self, val: Optional[int] = None) -> str:       return ""
    def is_call(self, insn: Instruction) -> bool:                             return False
    def is_ret(self, insn: Instruction) -> bool:                              return False
    def is_conditional_branch(self, insn: Instruction) -> bool:               return False
    def is_branch_taken(self, insn: Instruction) -> Tuple[bool, str]:         return False, ""
    def get_ra(self, insn: Instruction, frame: "gdb.Frame") -> Optional[int]: return 0

    @classmethod
    def mprotect_asm(cls, addr: int, size: int, perm: Permission) -> str:
        raise OSError(f"Architecture {cls.arch} not supported")


@register_architecture
class RISCV(Architecture):
    arch = "RISCV"
    mode = "RISCV"
    aliases = ("RISCV", Elf.Abi.RISCV)

    all_registers = ["$zero", "$ra", "$sp", "$gp", "$tp", "$t0", "$t1",
                     "$t2", "$fp", "$s1", "$a0", "$a1", "$a2", "$a3",
                     "$a4", "$a5", "$a6", "$a7", "$s2", "$s3", "$s4",
                     "$s5", "$s6", "$s7", "$s8", "$s9", "$s10", "$s11",
                     "$t3", "$t4", "$t5", "$t6",]
    return_register = "$a0"
    function_parameters = ["$a0", "$a1", "$a2", "$a3", "$a4", "$a5", "$a6", "$a7"]
    syscall_register = "$a7"
    syscall_instructions = ["ecall"]
    nop_insn = b"\x00\x00\x00\x13"
    # RISC-V has no flags registers
    flag_register = None
    flag_register_to_human = None
    flags_table = None

    @property
    def instruction_length(self) -> int:
        return 4

    def is_call(self, insn: Instruction) -> bool:
        return insn.mnemonic == "call"

    def is_ret(self, insn: Instruction) -> bool:
        mnemo = insn.mnemonic
        if mnemo == "ret":
            return True
        elif (mnemo == "jalr" and insn.operands[0] == "zero" and
              insn.operands[1] == "ra" and insn.operands[2] == 0):
            return True
        elif (mnemo == "c.jalr" and insn.operands[0] == "ra"):
            return True
        return False

    @classmethod
    def mprotect_asm(cls, addr: int, size: int, perm: Permission) -> str:
        raise OSError(f"Architecture {cls.arch} not supported yet")

    @property
    def ptrsize(self) -> int:
        if self._ptrsize is not None:
            return self._ptrsize
        if is_alive():
            self._ptrsize = gdb.parse_and_eval("$pc").type.sizeof
            return self._ptrsize
        return 4

    def is_conditional_branch(self, insn: Instruction) -> bool:
        return insn.mnemonic.startswith("b")

    def is_branch_taken(self, insn: Instruction) -> Tuple[bool, str]:
        def long_to_twos_complement(v: int) -> int:
            """Convert a python long value to its two's complement."""
            if is_32bit():
                if v & 0x80000000:
                    return v - 0x100000000
            elif is_64bit():
                if v & 0x8000000000000000:
                    return v - 0x10000000000000000
            else:
                raise OSError("RISC-V: ELF file is not ELF32 or ELF64. This is not currently supported")
            return v

        mnemo = insn.mnemonic
        condition = mnemo[1:]

        if condition.endswith("z"):
            # r2 is the zero register if we are comparing to 0
            rs1 = gef.arch.register(insn.operands[0])
            rs2 = gef.arch.register("$zero")
            condition = condition[:-1]
        elif len(insn.operands) > 2:
            # r2 is populated with the second operand
            rs1 = gef.arch.register(insn.operands[0])
            rs2 = gef.arch.register(insn.operands[1])
        else:
            raise OSError(f"RISC-V: Failed to get rs1 and rs2 for instruction: `{insn}`")

        # If the conditional operation is not unsigned, convert the python long into
        # its two's complement
        if not condition.endswith("u"):
            rs2 = long_to_twos_complement(rs2)
            rs1 = long_to_twos_complement(rs1)
        else:
            condition = condition[:-1]

        if condition == "eq":
            if rs1 == rs2: taken, reason = True, f"{rs1}={rs2}"
            else: taken, reason = False, f"{rs1}!={rs2}"
        elif condition == "ne":
            if rs1 != rs2: taken, reason = True, f"{rs1}!={rs2}"
            else: taken, reason = False, f"{rs1}={rs2}"
        elif condition == "lt":
            if rs1 < rs2: taken, reason = True, f"{rs1}<{rs2}"
            else: taken, reason = False, f"{rs1}>={rs2}"
        elif condition == "ge":
            if rs1 < rs2: taken, reason = True, f"{rs1}>={rs2}"
            else: taken, reason = False, f"{rs1}<{rs2}"
        else:
            raise OSError(f"RISC-V: Conditional instruction `{insn}` not supported yet")

        return taken, reason

    def get_ra(self, insn: Instruction, frame: "gdb.Frame") -> int:
        ra = None
        if self.is_ret(insn):
            ra = gef.arch.register("$ra")
        elif frame.older():
            ra = frame.older().pc()
        return ra


@register_architecture
class ARM(Architecture):
    aliases = ("ARM", Elf.Abi.ARM)
    arch = "ARM"
    all_registers = ["$r0", "$r1", "$r2", "$r3", "$r4", "$r5", "$r6",
                     "$r7", "$r8", "$r9", "$r10", "$r11", "$r12", "$sp",
                     "$lr", "$pc", "$cpsr",]

    # https://infocenter.arm.com/help/index.jsp?topic=/com.arm.doc.dui0041c/Caccegih.html
    nop_insn = b"\x01\x10\xa0\xe1" # mov r1, r1
    return_register = "$r0"
    flag_register = "$cpsr"
    flags_table = {
        31: "negative",
        30: "zero",
        29: "carry",
        28: "overflow",
        7: "interrupt",
        6: "fast",
        5: "thumb",
    }
    function_parameters = ["$r0", "$r1", "$r2", "$r3"]
    syscall_register = "$r7"
    syscall_instructions = ["swi 0x0", "swi NR"]
    endianness = Endianness.LITTLE_ENDIAN

    def is_thumb(self) -> bool:
        """Determine if the machine is currently in THUMB mode."""
        return is_alive() and gef.arch.register(self.flag_register) & (1 << 5)

    @property
    def pc(self) -> Optional[int]:
        pc = gef.arch.register("$pc")
        if self.is_thumb():
            pc += 1
        return pc

    @property
    def mode(self) -> str:
        return "THUMB" if self.is_thumb() else "ARM"

    @property
    def instruction_length(self) -> Optional[int]:
        # Thumb instructions have variable-length (2 or 4-byte)
        return None if self.is_thumb() else 4

    @property
    def ptrsize(self) -> int:
        return 2 if self.is_thumb() else 4

    def is_call(self, insn: Instruction) -> bool:
        mnemo = insn.mnemonic
        call_mnemos = {"bl", "blx"}
        return mnemo in call_mnemos

    def is_ret(self, insn: Instruction) -> bool:
        pop_mnemos = {"pop"}
        branch_mnemos = {"bl", "bx"}
        write_mnemos = {"ldr", "add"}
        if insn.mnemonic in pop_mnemos:
            return insn.operands[-1] == " pc}"
        if insn.mnemonic in branch_mnemos:
            return insn.operands[-1] == "lr"
        if insn.mnemonic in write_mnemos:
            return insn.operands[0] == "pc"
        return False

    def flag_register_to_human(self, val: Optional[int] = None) -> str:
        # https://www.botskool.com/user-pages/tutorials/electronics/arm-7-tutorial-part-1
        if val is None:
            reg = self.flag_register
            val = gef.arch.register(reg)
        return flags_to_human(val, self.flags_table)

    def is_conditional_branch(self, insn: Instruction) -> bool:
        conditions = {"eq", "ne", "lt", "le", "gt", "ge", "vs", "vc", "mi", "pl", "hi", "ls", "cc", "cs"}
        return insn.mnemonic[-2:] in conditions

    def is_branch_taken(self, insn: Instruction) -> Tuple[bool, str]:
        mnemo = insn.mnemonic
        # ref: https://www.davespace.co.uk/arm/introduction-to-arm/conditional.html
        flags = dict((self.flags_table[k], k) for k in self.flags_table)
        val = gef.arch.register(self.flag_register)
        taken, reason = False, ""

        if mnemo.endswith("eq"): taken, reason = bool(val&(1<<flags["zero"])), "Z"
        elif mnemo.endswith("ne"): taken, reason = not val&(1<<flags["zero"]), "!Z"
        elif mnemo.endswith("lt"):
            taken, reason = bool(val&(1<<flags["negative"])) != bool(val&(1<<flags["overflow"])), "N!=V"
        elif mnemo.endswith("le"):
            taken, reason = val&(1<<flags["zero"]) or \
                bool(val&(1<<flags["negative"])) != bool(val&(1<<flags["overflow"])), "Z || N!=V"
        elif mnemo.endswith("gt"):
            taken, reason = val&(1<<flags["zero"]) == 0 and \
                bool(val&(1<<flags["negative"])) == bool(val&(1<<flags["overflow"])), "!Z && N==V"
        elif mnemo.endswith("ge"):
            taken, reason = bool(val&(1<<flags["negative"])) == bool(val&(1<<flags["overflow"])), "N==V"
        elif mnemo.endswith("vs"): taken, reason = bool(val&(1<<flags["overflow"])), "V"
        elif mnemo.endswith("vc"): taken, reason = not val&(1<<flags["overflow"]), "!V"
        elif mnemo.endswith("mi"):
            taken, reason = bool(val&(1<<flags["negative"])), "N"
        elif mnemo.endswith("pl"):
            taken, reason = not val&(1<<flags["negative"]), "N==0"
        elif mnemo.endswith("hi"):
            taken, reason = val&(1<<flags["carry"]) and not val&(1<<flags["zero"]), "C && !Z"
        elif mnemo.endswith("ls"):
            taken, reason = not val&(1<<flags["carry"]) or val&(1<<flags["zero"]), "!C || Z"
        elif mnemo.endswith("cs"): taken, reason = bool(val&(1<<flags["carry"])), "C"
        elif mnemo.endswith("cc"): taken, reason = not val&(1<<flags["carry"]), "!C"
        return taken, reason

    def get_ra(self, insn: Instruction, frame: "gdb.Frame") -> int:
        ra = None
        if self.is_ret(insn):
            # If it's a pop, we have to peek into the stack, otherwise use lr
            if insn.mnemonic == "pop":
                ra_addr = gef.arch.sp + (len(insn.operands)-1) * self.ptrsize
                ra = to_unsigned_long(dereference(ra_addr))
            elif insn.mnemonic == "ldr":
                return to_unsigned_long(dereference(gef.arch.sp))
            else:  # 'bx lr' or 'add pc, lr, #0'
                return gef.arch.register("$lr")
        elif frame.older():
            ra = frame.older().pc()
        return ra

    @classmethod
    def mprotect_asm(cls, addr: int, size: int, perm: Permission) -> str:
        _NR_mprotect = 125
        insns = [
            "push {r0-r2, r7}",
            f"mov r1, {addr & 0xffff:d}",
            f"mov r0, {(addr & 0xffff0000) >> 16:d}",
            "lsl r0, r0, 16",
            "add r0, r0, r1",
            f"mov r1, {size & 0xffff:d}",
            f"mov r2, {perm.value & 0xff:d}",
            f"mov r7, {_NR_mprotect:d}",
            "svc 0",
            "pop {r0-r2, r7}",
        ]
        return "; ".join(insns)


@register_architecture
class AARCH64(ARM):
    aliases = ("ARM64", "AARCH64", Elf.Abi.AARCH64)
    arch = "ARM64"
    mode = ""

    all_registers = [
        "$x0", "$x1", "$x2", "$x3", "$x4", "$x5", "$x6", "$x7",
        "$x8", "$x9", "$x10", "$x11", "$x12", "$x13", "$x14","$x15",
        "$x16", "$x17", "$x18", "$x19", "$x20", "$x21", "$x22", "$x23",
        "$x24", "$x25", "$x26", "$x27", "$x28", "$x29", "$x30", "$sp",
        "$pc", "$cpsr", "$fpsr", "$fpcr",]
    return_register = "$x0"
    flag_register = "$cpsr"
    flags_table = {
        31: "negative",
        30: "zero",
        29: "carry",
        28: "overflow",
        7: "interrupt",
        6: "fast",
    }
    function_parameters = ["$x0", "$x1", "$x2", "$x3", "$x4", "$x5", "$x6", "$x7"]
    syscall_register = "$x8"
    syscall_instructions = ["svc $x0"]
    ptrsize = 8

    def is_call(self, insn: Instruction) -> bool:
        mnemo = insn.mnemonic
        call_mnemos = {"bl", "blr"}
        return mnemo in call_mnemos

    def flag_register_to_human(self, val: Optional[int] = None) -> str:
        # https://events.linuxfoundation.org/sites/events/files/slides/KoreaLinuxForum-2014.pdf
        reg = self.flag_register
        if not val:
            val = gef.arch.register(reg)
        return flags_to_human(val, self.flags_table)

    @classmethod
    def mprotect_asm(cls, addr: int, size: int, perm: Permission) -> str:
        _NR_mprotect = 226
        insns = [
            "str x8, [sp, -16]!",
            "str x0, [sp, -16]!",
            "str x1, [sp, -16]!",
            "str x2, [sp, -16]!",
            f"mov x8, {_NR_mprotect:d}",
            f"movz x0, {addr & 0xFFFF:#x}",
            f"movk x0, {(addr >> 16) & 0xFFFF:#x}, lsl 16",
            f"movk x0, {(addr >> 32) & 0xFFFF:#x}, lsl 32",
            f"movk x0, {(addr >> 48) & 0xFFFF:#x}, lsl 48",
            f"movz x1, {size & 0xFFFF:#x}",
            f"movk x1, {(size >> 16) & 0xFFFF:#x}, lsl 16",
            f"mov x2, {perm.value:d}",
            "svc 0",
            "ldr x2, [sp], 16",
            "ldr x1, [sp], 16",
            "ldr x0, [sp], 16",
            "ldr x8, [sp], 16",
        ]
        return "; ".join(insns)

    def is_conditional_branch(self, insn: Instruction) -> bool:
        # https://www.element14.com/community/servlet/JiveServlet/previewBody/41836-102-1-229511/ARM.Reference_Manual.pdf
        # sect. 5.1.1
        mnemo = insn.mnemonic
        branch_mnemos = {"cbnz", "cbz", "tbnz", "tbz"}
        return mnemo.startswith("b.") or mnemo in branch_mnemos

    def is_branch_taken(self, insn: Instruction) -> Tuple[bool, str]:
        mnemo, operands = insn.mnemonic, insn.operands
        taken, reason = False, ""

        if mnemo in {"cbnz", "cbz", "tbnz", "tbz"}:
            reg = f"${operands[0]}"
            op = gef.arch.register(reg)
            if mnemo == "cbnz":
                if op!=0: taken, reason = True, f"{reg}!=0"
                else: taken, reason = False, f"{reg}==0"
            elif mnemo == "cbz":
                if op == 0: taken, reason = True, f"{reg}==0"
                else: taken, reason = False, f"{reg}!=0"
            elif mnemo == "tbnz":
                # operands[1] has one or more white spaces in front, then a #, then the number
                # so we need to eliminate them
                i = int(operands[1].strip().lstrip("#"))
                if (op & 1<<i) != 0: taken, reason = True, f"{reg}&1<<{i}!=0"
                else: taken, reason = False, f"{reg}&1<<{i}==0"
            elif mnemo == "tbz":
                # operands[1] has one or more white spaces in front, then a #, then the number
                # so we need to eliminate them
                i = int(operands[1].strip().lstrip("#"))
                if (op & 1<<i) == 0: taken, reason = True, f"{reg}&1<<{i}==0"
                else: taken, reason = False, f"{reg}&1<<{i}!=0"

        if not reason:
            taken, reason = super().is_branch_taken(insn)
        return taken, reason


@register_architecture
class X86(Architecture):
    aliases: Tuple[Union[str, Elf.Abi], ...] = ("X86", Elf.Abi.X86_32)
    arch = "X86"
    mode = "32"

    nop_insn = b"\x90"
    flag_register = "$eflags"
    special_registers = ["$cs", "$ss", "$ds", "$es", "$fs", "$gs", ]
    gpr_registers = ["$eax", "$ebx", "$ecx", "$edx", "$esp", "$ebp", "$esi", "$edi", "$eip", ]
    all_registers = gpr_registers + [ flag_register, ] + special_registers
    instruction_length = None
    return_register = "$eax"
    function_parameters = ["$esp", ]
    flags_table = {
        6: "zero",
        0: "carry",
        2: "parity",
        4: "adjust",
        7: "sign",
        8: "trap",
        9: "interrupt",
        10: "direction",
        11: "overflow",
        16: "resume",
        17: "virtualx86",
        21: "identification",
    }
    syscall_register = "$eax"
    syscall_instructions = ["sysenter", "int 0x80"]
    ptrsize = 4
    endianness = Endianness.LITTLE_ENDIAN

    def flag_register_to_human(self, val: Optional[int] = None) -> str:
        reg = self.flag_register
        if not val:
            val = gef.arch.register(reg)
        return flags_to_human(val, self.flags_table)

    def is_call(self, insn: Instruction) -> bool:
        mnemo = insn.mnemonic
        call_mnemos = {"call", "callq"}
        return mnemo in call_mnemos

    def is_ret(self, insn: Instruction) -> bool:
        return insn.mnemonic == "ret"

    def is_conditional_branch(self, insn: Instruction) -> bool:
        mnemo = insn.mnemonic
        branch_mnemos = {
            "ja", "jnbe", "jae", "jnb", "jnc", "jb", "jc", "jnae", "jbe", "jna",
            "jcxz", "jecxz", "jrcxz", "je", "jz", "jg", "jnle", "jge", "jnl",
            "jl", "jnge", "jle", "jng", "jne", "jnz", "jno", "jnp", "jpo", "jns",
            "jo", "jp", "jpe", "js"
        }
        return mnemo in branch_mnemos

    def is_branch_taken(self, insn: Instruction) -> Tuple[bool, str]:
        mnemo = insn.mnemonic
        # all kudos to fG! (https://github.com/gdbinit/Gdbinit/blob/master/gdbinit#L1654)
        flags = dict((self.flags_table[k], k) for k in self.flags_table)
        val = gef.arch.register(self.flag_register)

        taken, reason = False, ""

        if mnemo in ("ja", "jnbe"):
            taken, reason = not val&(1<<flags["carry"]) and not val&(1<<flags["zero"]), "!C && !Z"
        elif mnemo in ("jae", "jnb", "jnc"):
            taken, reason = not val&(1<<flags["carry"]), "!C"
        elif mnemo in ("jb", "jc", "jnae"):
            taken, reason = val&(1<<flags["carry"]), "C"
        elif mnemo in ("jbe", "jna"):
            taken, reason = val&(1<<flags["carry"]) or val&(1<<flags["zero"]), "C || Z"
        elif mnemo in ("jcxz", "jecxz", "jrcxz"):
            cx = gef.arch.register("$rcx") if self.mode == 64 else gef.arch.register("$ecx")
            taken, reason = cx == 0, "!$CX"
        elif mnemo in ("je", "jz"):
            taken, reason = val&(1<<flags["zero"]), "Z"
        elif mnemo in ("jne", "jnz"):
            taken, reason = not val&(1<<flags["zero"]), "!Z"
        elif mnemo in ("jg", "jnle"):
            taken, reason = not val&(1<<flags["zero"]) and bool(val&(1<<flags["overflow"])) == bool(val&(1<<flags["sign"])), "!Z && S==O"
        elif mnemo in ("jge", "jnl"):
            taken, reason = bool(val&(1<<flags["sign"])) == bool(val&(1<<flags["overflow"])), "S==O"
        elif mnemo in ("jl", "jnge"):
            taken, reason = val&(1<<flags["overflow"]) != val&(1<<flags["sign"]), "S!=O"
        elif mnemo in ("jle", "jng"):
            taken, reason = val&(1<<flags["zero"]) or bool(val&(1<<flags["overflow"])) != bool(val&(1<<flags["sign"])), "Z || S!=O"
        elif mnemo in ("jo",):
            taken, reason = val&(1<<flags["overflow"]), "O"
        elif mnemo in ("jno",):
            taken, reason = not val&(1<<flags["overflow"]), "!O"
        elif mnemo in ("jpe", "jp"):
            taken, reason = val&(1<<flags["parity"]), "P"
        elif mnemo in ("jnp", "jpo"):
            taken, reason = not val&(1<<flags["parity"]), "!P"
        elif mnemo in ("js",):
            taken, reason = val&(1<<flags["sign"]), "S"
        elif mnemo in ("jns",):
            taken, reason = not val&(1<<flags["sign"]), "!S"
        return taken, reason

    def get_ra(self, insn: Instruction, frame: "gdb.Frame") -> Optional[int]:
        ra = None
        if self.is_ret(insn):
            ra = to_unsigned_long(dereference(gef.arch.sp))
        if frame.older():
            ra = frame.older().pc()

        return ra

    @classmethod
    def mprotect_asm(cls, addr: int, size: int, perm: Permission) -> str:
        _NR_mprotect = 125
        insns = [
            "pushad",
            f"mov eax, {_NR_mprotect:d}",
            f"mov ebx, {addr:d}",
            f"mov ecx, {size:d}",
            f"mov edx, {perm.value:d}",
            "int 0x80",
            "popad",
        ]
        return "; ".join(insns)

    def get_ith_parameter(self, i: int, in_func: bool = True) -> Tuple[str, Optional[int]]:
        if in_func:
            i += 1  # Account for RA being at the top of the stack
        sp = gef.arch.sp
        sz = gef.arch.ptrsize
        loc = sp + (i * sz)
        val = gef.memory.read_integer(loc)
        key = f"[sp + {i * sz:#x}]"
        return key, val


@register_architecture
class X86_64(X86):
    aliases = ("X86_64", Elf.Abi.X86_64, "i386:x86-64")
    arch = "X86"
    mode = "64"

    gpr_registers = [
        "$rax", "$rbx", "$rcx", "$rdx", "$rsp", "$rbp", "$rsi", "$rdi", "$rip",
        "$r8", "$r9", "$r10", "$r11", "$r12", "$r13", "$r14", "$r15", ]
    all_registers = gpr_registers + [ X86.flag_register, ] + X86.special_registers
    return_register = "$rax"
    function_parameters = ["$rdi", "$rsi", "$rdx", "$rcx", "$r8", "$r9"]
    syscall_register = "$rax"
    syscall_instructions = ["syscall"]
    # We don't want to inherit x86's stack based param getter
    get_ith_parameter = Architecture.get_ith_parameter
    ptrsize = 8

    @classmethod
    def mprotect_asm(cls, addr: int, size: int, perm: Permission) -> str:
        _NR_mprotect = 10
        insns = [
            "push rax",
            "push rdi",
            "push rsi",
            "push rdx",
            "push rcx",
            "push r11",
            f"mov rax, {_NR_mprotect:d}",
            f"mov rdi, {addr:d}",
            f"mov rsi, {size:d}",
            f"mov rdx, {perm.value:d}",
            "syscall",
            "pop r11",
            "pop rcx",
            "pop rdx",
            "pop rsi",
            "pop rdi",
            "pop rax",
        ]
        return "; ".join(insns)


@register_architecture
class PowerPC(Architecture):
    aliases = ("PowerPC", Elf.Abi.POWERPC, "PPC")
    arch = "PPC"
    mode = "PPC32"

    all_registers = [
        "$r0", "$r1", "$r2", "$r3", "$r4", "$r5", "$r6", "$r7",
        "$r8", "$r9", "$r10", "$r11", "$r12", "$r13", "$r14", "$r15",
        "$r16", "$r17", "$r18", "$r19", "$r20", "$r21", "$r22", "$r23",
        "$r24", "$r25", "$r26", "$r27", "$r28", "$r29", "$r30", "$r31",
        "$pc", "$msr", "$cr", "$lr", "$ctr", "$xer", "$trap",]
    instruction_length = 4
    nop_insn = b"\x60\x00\x00\x00" # https://developer.ibm.com/articles/l-ppc/
    return_register = "$r0"
    flag_register = "$cr"
    flags_table = {
        3: "negative[0]",
        2: "positive[0]",
        1: "equal[0]",
        0: "overflow[0]",
        # cr7
        31: "less[7]",
        30: "greater[7]",
        29: "equal[7]",
        28: "overflow[7]",
    }
    function_parameters = ["$i0", "$i1", "$i2", "$i3", "$i4", "$i5"]
    syscall_register = "$r0"
    syscall_instructions = ["sc"]

    def flag_register_to_human(self, val: Optional[int] = None) -> str:
        # https://www.cebix.net/downloads/bebox/pem32b.pdf (% 2.1.3)
        if not val:
            reg = self.flag_register
            val = gef.arch.register(reg)
        return flags_to_human(val, self.flags_table)

    def is_call(self, insn: Instruction) -> bool:
        return False

    def is_ret(self, insn: Instruction) -> bool:
        return insn.mnemonic == "blr"

    def is_conditional_branch(self, insn: Instruction) -> bool:
        mnemo = insn.mnemonic
        branch_mnemos = {"beq", "bne", "ble", "blt", "bgt", "bge"}
        return mnemo in branch_mnemos

    def is_branch_taken(self, insn: Instruction) -> Tuple[bool, str]:
        mnemo = insn.mnemonic
        flags = dict((self.flags_table[k], k) for k in self.flags_table)
        val = gef.arch.register(self.flag_register)
        taken, reason = False, ""
        if mnemo == "beq": taken, reason = val&(1<<flags["equal[7]"]), "E"
        elif mnemo == "bne": taken, reason = val&(1<<flags["equal[7]"]) == 0, "!E"
        elif mnemo == "ble": taken, reason = val&(1<<flags["equal[7]"]) or val&(1<<flags["less[7]"]), "E || L"
        elif mnemo == "blt": taken, reason = val&(1<<flags["less[7]"]), "L"
        elif mnemo == "bge": taken, reason = val&(1<<flags["equal[7]"]) or val&(1<<flags["greater[7]"]), "E || G"
        elif mnemo == "bgt": taken, reason = val&(1<<flags["greater[7]"]), "G"
        return taken, reason

    def get_ra(self, insn: Instruction, frame: "gdb.Frame") -> Optional[int]:
        ra = None
        if self.is_ret(insn):
            ra = gef.arch.register("$lr")
        elif frame.older():
            ra = frame.older().pc()
        return ra

    @classmethod
    def mprotect_asm(cls, addr: int, size: int, perm: Permission) -> str:
        # Ref: https://developer.ibm.com/articles/l-ppc/
        _NR_mprotect = 125
        insns = [
            "addi 1, 1, -16",  # 1 = r1 = sp
            "stw 0, 0(1)",
            "stw 3, 4(1)",  # r0 = syscall_code | r3, r4, r5 = args
            "stw 4, 8(1)",
            "stw 5, 12(1)",
            f"li 0, {_NR_mprotect:d}",
            f"lis 3, {addr:#x}@h",
            f"ori 3, 3, {addr:#x}@l",
            f"lis 4, {size:#x}@h",
            f"ori 4, 4, {size:#x}@l",
            f"li 5, {perm.value:d}",
            "sc",
            "lwz 0, 0(1)",
            "lwz 3, 4(1)",
            "lwz 4, 8(1)",
            "lwz 5, 12(1)",
            "addi 1, 1, 16",
        ]
        return ";".join(insns)


@register_architecture
class PowerPC64(PowerPC):
    aliases = ("PowerPC64", Elf.Abi.POWERPC64, "PPC64")
    arch = "PPC"
    mode = "PPC64"


@register_architecture
class SPARC(Architecture):
    """ Refs:
    - https://www.cse.scu.edu/~atkinson/teaching/sp05/259/sparc.pdf
    """
    aliases = ("SPARC", Elf.Abi.SPARC)
    arch = "SPARC"
    mode = ""

    all_registers = [
        "$g0", "$g1", "$g2", "$g3", "$g4", "$g5", "$g6", "$g7",
        "$o0", "$o1", "$o2", "$o3", "$o4", "$o5", "$o7",
        "$l0", "$l1", "$l2", "$l3", "$l4", "$l5", "$l6", "$l7",
        "$i0", "$i1", "$i2", "$i3", "$i4", "$i5", "$i7",
        "$pc", "$npc", "$sp ", "$fp ", "$psr",]
    instruction_length = 4
    nop_insn = b"\x00\x00\x00\x00"  # sethi 0, %g0
    return_register = "$i0"
    flag_register = "$psr"
    flags_table = {
        23: "negative",
        22: "zero",
        21: "overflow",
        20: "carry",
        7: "supervisor",
        5: "trap",
    }
    function_parameters = ["$o0 ", "$o1 ", "$o2 ", "$o3 ", "$o4 ", "$o5 ", "$o7 ",]
    syscall_register = "%g1"
    syscall_instructions = ["t 0x10"]

    def flag_register_to_human(self, val: Optional[int] = None) -> str:
        # https://www.gaisler.com/doc/sparcv8.pdf
        reg = self.flag_register
        if not val:
            val = gef.arch.register(reg)
        return flags_to_human(val, self.flags_table)

    def is_call(self, insn: Instruction) -> bool:
        return False

    def is_ret(self, insn: Instruction) -> bool:
        return insn.mnemonic == "ret"

    def is_conditional_branch(self, insn: Instruction) -> bool:
        mnemo = insn.mnemonic
        # http://moss.csc.ncsu.edu/~mueller/codeopt/codeopt00/notes/condbranch.html
        branch_mnemos = {
            "be", "bne", "bg", "bge", "bgeu", "bgu", "bl", "ble", "blu", "bleu",
            "bneg", "bpos", "bvs", "bvc", "bcs", "bcc"
        }
        return mnemo in branch_mnemos

    def is_branch_taken(self, insn: Instruction) -> Tuple[bool, str]:
        mnemo = insn.mnemonic
        flags = dict((self.flags_table[k], k) for k in self.flags_table)
        val = gef.arch.register(self.flag_register)
        taken, reason = False, ""

        if mnemo == "be": taken, reason = val&(1<<flags["zero"]), "Z"
        elif mnemo == "bne": taken, reason = val&(1<<flags["zero"]) == 0, "!Z"
        elif mnemo == "bg": taken, reason = val&(1<<flags["zero"]) == 0 and (val&(1<<flags["negative"]) == 0 or val&(1<<flags["overflow"]) == 0), "!Z && (!N || !O)"
        elif mnemo == "bge": taken, reason = val&(1<<flags["negative"]) == 0 or val&(1<<flags["overflow"]) == 0, "!N || !O"
        elif mnemo == "bgu": taken, reason = val&(1<<flags["carry"]) == 0 and val&(1<<flags["zero"]) == 0, "!C && !Z"
        elif mnemo == "bgeu": taken, reason = val&(1<<flags["carry"]) == 0, "!C"
        elif mnemo == "bl": taken, reason = val&(1<<flags["negative"]) and val&(1<<flags["overflow"]), "N && O"
        elif mnemo == "blu": taken, reason = val&(1<<flags["carry"]), "C"
        elif mnemo == "ble": taken, reason = val&(1<<flags["zero"]) or (val&(1<<flags["negative"]) or val&(1<<flags["overflow"])), "Z || (N || O)"
        elif mnemo == "bleu": taken, reason = val&(1<<flags["carry"]) or val&(1<<flags["zero"]), "C || Z"
        elif mnemo == "bneg": taken, reason = val&(1<<flags["negative"]), "N"
        elif mnemo == "bpos": taken, reason = val&(1<<flags["negative"]) == 0, "!N"
        elif mnemo == "bvs": taken, reason = val&(1<<flags["overflow"]), "O"
        elif mnemo == "bvc": taken, reason = val&(1<<flags["overflow"]) == 0, "!O"
        elif mnemo == "bcs": taken, reason = val&(1<<flags["carry"]), "C"
        elif mnemo == "bcc": taken, reason = val&(1<<flags["carry"]) == 0, "!C"
        return taken, reason

    def get_ra(self, insn: Instruction, frame: "gdb.Frame") -> Optional[int]:
        ra = None
        if self.is_ret(insn):
            ra = gef.arch.register("$o7")
        elif frame.older():
            ra = frame.older().pc()
        return ra

    @classmethod
    def mprotect_asm(cls, addr: int, size: int, perm: Permission) -> str:
        hi = (addr & 0xffff0000) >> 16
        lo = (addr & 0x0000ffff)
        _NR_mprotect = 125
        insns = ["add %sp, -16, %sp",
                 "st %g1, [ %sp ]", "st %o0, [ %sp + 4 ]",
                 "st %o1, [ %sp + 8 ]", "st %o2, [ %sp + 12 ]",
                 f"sethi  %hi({hi}), %o0",
                 f"or  %o0, {lo}, %o0",
                 "clr  %o1",
                 "clr  %o2",
                 f"mov  {_NR_mprotect}, %g1",
                 "t 0x10",
                 "ld [ %sp ], %g1", "ld [ %sp + 4 ], %o0",
                 "ld [ %sp + 8 ], %o1", "ld [ %sp + 12 ], %o2",
                 "add %sp, 16, %sp",]
        return "; ".join(insns)


@register_architecture
class SPARC64(SPARC):
    """Refs:
    - http://math-atlas.sourceforge.net/devel/assembly/abi_sysV_sparc.pdf
    - https://cr.yp.to/2005-590/sparcv9.pdf
    """
    aliases = ("SPARC64", Elf.Abi.SPARC64)
    arch = "SPARC"
    mode = "V9"

    all_registers = [
        "$g0", "$g1", "$g2", "$g3", "$g4", "$g5", "$g6", "$g7",
        "$o0", "$o1", "$o2", "$o3", "$o4", "$o5", "$o7",
        "$l0", "$l1", "$l2", "$l3", "$l4", "$l5", "$l6", "$l7",
        "$i0", "$i1", "$i2", "$i3", "$i4", "$i5", "$i7",
        "$pc", "$npc", "$sp", "$fp", "$state", ]

    flag_register = "$state"  # sparcv9.pdf, 5.1.5.1 (ccr)
    flags_table = {
        35: "negative",
        34: "zero",
        33: "overflow",
        32: "carry",
    }

    syscall_instructions = ["t 0x6d"]

    @classmethod
    def mprotect_asm(cls, addr: int, size: int, perm: Permission) -> str:
        hi = (addr & 0xffff0000) >> 16
        lo = (addr & 0x0000ffff)
        _NR_mprotect = 125
        insns = ["add %sp, -16, %sp",
                 "st %g1, [ %sp ]", "st %o0, [ %sp + 4 ]",
                 "st %o1, [ %sp + 8 ]", "st %o2, [ %sp + 12 ]",
                 f"sethi  %hi({hi}), %o0",
                 f"or  %o0, {lo}, %o0",
                 "clr  %o1",
                 "clr  %o2",
                 f"mov  {_NR_mprotect}, %g1",
                 "t 0x6d",
                 "ld [ %sp ], %g1", "ld [ %sp + 4 ], %o0",
                 "ld [ %sp + 8 ], %o1", "ld [ %sp + 12 ], %o2",
                 "add %sp, 16, %sp",]
        return "; ".join(insns)


@register_architecture
class MIPS(Architecture):
    aliases: Tuple[Union[str, Elf.Abi], ...] = ("MIPS", Elf.Abi.MIPS)
    arch = "MIPS"
    mode = "MIPS32"

    # https://vhouten.home.xs4all.nl/mipsel/r3000-isa.html
    all_registers = [
        "$zero", "$at", "$v0", "$v1", "$a0", "$a1", "$a2", "$a3",
        "$t0", "$t1", "$t2", "$t3", "$t4", "$t5", "$t6", "$t7",
        "$s0", "$s1", "$s2", "$s3", "$s4", "$s5", "$s6", "$s7",
        "$t8", "$t9", "$k0", "$k1", "$s8", "$pc", "$sp", "$hi",
        "$lo", "$fir", "$ra", "$gp", ]
    instruction_length = 4
    ptrsize = 4
    nop_insn = b"\x00\x00\x00\x00"  # sll $0,$0,0
    return_register = "$v0"
    flag_register = "$fcsr"
    flags_table = {}
    function_parameters = ["$a0", "$a1", "$a2", "$a3"]
    syscall_register = "$v0"
    syscall_instructions = ["syscall"]

    def flag_register_to_human(self, val: Optional[int] = None) -> str:
        return Color.colorify("No flag register", "yellow underline")

    def is_call(self, insn: Instruction) -> bool:
        return False

    def is_ret(self, insn: Instruction) -> bool:
        return insn.mnemonic == "jr" and insn.operands[0] == "ra"

    def is_conditional_branch(self, insn: Instruction) -> bool:
        mnemo = insn.mnemonic
        branch_mnemos = {"beq", "bne", "beqz", "bnez", "bgtz", "bgez", "bltz", "blez"}
        return mnemo in branch_mnemos

    def is_branch_taken(self, insn: Instruction) -> Tuple[bool, str]:
        mnemo, ops = insn.mnemonic, insn.operands
        taken, reason = False, ""

        if mnemo == "beq":
            taken, reason = gef.arch.register(ops[0]) == gef.arch.register(ops[1]), "{0[0]} == {0[1]}".format(ops)
        elif mnemo == "bne":
            taken, reason = gef.arch.register(ops[0]) != gef.arch.register(ops[1]), "{0[0]} != {0[1]}".format(ops)
        elif mnemo == "beqz":
            taken, reason = gef.arch.register(ops[0]) == 0, "{0[0]} == 0".format(ops)
        elif mnemo == "bnez":
            taken, reason = gef.arch.register(ops[0]) != 0, "{0[0]} != 0".format(ops)
        elif mnemo == "bgtz":
            taken, reason = gef.arch.register(ops[0]) > 0, "{0[0]} > 0".format(ops)
        elif mnemo == "bgez":
            taken, reason = gef.arch.register(ops[0]) >= 0, "{0[0]} >= 0".format(ops)
        elif mnemo == "bltz":
            taken, reason = gef.arch.register(ops[0]) < 0, "{0[0]} < 0".format(ops)
        elif mnemo == "blez":
            taken, reason = gef.arch.register(ops[0]) <= 0, "{0[0]} <= 0".format(ops)
        return taken, reason

    def get_ra(self, insn: Instruction, frame: "gdb.Frame") -> Optional[int]:
        ra = None
        if self.is_ret(insn):
            ra = gef.arch.register("$ra")
        elif frame.older():
            ra = frame.older().pc()
        return ra

    @classmethod
    def mprotect_asm(cls, addr: int, size: int, perm: Permission) -> str:
        _NR_mprotect = 4125
        insns = ["addi $sp, $sp, -16",
                 "sw $v0, 0($sp)", "sw $a0, 4($sp)",
                 "sw $a3, 8($sp)", "sw $a3, 12($sp)",
                 f"li $v0, {_NR_mprotect:d}",
                 f"li $a0, {addr:d}",
                 f"li $a1, {size:d}",
                 f"li $a2, {perm.value:d}",
                 "syscall",
                 "lw $v0, 0($sp)", "lw $a1, 4($sp)",
                 "lw $a3, 8($sp)", "lw $a3, 12($sp)",
                 "addi $sp, $sp, 16",]
        return "; ".join(insns)


@register_architecture
class MIPS64(MIPS):
    aliases = ("MIPS64",)
    arch = "MIPS"
    mode = "MIPS64"
    ptrsize = 8


def copy_to_clipboard(data: str) -> None:
    """Helper function to submit data to the clipboard"""
    if sys.platform == "linux":
        xclip = which("xclip")
        prog = [xclip, "-selection", "clipboard", "-i"]
    elif sys.platform == "darwin":
        pbcopy = which("pbcopy")
        prog = [pbcopy]
    else:
        raise NotImplementedError("copy: Unsupported OS")

    with subprocess.Popen(prog, stdin=subprocess.PIPE) as p:
        p.stdin.write(data)
        p.stdin.close()
        p.wait()
    return


def use_stdtype() -> str:
    if is_32bit(): return "uint32_t"
    elif is_64bit(): return "uint64_t"
    return "uint16_t"


def use_default_type() -> str:
    if is_32bit(): return "unsigned int"
    elif is_64bit(): return "unsigned long"
    return "unsigned short"


def use_golang_type() -> str:
    if is_32bit(): return "uint32"
    elif is_64bit(): return "uint64"
    return "uint16"


def use_rust_type() -> str:
    if is_32bit(): return "u32"
    elif is_64bit(): return "u64"
    return "u16"


def to_unsigned_long(v: gdb.Value) -> int:
    """Cast a gdb.Value to unsigned long."""
    mask = (1 << 64) - 1
    return int(v.cast(gdb.Value(mask).type)) & mask


def get_path_from_info_proc() -> Optional[str]:
    for x in gdb.execute("info proc", to_string=True).splitlines():
        if x.startswith("exe = "):
            return x.split(" = ")[1].replace("'", "")
    return None


@deprecated("Use `gef.session.os`")
def get_os() -> str:
    return gef.session.os


@lru_cache()
def is_qemu() -> bool:
    if not is_remote_debug():
        return False
    response = gdb.execute('maintenance packet Qqemu.sstepbits', to_string=True, from_tty=False)
    return 'ENABLE=' in response


@lru_cache()
def is_qemu_usermode() -> bool:
    if not is_qemu():
        return False
    response = gdb.execute('maintenance packet QOffsets', to_string=True, from_tty=False)
    return "Text=" in response


@lru_cache()
def is_qemu_system() -> bool:
    if not is_qemu():
        return False
    response = gdb.execute('maintenance packet QOffsets', to_string=True, from_tty=False)
    return 'received: ""' in response


@lru_cache()
def get_filepath() -> Optional[str]:
    """Return the local absolute path of the file currently debugged."""
    filename = gdb.current_progspace().filename

    if is_remote_debug():
        # if no filename specified, try downloading target from /proc
        if filename is None:
            pid = gef.session.pid
            if pid > 0:
                return download_file(f"/proc/{pid:d}/exe", use_cache=True)
            return None

        # if target is remote file, download
        elif filename.startswith("target:"):
            fname = filename[len("target:") :]
            return download_file(fname, use_cache=True, local_name=fname)

        elif filename.startswith(".gnu_debugdata for target:"):
            fname = filename[len(".gnu_debugdata for target:") :]
            return download_file(fname, use_cache=True, local_name=fname)

        elif gef.session.remote is not None:
            return f"/tmp/gef/{gef.session.remote:d}/{get_path_from_info_proc()}"
        return filename
    else:
        if filename is not None:
            return filename
        # inferior probably did not have name, extract cmdline from info proc
        return get_path_from_info_proc()


def download_file(remote_path: str, use_cache: bool = False, local_name: Optional[str] = None) -> Optional[str]:
    """Download filename `remote_path` inside the mirror tree inside the `gef.config["gef.tempdir"]`.
    The tree architecture must be `gef.config["gef.tempdir"]/gef/<local_pid>/<remote_filepath>`.
    This allow a "chroot-like" tree format."""

    local_root = pathlib.Path(gef.config["gef.tempdir"]) / str(gef.session.pid)
    if local_name is None:
        local_path = local_root / remote_path.strip(os.sep)
    else:
        local_path = local_root / local_name.strip(os.sep)

    if use_cache and local_path.exists():
        return str(local_path.absolute())

    try:
        local_path.parent.mkdir(parents=True, exist_ok=True)
        gdb.execute(f"remote get {remote_path} {local_path.absolute()}")
        local_path = str(local_path.absolute())
    except gdb.error:
        # fallback memory view
        with open(local_path, "w") as f:
            if is_32bit():
                f.write(f"00000000-ffffffff rwxp 00000000 00:00 0                    {get_filepath()}\n")
            else:
                f.write(f"0000000000000000-ffffffffffffffff rwxp 00000000 00:00 0                    {get_filepath()}\n")

    except Exception as e:
        err(f"download_file() failed: {e}")
        local_path = None

    return local_path


def get_function_length(sym: str) -> int:
    """Attempt to get the length of the raw bytes of a function."""
    dis = gdb.execute(f"disassemble {sym}", to_string=True).splitlines()
    start_addr = int(dis[1].split()[0], 16)
    end_addr = int(dis[-2].split()[0], 16)
    return end_addr - start_addr


@lru_cache()
def get_info_files() -> List[Zone]:
    """Retrieve all the files loaded by debuggee."""
    lines = gdb.execute("info files", to_string=True).splitlines()
    infos = []
    for line in lines:
        line = line.strip()
        if not line:
            break

        if not line.startswith("0x"):
            continue

        blobs = [x.strip() for x in line.split(" ")]
        addr_start = int(blobs[0], 16)
        addr_end = int(blobs[2], 16)
        section_name = blobs[4]

        if len(blobs) == 7:
            filename = blobs[6]
        else:
            filename = get_filepath()

        infos.append(Zone(section_name, addr_start, addr_end, filename))
    return infos


def process_lookup_address(address: int) -> Optional[Section]:
    """Look up for an address in memory.
    Return an Address object if found, None otherwise."""
    if not is_alive():
        err("Process is not running")
        return None

    if is_x86():
        if is_in_x86_kernel(address):
            return None

    for sect in gef.memory.maps:
        if sect.page_start <= address < sect.page_end:
            return sect

    return None


@lru_cache()
def process_lookup_path(name: str, perm: Permission = Permission.ALL) -> Optional[Section]:
    """Look up for a path in the process memory mapping.
    Return a Section object if found, None otherwise."""
    if not is_alive():
        err("Process is not running")
        return None

    for sect in gef.memory.maps:
        if name in sect.path and sect.permission & perm:
            return sect

    return None


@lru_cache()
def file_lookup_name_path(name: str, path: str) -> Optional[Zone]:
    """Look up a file by name and path.
    Return a Zone object if found, None otherwise."""
    for xfile in get_info_files():
        if path == xfile.filename and name == xfile.name:
            return xfile
    return None


@lru_cache()
def file_lookup_address(address: int) -> Optional[Zone]:
    """Look up for a file by its address.
    Return a Zone object if found, None otherwise."""
    for info in get_info_files():
        if info.zone_start <= address < info.zone_end:
            return info
    return None


@lru_cache()
def lookup_address(address: int) -> Address:
    """Try to find the address in the process address space.
    Return an Address object, with validity flag set based on success."""
    sect = process_lookup_address(address)
    info = file_lookup_address(address)
    if sect is None and info is None:
        # i.e. there is no info on this address
        return Address(value=address, valid=False)
    return Address(value=address, section=sect, info=info)


def xor(data: ByteString, key: str) -> bytearray:
    """Return `data` xor-ed with `key`."""
    key_raw = binascii.unhexlify(key.lstrip("0x"))
    return bytearray(x ^ y for x, y in zip(data, itertools.cycle(key_raw)))


def is_hex(pattern: str) -> bool:
    """Return whether provided string is a hexadecimal value."""
    if not pattern.lower().startswith("0x"):
        return False
    return len(pattern) % 2 == 0 and all(c in string.hexdigits for c in pattern[2:])


def continue_handler(_: "gdb.Event") -> None:
    """GDB event handler for new object continue cases."""
    return


def hook_stop_handler(_: "gdb.Event") -> None:
    """GDB event handler for stop cases."""
    reset_all_caches()
    gdb.execute("context")
    return


def new_objfile_handler(_: "gdb.Event") -> None:
    """GDB event handler for new object file cases."""
    reset_all_caches()
    reset_architecture()
    load_libc_args()
    return


def exit_handler(_: "gdb.Event") -> None:
    """GDB event handler for exit cases."""
    reset_all_caches()
    gef.session.qemu_mode = False
    if gef.session.remote and gef.config["gef-remote.clean_on_exit"] is True:
        shutil.rmtree(f"/tmp/gef/{gef.session.remote:d}")
        gef.session.remote = None
    return


def memchanged_handler(_: "gdb.Event") -> None:
    """GDB event handler for mem changes cases."""
    reset_all_caches()
    return


def regchanged_handler(_: "gdb.Event") -> None:
    """GDB event handler for reg changes cases."""
    reset_all_caches()
    return


def load_libc_args() -> bool:
    """Load the LIBC function arguments. Returns `True` on success, `False` or an Exception otherwise."""
    global gef
    # load libc function arguments' definitions
    if not gef.config["context.libc_args"]:
        return False

    path = gef.config["context.libc_args_path"]
    if not path:
        return False

    path = pathlib.Path(path).expanduser().absolute()
    if not path.exists():
        raise RuntimeError("Config `context.libc_args_path` set but it's not a directory")

    _arch_mode = f"{gef.arch.arch.lower()}_{gef.arch.mode}"
    _libc_args_file = path / f"{_arch_mode}.json"

    # current arch and mode already loaded
    if _arch_mode in gef.ui.libc_args_table:
        return True

    gef.ui.libc_args_table[_arch_mode] = {}
    try:
        with _libc_args_file.open() as _libc_args:
            gef.ui.libc_args_table[_arch_mode] = json.load(_libc_args)
        return True
    except FileNotFoundError:
        del gef.ui.libc_args_table[_arch_mode]
        warn(f"Config context.libc_args is set but definition cannot be loaded: file {_libc_args_file} not found")
    except json.decoder.JSONDecodeError as e:
        del gef.ui.libc_args_table[_arch_mode]
        warn(f"Config context.libc_args is set but definition cannot be loaded from file {_libc_args_file}: {e}")
    return False


def get_terminal_size() -> Tuple[int, int]:
    """Return the current terminal size."""
    if is_debug():
        return 600, 100

    if platform.system() == "Windows":
        from ctypes import windll, create_string_buffer
        hStdErr = -12
        herr = windll.kernel32.GetStdHandle(hStdErr)
        csbi = create_string_buffer(22)
        res = windll.kernel32.GetConsoleScreenBufferInfo(herr, csbi)
        if res:
            _, _, _, _, _, left, top, right, bottom, _, _ = struct.unpack("hhhhHhhhhhh", csbi.raw)
            tty_columns = right - left + 1
            tty_rows = bottom - top + 1
            return tty_rows, tty_columns
        else:
            return 600, 100
    else:
        import fcntl
        import termios
        try:
            tty_rows, tty_columns = struct.unpack("hh", fcntl.ioctl(1, termios.TIOCGWINSZ, "1234"))
            return tty_rows, tty_columns
        except OSError:
            return 600, 100


def get_generic_arch(module: ModuleType, prefix: str, arch: str, mode: Optional[str], big_endian: Optional[bool], to_string: bool = False) -> Tuple[str, Union[int, str]]:
    """
    Retrieves architecture and mode from the arguments for use for the holy
    {cap,key}stone/unicorn trinity.
    """
    if to_string:
        arch = f"{module.__name__}.{prefix}_ARCH_{arch}"
        if mode:
            mode = f"{module.__name__}.{prefix}_MODE_{mode}"
        else:
            mode = ""
        if gef.arch.endianness == Endianness.BIG_ENDIAN:
            mode += f" + {module.__name__}.{prefix}_MODE_BIG_ENDIAN"
        else:
            mode += f" + {module.__name__}.{prefix}_MODE_LITTLE_ENDIAN"

    else:
        arch = getattr(module, f"{prefix}_ARCH_{arch}")
        if mode:
            mode = getattr(module, f"{prefix}_MODE_{mode}")
        else:
            mode = 0
        if big_endian:
            mode |= getattr(module, f"{prefix}_MODE_BIG_ENDIAN")
        else:
            mode |= getattr(module, f"{prefix}_MODE_LITTLE_ENDIAN")

    return arch, mode


def get_generic_running_arch(module: ModuleType, prefix: str, to_string: bool = False) -> Union[Tuple[None, None], Tuple[str, Union[int, str]]]:
    """
    Retrieves architecture and mode from the current context.
    """

    if not is_alive():
        return None, None

    if gef.arch is not None:
        arch, mode = gef.arch.arch, gef.arch.mode
    else:
        raise OSError("Emulation not supported for your OS")

    return get_generic_arch(module, prefix, arch, mode, gef.arch.endianness == Endianness.BIG_ENDIAN, to_string)


def get_unicorn_arch(arch: Optional[str] = None, mode: Optional[str] = None, endian: Optional[bool] = None, to_string: bool = False) -> Union[Tuple[None, None], Tuple[str, Union[int, str]]]:
    unicorn = sys.modules["unicorn"]
    if (arch, mode, endian) == (None, None, None):
        return get_generic_running_arch(unicorn, "UC", to_string)
    return get_generic_arch(unicorn, "UC", arch, mode, endian, to_string)


def get_capstone_arch(arch: Optional[str] = None, mode: Optional[str] = None, endian: Optional[bool] = None, to_string: bool = False) -> Union[Tuple[None, None], Tuple[str, Union[int, str]]]:
    capstone = sys.modules["capstone"]

    # hacky patch to unify capstone/ppc syntax with keystone & unicorn:
    # CS_MODE_PPC32 does not exist (but UC_MODE_32 & KS_MODE_32 do)
    if is_arch(Elf.Abi.POWERPC64):
        raise OSError("Capstone not supported for PPC64 yet.")

    if is_alive() and is_arch(Elf.Abi.POWERPC):

        arch = "PPC"
        mode = "32"
        endian = (gef.arch.endianness == Endianness.BIG_ENDIAN)
        return get_generic_arch(capstone, "CS",
                                arch or gef.arch.arch,
                                mode or gef.arch.mode,
                                endian,
                                to_string)

    if (arch, mode, endian) == (None, None, None):
        return get_generic_running_arch(capstone, "CS", to_string)
    return get_generic_arch(capstone, "CS",
                            arch or gef.arch.arch,
                            mode or gef.arch.mode,
                            endian or gef.arch.endianness == Endianness.BIG_ENDIAN,
                            to_string)


def get_keystone_arch(arch: Optional[str] = None, mode: Optional[str] = None, endian: Optional[bool] = None, to_string: bool = False) -> Union[Tuple[None, None], Tuple[str, Union[int, str]]]:
    keystone = sys.modules["keystone"]
    if (arch, mode, endian) == (None, None, None):
        return get_generic_running_arch(keystone, "KS", to_string)

    if arch in ["ARM64", "SYSTEMZ"]:
        modes = [None]
    elif arch == "ARM" and mode == "ARMV8":
        modes = ["ARM", "V8"]
    elif arch == "ARM" and mode == "THUMBV8":
        modes = ["THUMB", "V8"]
    else:
        modes = [mode]
    a = arch
    if not to_string:
        mode = 0
        for m in modes:
            arch, _mode = get_generic_arch(keystone, "KS", a, m, endian, to_string)
            mode |= _mode
    else:
        mode = ""
        for m in modes:
            arch, _mode = get_generic_arch(keystone, "KS", a, m, endian, to_string)
            mode += f"|{_mode}"
        mode = mode[1:]
    return arch, mode


def get_unicorn_registers(to_string: bool = False) -> Union[Dict[str, int], Dict[str, str]]:
    "Return a dict matching the Unicorn identifier for a specific register."
    unicorn = sys.modules["unicorn"]
    regs = {}

    if gef.arch is not None:
        arch = gef.arch.arch.lower()
    else:
        raise OSError("Oops")

    const = getattr(unicorn, f"{arch}_const")
    for reg in gef.arch.all_registers:
        regname = f"UC_{arch.upper()}_REG_{reg[1:].upper()}"
        if to_string:
            regs[reg] = f"{const.__name__}.{regname}"
        else:
            regs[reg] = getattr(const, regname)
    return regs


def keystone_assemble(code: str, arch: int, mode: int, **kwargs: Any) -> Optional[Union[str, bytearray]]:
    """Assembly encoding function based on keystone."""
    keystone = sys.modules["keystone"]
    code = gef_pybytes(code)
    addr = kwargs.get("addr", 0x1000)

    try:
        ks = keystone.Ks(arch, mode)
        enc, cnt = ks.asm(code, addr)
    except keystone.KsError as e:
        err(f"Keystone assembler error: {e}")
        return None

    if cnt == 0:
        return ""

    enc = bytearray(enc)
    if "raw" not in kwargs:
        s = binascii.hexlify(enc)
        enc = b"\\x" + b"\\x".join([s[i : i + 2] for i in range(0, len(s), 2)])
        enc = enc.decode("utf-8")

    return enc


@lru_cache()
def get_elf_headers(filename: Optional[str] = None) -> Optional[Elf]:
    """Return an Elf object with info from `filename`. If not provided, will return
    the currently debugged file."""
    if not filename:
        filename = get_filepath()
        if not filename:
            raise Exception("No file provided")

    if filename.startswith("target:"):
        warn("Your file is remote, you should try using `gef-remote` instead")
        return

    return Elf(filename)


@lru_cache()
def is_64bit() -> bool:
    """Checks if current target is 64bit."""
    return gef.arch.ptrsize == 8


@lru_cache()
def is_32bit() -> bool:
    """Checks if current target is 32bit."""
    return gef.arch.ptrsize == 4


@lru_cache()
def is_x86_64() -> bool:
    """Checks if current target is x86-64"""
    return Elf.Abi.X86_64 in gef.arch.aliases


@lru_cache()
def is_x86_32():
    """Checks if current target is an x86-32"""
    return Elf.Abi.X86_32 in gef.arch.aliases


@lru_cache()
def is_x86() -> bool:
    return is_x86_32() or is_x86_64()


@lru_cache()
def is_arch(arch: Elf.Abi) -> bool:
    return arch in gef.arch.aliases


def reset_architecture(arch: Optional[str] = None, default: Optional[str] = None) -> None:
    """Sets the current architecture.
    If an arch is explicitly specified, use that one, otherwise try to parse it
    out of the current target. If that fails, and default is specified, select and
    set that arch.
    Raise an exception if the architecture cannot be set.
	Does not return a value.
    """
    global gef
    arches = __registered_architectures__

    if arch:
        try:
            gef.arch = arches[arch.upper()]()
            return
        except KeyError:
            raise OSError(f"Specified arch {arch.upper()} is not supported")

    if not gef.binary:
        gef.binary = get_elf_headers()

    arch_name = gef.binary.e_machine if gef.binary else get_arch()

    if ((arch_name == "MIPS" or arch_name == Elf.Abi.MIPS)
        and (gef.binary is not None and gef.binary.e_class == Elf.Class.ELF_64_BITS)):
        # MIPS64 = arch(MIPS) + 64b flag
        arch_name = "MIPS64"

    try:
        gef.arch = arches[arch_name]()
    except KeyError:
        if default:
            try:
                gef.arch = arches[default.upper()]()
            except KeyError:
                raise OSError(f"CPU not supported, neither is default {default.upper()}")
        else:
            raise OSError(f"CPU type is currently not supported: {get_arch()}")
    return


@lru_cache()
def cached_lookup_type(_type: str) -> Optional[gdb.Type]:
    try:
        return gdb.lookup_type(_type).strip_typedefs()
    except RuntimeError:
        return None


@deprecated("Use `gef.arch.ptrsize` instead")
def get_memory_alignment(in_bits: bool = False) -> int:
    """Try to determine the size of a pointer on this system.
    First, try to parse it out of the ELF header.
    Next, use the size of `size_t`.
    Finally, try the size of $pc.
    If `in_bits` is set to True, the result is returned in bits, otherwise in
    bytes."""
    res = cached_lookup_type("size_t")
    if res is not None:
        return res.sizeof if not in_bits else res.sizeof * 8

    try:
        return gdb.parse_and_eval("$pc").type.sizeof
    except:
        pass

    raise OSError("GEF is running under an unsupported mode")


def clear_screen(tty: str = "") -> None:
    """Clear the screen."""
    global gef
    if not tty:
        gdb.execute("shell clear -x")
        return

    # Since the tty can be closed at any time, a PermissionError exception can
    # occur when `clear_screen` is called. We handle this scenario properly
    try:
        with open(tty, "wt") as f:
            f.write("\x1b[H\x1b[J")
    except PermissionError:
        gef.ui.redirect_fd = None
        gef.config["context.redirect"] = ""
    return


def format_address(addr: int) -> str:
    """Format the address according to its size."""
    memalign_size = gef.arch.ptrsize
    addr = align_address(addr)

    if memalign_size == 4:
        return f"{addr:#08x}"

    return f"{addr:#016x}"


def format_address_spaces(addr: int, left: bool = True) -> str:
    """Format the address according to its size, but with spaces instead of zeroes."""
    width = gef.arch.ptrsize * 2 + 2
    addr = align_address(addr)

    if not left:
        return f"{addr:#x}".rjust(width)

    return f"{addr:#x}".ljust(width)


def align_address(address: int) -> int:
    """Align the provided address to the process's native length."""
    if gef.arch.ptrsize == 4:
        return address & 0xFFFFFFFF

    return address & 0xFFFFFFFFFFFFFFFF


def align_address_to_size(address: int, align: int) -> int:
    """Align the address to the given size."""
    return address + ((align - (address % align)) % align)


def align_address_to_page(address: int) -> int:
    """Align the address to a page."""
    a = align_address(address) >> DEFAULT_PAGE_ALIGN_SHIFT
    return a << DEFAULT_PAGE_ALIGN_SHIFT


def malloc_align_address(address: int) -> int:
    """Align addresses according to glibc's MALLOC_ALIGNMENT. See also Issue #689 on Github"""
    __default_malloc_alignment = 0x10
    if is_x86_32() and get_libc_version() >= (2, 26):
        # Special case introduced in Glibc 2.26:
        # https://elixir.bootlin.com/glibc/glibc-2.26/source/sysdeps/i386/malloc-alignment.h#L22
        malloc_alignment = __default_malloc_alignment
    else:
        # Generic case:
        # https://elixir.bootlin.com/glibc/glibc-2.26/source/sysdeps/generic/malloc-alignment.h#L22
        __alignof__long_double = int(safe_parse_and_eval("_Alignof(long double)") or __default_malloc_alignment) # fallback to default if the expression fails to evaluate
        malloc_alignment = max(__alignof__long_double, 2 * gef.arch.ptrsize)

    ceil = lambda n: int(-1 * n // 1 * -1)
    # align address to nearest next multiple of malloc_alignment
    return malloc_alignment * ceil((address / malloc_alignment))


def parse_address(address: str) -> int:
    """Parse an address and return it as an Integer."""
    if is_hex(address):
        return int(address, 16)
    return to_unsigned_long(gdb.parse_and_eval(address))


def is_in_x86_kernel(address: int) -> bool:
    address = align_address(address)
    memalign = gef.arch.ptrsize*8 - 1
    return (address >> memalign) == 0xF


@lru_cache()
def is_remote_debug() -> bool:
    """"Return True is the current debugging session is running through GDB remote session."""
    return gef.session.remote is not None or "remote" in gdb.execute("maintenance print target-stack", to_string=True)


def de_bruijn(alphabet: bytes, n: int) -> Generator[str, None, None]:
    """De Bruijn sequence for alphabet and subsequences of length n (for compat. w/ pwnlib)."""
    k = len(alphabet)
    a = [0] * k * n

    def db(t: int, p: int) -> Generator[str, None, None]:
        if t > n:
            if n % p == 0:
                for j in range(1, p + 1):
                    yield alphabet[a[j]]
        else:
            a[t] = a[t - p]
            yield from db(t + 1, p)

            for j in range(a[t - p] + 1, k):
                a[t] = j
                yield from db(t + 1, t)

    return db(1, 1)


def generate_cyclic_pattern(length: int, cycle: int = 4) -> bytearray:
    """Create a `length` byte bytearray of a de Bruijn cyclic pattern."""
    charset = bytearray(b"abcdefghijklmnopqrstuvwxyz")
    return bytearray(itertools.islice(de_bruijn(charset, cycle), length))


def safe_parse_and_eval(value: str) -> Optional["gdb.Value"]:
    """GEF wrapper for gdb.parse_and_eval(): this function returns None instead of raising
    gdb.error if the eval failed."""
    try:
        return gdb.parse_and_eval(value)
    except gdb.error:
        pass
    return None


@lru_cache()
def dereference(addr: int) -> Optional["gdb.Value"]:
    """GEF wrapper for gdb dereference function."""
    try:
        ulong_t = cached_lookup_type(use_stdtype()) or \
                  cached_lookup_type(use_default_type()) or \
                  cached_lookup_type(use_golang_type()) or \
                  cached_lookup_type(use_rust_type())
        unsigned_long_type = ulong_t.pointer()
        res = gdb.Value(addr).cast(unsigned_long_type).dereference()
        # GDB does lazy fetch by default so we need to force access to the value
        res.fetch_lazy()
        return res
    except gdb.MemoryError:
        pass
    return None


def gef_convenience(value: str) -> str:
    """Defines a new convenience value."""
    global gef
    var_name = f"$_gef{gef.session.convenience_vars_index:d}"
    gef.session.convenience_vars_index += 1
    gdb.execute(f"""set {var_name} = "{value}" """)
    return var_name


def parse_string_range(s: str) -> Iterator[int]:
    """Parses an address range (e.g. 0x400000-0x401000)"""
    addrs = s.split("-")
    return map(lambda x: int(x, 16), addrs)


@deprecated("Use `gef.session.pie_breakpoints[num]`")
def gef_get_pie_breakpoint(num: int) -> "PieVirtualBreakpoint":
    return gef.session.pie_breakpoints[num]


#
# Deprecated API
#
@deprecated("Use `str(gef.arch.endianness)` instead")
def endian_str() -> str:
    return str(gef.arch.endianness)


@deprecated("Use `gef.config[key]`")
def get_gef_setting(name: str) -> Any:
    return gef.config[name]


@deprecated("Use `gef.config[key] = value`")
def set_gef_setting(name: str, value: Any) -> None:
    gef.config[name] = value
    return


@deprecated("Use `gef.session.pagesize`")
def gef_getpagesize() -> int:
    return gef.session.pagesize


@deprecated("Use `gef.session.canary`")
def gef_read_canary() -> Optional[Tuple[int, int]]:
    return gef.session.canary


@deprecated("Use `gef.session.pid`")
def get_pid() -> int:
    return gef.session.pid


@deprecated("Use `gef.session.file.name`")
def get_filename() -> str:
    return gef.session.file.name


@deprecated("Use `gef.heap.main_arena`")
def get_glibc_arena() -> Optional[GlibcArena]:
    return gef.heap.main_arena


@deprecated("Use `gef.arch.register(regname)`")
def get_register(regname) -> Optional[int]:
    return gef.arch.register(regname)


@deprecated("Use `gef.memory.maps`")
def get_process_maps() -> List[Section]:
    return gef.memory.maps


@deprecated("Use `reset_architecture`")
def set_arch(arch: Optional[str] = None, default: Optional[str] = None) -> None:
    return reset_architecture(arch, default)

#
# GDB event hooking
#

@only_if_events_supported("cont")
def gef_on_continue_hook(func: Callable[["gdb.Event"], None]) -> None:
    gdb.events.cont.connect(func)


@only_if_events_supported("cont")
def gef_on_continue_unhook(func: Callable[["gdb.Event"], None]) -> None:
    gdb.events.cont.disconnect(func)


@only_if_events_supported("stop")
def gef_on_stop_hook(func: Callable[["gdb.Event"], None]) -> None:
    gdb.events.stop.connect(func)


@only_if_events_supported("stop")
def gef_on_stop_unhook(func: Callable[["gdb.Event"], None]) -> None:
    gdb.events.stop.disconnect(func)


@only_if_events_supported("exited")
def gef_on_exit_hook(func: Callable[["gdb.Event"], None]) -> None:
    gdb.events.exited.connect(func)


@only_if_events_supported("exited")
def gef_on_exit_unhook(func: Callable[["gdb.Event"], None]) -> None:
    gdb.events.exited.disconnect(func)


@only_if_events_supported("new_objfile")
def gef_on_new_hook(func: Callable[["gdb.Event"], None]) -> None:
    gdb.events.new_objfile.connect(func)


@only_if_events_supported("new_objfile")
def gef_on_new_unhook(func: Callable[["gdb.Event"], None]) -> None:
    gdb.events.new_objfile.disconnect(func)


@only_if_events_supported("memory_changed")
def gef_on_memchanged_hook(func: Callable[["gdb.Event"], None]) -> None:
    gdb.events.memory_changed.connect(func)


@only_if_events_supported("memory_changed")
def gef_on_memchanged_unhook(func: Callable[["gdb.Event"], None]) -> None:
    gdb.events.memory_changed.disconnect(func)


@only_if_events_supported("register_changed")
def gef_on_regchanged_hook(func: Callable[["gdb.Event"], None]) -> None:
    gdb.events.register_changed.connect(func)


@only_if_events_supported("register_changed")
def gef_on_regchanged_unhook(func: Callable[["gdb.Event"], None]) -> None:
    gdb.events.register_changed.disconnect(func)


#
# Virtual breakpoints
#

class PieVirtualBreakpoint:
    """PIE virtual breakpoint (not real breakpoint)."""

    def __init__(self, set_func: Callable[[int], str], vbp_num: int, addr: int) -> None:
        # set_func(base): given a base address return a
        # "set breakpoint" gdb command string
        self.set_func = set_func
        self.vbp_num = vbp_num
        # breakpoint num, 0 represents not instantiated yet
        self.bp_num = 0
        self.bp_addr = 0
        # this address might be a symbol, just to know where to break
        if isinstance(addr, int):
            self.addr: Union[int, str] = hex(addr)
        else:
            self.addr = addr
        return

    def instantiate(self, base: int) -> None:
        if self.bp_num:
            self.destroy()

        try:
            res = gdb.execute(self.set_func(base), to_string=True)
        except gdb.error as e:
            err(e)
            return

        if "Breakpoint" not in res:
            err(res)
            return
        res_list = res.split()
        self.bp_num = res_list[1]
        self.bp_addr = res_list[3]
        return

    def destroy(self) -> None:
        if not self.bp_num:
            err("Destroy PIE breakpoint not even set")
            return
        gdb.execute(f"delete {self.bp_num}")
        self.bp_num = 0
        return


#
# Breakpoints
#

class FormatStringBreakpoint(gdb.Breakpoint):
    """Inspect stack for format string."""
    def __init__(self, spec: str, num_args: int) -> None:
        super().__init__(spec, type=gdb.BP_BREAKPOINT, internal=False)
        self.num_args = num_args
        self.enabled = True
        return

    def stop(self) -> bool:
        reset_all_caches()
        msg = []
        ptr, addr = gef.arch.get_ith_parameter(self.num_args)
        addr = lookup_address(addr)

        if not addr.valid:
            return False

        if addr.section.is_writable():
            content = gef.memory.read_cstring(addr.value)
            name = addr.info.name if addr.info else addr.section.path
            msg.append(Color.colorify("Format string helper", "yellow bold"))
            msg.append(f"Possible insecure format string: {self.location}('{ptr}' {RIGHT_ARROW} {addr.value:#x}: '{content}')")
            msg.append(f"Reason: Call to '{self.location}()' with format string argument in position "
                       f"#{self.num_args:d} is in page {addr.section.page_start:#x} ({name}) that has write permission")
            push_context_message("warn", "\n".join(msg))
            return True

        return False


class StubBreakpoint(gdb.Breakpoint):
    """Create a breakpoint to permanently disable a call (fork/alarm/signal/etc.)."""

    def __init__(self, func: str, retval: Optional[int]) -> None:
        super().__init__(func, gdb.BP_BREAKPOINT, internal=False)
        self.func = func
        self.retval = retval

        m = f"All calls to '{self.func}' will be skipped"
        if self.retval is not None:
            m += f" (with return value set to {self.retval:#x})"
        info(m)
        return

    def stop(self) -> bool:
        gdb.execute(f"return (unsigned int){self.retval:#x}")
        ok(f"Ignoring call to '{self.func}' "
           f"(setting return value to {self.retval:#x})")
        return False


class ChangePermissionBreakpoint(gdb.Breakpoint):
    """When hit, this temporary breakpoint will restore the original code, and position
    $pc correctly."""

    def __init__(self, loc: str, code: ByteString, pc: int) -> None:
        super().__init__(loc, gdb.BP_BREAKPOINT, internal=False)
        self.original_code = code
        self.original_pc = pc
        return

    def stop(self) -> bool:
        info("Restoring original context")
        gef.memory.write(self.original_pc, self.original_code, len(self.original_code))
        info("Restoring $pc")
        gdb.execute(f"set $pc = {self.original_pc:#x}")
        return True


class TraceMallocBreakpoint(gdb.Breakpoint):
    """Track allocations done with malloc() or calloc()."""

    def __init__(self, name: str) -> None:
        super().__init__(name, gdb.BP_BREAKPOINT, internal=True)
        self.silent = True
        self.name = name
        return

    def stop(self) -> bool:
        reset_all_caches()
        _, size = gef.arch.get_ith_parameter(0)
        self.retbp = TraceMallocRetBreakpoint(size, self.name)
        return False


class TraceMallocRetBreakpoint(gdb.FinishBreakpoint):
    """Internal temporary breakpoint to retrieve the return value of malloc()."""

    def __init__(self, size: int, name: str) -> None:
        super().__init__(gdb.newest_frame(), internal=True)
        self.size = size
        self.name = name
        self.silent = True
        return

    def stop(self) -> bool:
        if self.return_value:
            loc = int(self.return_value)
        else:
            loc = parse_address(gef.arch.return_register)

        size = self.size
        ok(f"{Color.colorify('Heap-Analysis', 'yellow bold')} - {self.name}({size})={loc:#x}")
        check_heap_overlap = gef.config["heap-analysis-helper.check_heap_overlap"]

        # pop from free-ed list if it was in it
        if gef.session.heap_freed_chunks:
            idx = 0
            for item in gef.session.heap_freed_chunks:
                addr = item[0]
                if addr == loc:
                    gef.session.heap_freed_chunks.remove(item)
                    continue
                idx += 1

        # pop from uaf watchlist
        if gef.session.heap_uaf_watchpoints:
            idx = 0
            for wp in gef.session.heap_uaf_watchpoints:
                wp_addr = wp.address
                if loc <= wp_addr < loc + size:
                    gef.session.heap_uaf_watchpoints.remove(wp)
                    wp.enabled = False
                    continue
                idx += 1

        item = (loc, size)

        if check_heap_overlap:
            # seek all the currently allocated chunks, read their effective size and check for overlap
            msg = []
            align = gef.arch.ptrsize
            for chunk_addr, _ in gef.session.heap_allocated_chunks:
                current_chunk = GlibcChunk(chunk_addr)
                current_chunk_size = current_chunk.get_chunk_size()

                if chunk_addr <= loc < chunk_addr + current_chunk_size:
                    offset = loc - chunk_addr - 2*align
                    if offset < 0: continue # false positive, discard

                    msg.append(Color.colorify("Heap-Analysis", "yellow bold"))
                    msg.append("Possible heap overlap detected")
                    msg.append(f"Reason {RIGHT_ARROW} new allocated chunk {loc:#x} (of size {size:d}) overlaps in-used chunk {chunk_addr:#x} (of size {current_chunk_size:#x})")
                    msg.append(f"Writing {offset:d} bytes from {chunk_addr:#x} will reach chunk {loc:#x}")
                    msg.append(f"Payload example for chunk {chunk_addr:#x} (to overwrite {loc:#x} headers):")
                    msg.append("  data = 'A'*{0:d} + 'B'*{1:d} + 'C'*{1:d}".format(offset, align))
                    push_context_message("warn", "\n".join(msg))
                    return True

        # add it to alloc-ed list
        gef.session.heap_allocated_chunks.append(item)
        return False


class TraceReallocBreakpoint(gdb.Breakpoint):
    """Track re-allocations done with realloc()."""

    def __init__(self) -> None:
        super().__init__("__libc_realloc", gdb.BP_BREAKPOINT, internal=True)
        self.silent = True
        return

    def stop(self) -> bool:
        _, ptr = gef.arch.get_ith_parameter(0)
        _, size = gef.arch.get_ith_parameter(1)
        self.retbp = TraceReallocRetBreakpoint(ptr, size)
        return False


class TraceReallocRetBreakpoint(gdb.FinishBreakpoint):
    """Internal temporary breakpoint to retrieve the return value of realloc()."""

    def __init__(self, ptr: int, size: int) -> None:
        super().__init__(gdb.newest_frame(), internal=True)
        self.ptr = ptr
        self.size = size
        self.silent = True
        return

    def stop(self) -> bool:
        if self.return_value:
            newloc = int(self.return_value)
        else:
            newloc = parse_address(gef.arch.return_register)

        if newloc != self:
            ok("{} - realloc({:#x}, {})={}".format(Color.colorify("Heap-Analysis", "yellow bold"),
                                                   self.ptr, self.size,
                                                   Color.colorify(f"{newloc:#x}", "green"),))
        else:
            ok("{} - realloc({:#x}, {})={}".format(Color.colorify("Heap-Analysis", "yellow bold"),
                                                   self.ptr, self.size,
                                                   Color.colorify(f"{newloc:#x}", "red"),))

        item = (newloc, self.size)

        try:
            # check if item was in alloc-ed list
            idx = [x for x, y in gef.session.heap_allocated_chunks].index(self.ptr)
            # if so pop it out
            item = gef.session.heap_allocated_chunks.pop(idx)
        except ValueError:
            if is_debug():
                warn(f"Chunk {self.ptr:#x} was not in tracking list")
        finally:
            # add new item to alloc-ed list
            gef.session.heap_allocated_chunks.append(item)

        return False


class TraceFreeBreakpoint(gdb.Breakpoint):
    """Track calls to free() and attempts to detect inconsistencies."""

    def __init__(self) -> None:
        super().__init__("__libc_free", gdb.BP_BREAKPOINT, internal=True)
        self.silent = True
        return

    def stop(self) -> bool:
        reset_all_caches()
        _, addr = gef.arch.get_ith_parameter(0)
        msg = []
        check_free_null = gef.config["heap-analysis-helper.check_free_null"]
        check_double_free = gef.config["heap-analysis-helper.check_double_free"]
        check_weird_free = gef.config["heap-analysis-helper.check_weird_free"]
        check_uaf = gef.config["heap-analysis-helper.check_uaf"]

        ok(f"{Color.colorify('Heap-Analysis', 'yellow bold')} - free({addr:#x})")
        if addr == 0:
            if check_free_null:
                msg.append(Color.colorify("Heap-Analysis", "yellow bold"))
                msg.append(f"Attempting to free(NULL) at {gef.arch.pc:#x}")
                msg.append("Reason: if NULL page is allocatable, this can lead to code execution.")
                push_context_message("warn", "\n".join(msg))
                return True
            return False

        if addr in [x for (x, y) in gef.session.heap_freed_chunks]:
            if check_double_free:
                msg.append(Color.colorify("Heap-Analysis", "yellow bold"))
                msg.append(f"Double-free detected {RIGHT_ARROW} free({addr:#x}) is called at {gef.arch.pc:#x} but is already in the free-ed list")
                msg.append("Execution will likely crash...")
                push_context_message("warn", "\n".join(msg))
                return True
            return False

        # if here, no error
        # 1. move alloc-ed item to free list
        try:
            # pop from alloc-ed list
            idx = [x for x, y in gef.session.heap_allocated_chunks].index(addr)
            item = gef.session.heap_allocated_chunks.pop(idx)

        except ValueError:
            if check_weird_free:
                msg.append(Color.colorify("Heap-Analysis", "yellow bold"))
                msg.append("Heap inconsistency detected:")
                msg.append(f"Attempting to free an unknown value: {addr:#x}")
                push_context_message("warn", "\n".join(msg))
                return True
            return False

        # 2. add it to free-ed list
        gef.session.heap_freed_chunks.append(item)

        self.retbp = None
        if check_uaf:
            # 3. (opt.) add a watchpoint on pointer
            self.retbp = TraceFreeRetBreakpoint(addr)
        return False


class TraceFreeRetBreakpoint(gdb.FinishBreakpoint):
    """Internal temporary breakpoint to track free()d values."""

    def __init__(self, addr: int) -> None:
        super().__init__(gdb.newest_frame(), internal=True)
        self.silent = True
        self.addr = addr
        return

    def stop(self) -> bool:
        reset_all_caches()
        wp = UafWatchpoint(self.addr)
        gef.session.heap_uaf_watchpoints.append(wp)
        return False


class UafWatchpoint(gdb.Breakpoint):
    """Custom watchpoints set TraceFreeBreakpoint() to monitor free()d pointers being used."""

    def __init__(self, addr: int) -> None:
        super().__init__(f"*{addr:#x}", gdb.BP_WATCHPOINT, internal=True)
        self.address = addr
        self.silent = True
        self.enabled = True
        return

    def stop(self) -> bool:
        """If this method is triggered, we likely have a UaF. Break the execution and report it."""
        reset_all_caches()
        frame = gdb.selected_frame()
        if frame.name() in ("_int_malloc", "malloc_consolidate", "__libc_calloc", ):
            return False

        # software watchpoints stop after the next statement (see
        # https://sourceware.org/gdb/onlinedocs/gdb/Set-Watchpoints.html)
        pc = gdb_get_nth_previous_instruction_address(gef.arch.pc, 2)
        insn = gef_current_instruction(pc)
        msg = []
        msg.append(Color.colorify("Heap-Analysis", "yellow bold"))
        msg.append(f"Possible Use-after-Free in '{get_filepath()}': "
                   f"pointer {self.address:#x} was freed, but is attempted to be used at {pc:#x}")
        msg.append(f"{insn.address:#x}   {insn.mnemonic} {Color.yellowify(', '.join(insn.operands))}")
        push_context_message("warn", "\n".join(msg))
        return True


class EntryBreakBreakpoint(gdb.Breakpoint):
    """Breakpoint used internally to stop execution at the most convenient entry point."""

    def __init__(self, location: str) -> None:
        super().__init__(location, gdb.BP_BREAKPOINT, internal=True, temporary=True)
        self.silent = True
        return

    def stop(self) -> bool:
        reset_all_caches()
        return True


class NamedBreakpoint(gdb.Breakpoint):
    """Breakpoint which shows a specified name, when hit."""

    def __init__(self, location: str, name: str) -> None:
        super().__init__(spec=location, type=gdb.BP_BREAKPOINT, internal=False, temporary=False)
        self.name = name
        self.loc = location
        return

    def stop(self) -> bool:
        reset_all_caches()
        push_context_message("info", f"Hit breakpoint {self.loc} ({Color.colorify(self.name, 'red bold')})")
        return True


#
# Context Panes
#

def register_external_context_pane(pane_name: str, display_pane_function: Callable[[], None], pane_title_function: Callable[[], Optional[str]]) -> None:
    """
    Registering function for new GEF Context View.
    pane_name: a string that has no spaces (used in settings)
    display_pane_function: a function that uses gef_print() to print strings
    pane_title_function: a function that returns a string or None, which will be displayed as the title.
    If None, no title line is displayed.

    Example Usage:
    def display_pane(): gef_print("Wow, I am a context pane!")
    def pane_title(): return "example:pane"
    register_external_context_pane("example_pane", display_pane, pane_title)
    """
    gef.gdb.add_context_pane(pane_name, display_pane_function, pane_title_function)
    return


#
# Commands
#

def register_external_command(cls: Type["GenericCommand"]) -> Type["GenericCommand"]:
    """Registering function for new GEF (sub-)command to GDB."""
    __registered_commands__.append(cls)
    gef.gdb.load(initial=False)
    gef.gdb.doc.add_command_to_doc((cls._cmdline_, cls, None))
    gef.gdb.doc.refresh()
    return cls


def register_command(cls: Type["GenericCommand"]) -> Type["GenericCommand"]:
    """Decorator for registering new GEF (sub-)command to GDB."""
    __registered_commands__.append(cls)
    return cls


def register_priority_command(cls: Type["GenericCommand"]) -> Type["GenericCommand"]:
    """Decorator for registering new command with priority, meaning that it must
    loaded before the other generic commands."""
    __registered_commands__.insert(0, cls)
    return cls


def register_function(cls: Type["GenericFunction"]) -> Type["GenericFunction"]:
    """Decorator for registering a new convenience function to GDB."""
    __registered_functions__.append(cls)
    return cls


class GenericCommand(gdb.Command, metaclass=abc.ABCMeta):
    """This is an abstract class for invoking commands, should not be instantiated."""

    def __init__(self, *args: Any, **kwargs: Any) -> None:
        self.pre_load()
        syntax = Color.yellowify("\nSyntax: ") + self._syntax_
        example = Color.yellowify("\nExample: ") + self._example_ if self._example_ else ""
        self.__doc__ = self.__doc__.replace(" "*4, "") + syntax + example
        self.repeat = False
        self.repeat_count = 0
        self.__last_command = None
        command_type = kwargs.setdefault("command", gdb.COMMAND_OBSCURE)
        complete_type = kwargs.setdefault("complete", gdb.COMPLETE_NONE)
        prefix = kwargs.setdefault("prefix", False)
        super().__init__(self._cmdline_, command_type, complete_type, prefix)
        self.post_load()
        return

    def invoke(self, args: str, from_tty: bool) -> None:
        try:
            argv = gdb.string_to_argv(args)
            self.__set_repeat_count(argv, from_tty)
            bufferize(self.do_invoke)(argv)
        except Exception as e:
            # Note: since we are intercepting cleaning exceptions here, commands preferably should avoid
            # catching generic Exception, but rather specific ones. This is allows a much cleaner use.
            if is_debug():
                show_last_exception()
            else:
                err(f"Command '{self._cmdline_}' failed to execute properly, reason: {e}")
        return

    def usage(self) -> None:
        err(f"Syntax\n{self._syntax_}")
        return

    @abc.abstractproperty
    def _cmdline_(self) -> Optional[str]: pass

    @abc.abstractproperty
    def _syntax_(self) -> Optional[str]: pass

    @abc.abstractproperty
    def _example_(self) -> str: return ""

    @abc.abstractmethod
    def do_invoke(self, argv: List[str]) -> None: pass

    def pre_load(self) -> None: pass

    def post_load(self) -> None: pass

    def __get_setting_name(self, name: str) -> str:
        clsname = self.__class__._cmdline_.replace(" ", "-")
        return f"{clsname}.{name}"

    def __iter__(self) -> Generator[str, None, None]:
        for key in gef.config.keys():
            if key.startswith(self._cmdline_):
                yield key.replace(f"{self._cmdline_}.", "", 1)

    @property
    def settings(self) -> List[str]:
        """Return the list of settings for this command."""
        return list(iter(self))

    @deprecated("")
    def get_setting(self, name: str) -> Any:
        return self.__getitem__(name)

    def __getitem__(self, name: str) -> Any:
        key = self.__get_setting_name(name)
        return gef.config[key]

    @deprecated("")
    def has_setting(self, name: str) -> bool:
        return self.__contains__(name)

    def __contains__(self, name: str) -> bool:
        return self.__get_setting_name(name) in gef.config

    @deprecated("")
    def add_setting(self, name: str, value: Tuple[Any, type, str], description: str = "") -> None:
        return self.__setitem__(name, (value, type(value), description))

    def __setitem__(self, name: str, value: Union[Any, Tuple[Any, str]]) -> None:
        # make sure settings are always associated to the root command (which derives from GenericCommand)
        if "GenericCommand" not in [x.__name__ for x in self.__class__.__bases__]:
            return
        key = self.__get_setting_name(name)
        if key in gef.config:
            setting = gef.config.raw_entry(key)
            setting.value = value
        else:
            if len(value) == 1:
                gef.config[key] = GefSetting(value[0])
            elif len(value) == 2:
                gef.config[key] = GefSetting(value[0], description=value[1])
        return

    @deprecated("")
    def del_setting(self, name: str) -> None:
        return self.__delitem__(name)

    def __delitem__(self, name: str) -> None:
        del gef.config[self.__get_setting_name(name)]
        return

    def __set_repeat_count(self, argv: List[str], from_tty: bool) -> None:
        if not from_tty:
            self.repeat = False
            self.repeat_count = 0
            return

        command = gdb.execute("show commands", to_string=True).strip().split("\n")[-1]
        self.repeat = self.__last_command == command
        self.repeat_count = self.repeat_count + 1 if self.repeat else 0
        self.__last_command = command
        return


@register_command
class VersionCommand(GenericCommand):
    """Display GEF version info."""

    _cmdline_ = "version"
    _syntax_ = f"{_cmdline_}"
    _example_ = f"{_cmdline_}"

    def do_invoke(self, argv: List[str]) -> None:
        gef_fpath = pathlib.Path(inspect.stack()[0][1]).expanduser().absolute()
        gef_dir = gef_fpath.parent
        with gef_fpath.open("rb") as f:
            gef_hash = hashlib.sha256(f.read()).hexdigest()

        if os.access(f"{gef_dir}/.git", os.X_OK):
            ver = subprocess.check_output("git log --format='%H' -n 1 HEAD", cwd=gef_dir, shell=True).decode("utf8").strip()
            extra = "dirty" if len(subprocess.check_output("git ls-files -m", cwd=gef_dir, shell=True).decode("utf8").strip()) else "clean"
            gef_print(f"GEF: rev:{ver} (Git - {extra})")
        else:
            gef_blob_hash = subprocess.check_output(f"git hash-object {gef_fpath}", shell=True).decode().strip()
            gef_print("GEF: (Standalone)")
            gef_print(f"Blob Hash({gef_fpath}): {gef_blob_hash}")
        gef_print(f"SHA256({gef_fpath}): {gef_hash}")
        gef_print(f"GDB: {gdb.VERSION}")
        py_ver = f"{sys.version_info.major:d}.{sys.version_info.minor:d}"
        gef_print(f"GDB-Python: {py_ver}")

        if "full" in argv:
            gef_print(f"Loaded commands: {', '.join(gef.gdb.loaded_command_names)}")
        return


@register_command
class PrintFormatCommand(GenericCommand):
    """Print bytes format in commonly used formats, such as literals in high level languages."""

    valid_formats = ("py", "c", "js", "asm", "hex")
    valid_bitness = (8, 16, 32, 64)

    _cmdline_ = "print-format"
    _aliases_ = ["pf",]
    _syntax_  = (f"{_cmdline_} [--lang LANG] [--bitlen SIZE] [(--length,-l) LENGTH] [--clip] LOCATION"
                 f"\t--lang LANG specifies the output format for programming language (available: {valid_formats!s}, default 'py')."
                 f"\t--bitlen SIZE specifies size of bit (possible values: {valid_bitness!s}, default is 8)."
                 "\t--length LENGTH specifies length of array (default is 256)."
                 "\t--clip The output data will be copied to clipboard"
                 "\tLOCATION specifies where the address of bytes is stored.")
    _example_ = f"{_cmdline_} --lang py -l 16 $rsp"

    def __init__(self) -> None:
        super().__init__(complete=gdb.COMPLETE_LOCATION)
        return

    @property
    def format_matrix(self) -> Dict[int, Tuple[str, str, str]]:
        # `gef.arch.endianness` is a runtime property, should not be defined as a class property
        return {
            8:  (f"{gef.arch.endianness}B", "char", "db"),
            16: (f"{gef.arch.endianness}H", "short", "dw"),
            32: (f"{gef.arch.endianness}I", "int", "dd"),
            64: (f"{gef.arch.endianness}Q", "long long", "dq"),
        }

    @only_if_gdb_running
    @parse_arguments({"location": "$pc", }, {("--length", "-l"): 256, "--bitlen": 0, "--lang": "py", "--clip": True,})
    def do_invoke(self, _: List[str], **kwargs: Any) -> None:
        """Default value for print-format command."""
        args = kwargs["arguments"]
        args.bitlen = args.bitlen or gef.arch.ptrsize * 2

        valid_bitlens = self.format_matrix.keys()
        if args.bitlen not in valid_bitlens:
            err(f"Size of bit must be in: {valid_bitlens!s}")
            return

        if args.lang not in self.valid_formats:
            err(f"Language must be in: {self.valid_formats!s}")
            return

        start_addr = parse_address(args.location)
        size = int(args.bitlen / 8)
        end_addr = start_addr + args.length * size
        fmt = self.format_matrix[args.bitlen][0]
        data = []

        for addr in range(start_addr, end_addr, size):
            value = struct.unpack(fmt, gef.memory.read(addr, size))[0]
            data += [value]
        sdata = ", ".join(map(hex, data))

        if args.lang == "py":
            out = f"buf = [{sdata}]"
        elif args.lang == "c":
            c_type = self.format_matrix[args.bitlen][1]
            out = f"unsigned {c_type} buf[{args.length}] = {{{sdata}}};"
        elif args.lang == "js":
            out = f"var buf = [{sdata}]"
        elif args.lang == "asm":
            asm_type = self.format_matrix[args.bitlen][2]
            out = "buf {0} {1}".format(asm_type, sdata)
        elif args.lang == "hex":
            out = binascii.hexlify(gef.memory.read(start_addr, end_addr-start_addr)).decode()

        if args.clip:
            if copy_to_clipboard(gef_pybytes(out)):
                info("Copied to clipboard")
            else:
                warn("There's a problem while copying")

        gef_print(out)
        return


@register_command
class PieCommand(GenericCommand):
    """PIE breakpoint support."""

    _cmdline_ = "pie"
    _syntax_ = f"{_cmdline_} (breakpoint|info|delete|run|attach|remote)"

    def __init__(self) -> None:
        super().__init__(prefix=True)
        return

    def do_invoke(self, argv: List[str]) -> None:
        if not argv:
            self.usage()
        return


@register_command
class PieBreakpointCommand(GenericCommand):
    """Set a PIE breakpoint at an offset from the target binaries base address."""

    _cmdline_ = "pie breakpoint"
    _syntax_ = f"{_cmdline_} OFFSET"

    @parse_arguments({"offset": ""}, {})
    def do_invoke(self, _: List[str], **kwargs: Any) -> None:
        args = kwargs["arguments"]
        if not args.offset:
            self.usage()
            return

        addr = parse_address(args.offset)
        self.set_pie_breakpoint(lambda base: f"b *{base + addr}", addr)

        # When the process is already on, set real breakpoints immediately
        if is_alive():
            vmmap = gef.memory.maps
            base_address = [x.page_start for x in vmmap if x.path == get_filepath()][0]
            for bp_ins in gef.session.pie_breakpoints.values():
                bp_ins.instantiate(base_address)
        return

    @staticmethod
    def set_pie_breakpoint(set_func: Callable[[int], str], addr: int) -> None:
        gef.session.pie_breakpoints[gef.session.pie_counter] = PieVirtualBreakpoint(set_func, gef.session.pie_counter, addr)
        gef.session.pie_counter += 1
        return


@register_command
class PieInfoCommand(GenericCommand):
    """Display breakpoint info."""

    _cmdline_ = "pie info"
    _syntax_ = f"{_cmdline_} BREAKPOINT"

    @parse_arguments({"breakpoints": [-1,]}, {})
    def do_invoke(self, _: List[str], **kwargs: Any) -> None:
        args = kwargs["arguments"]
        if args.breakpoints[0] == -1:
            # No breakpoint info needed
            bps = [gef.session.pie_breakpoints[x] for x in gef.session.pie_breakpoints]
        else:
            bps = [gef.session.pie_breakpoints[x] for x in args.breakpoints]

        lines = []
        lines.append("VNum\tNum\tAddr")
        lines += [
            f"{x.vbp_num}\t{x.bp_num if x.bp_num else 'N/A'}\t{x.addr}" for x in bps
        ]
        gef_print("\n".join(lines))
        return


@register_command
class PieDeleteCommand(GenericCommand):
    """Delete a PIE breakpoint."""

    _cmdline_ = "pie delete"
    _syntax_ = f"{_cmdline_} [BREAKPOINT]"

    @parse_arguments({"breakpoints": [-1,]}, {})
    def do_invoke(self, _: List[str], **kwargs: Any) -> None:
        global gef
        args = kwargs["arguments"]
        if args.breakpoints[0] == -1:
            # no arg, delete all
            to_delete = [gef.session.pie_breakpoints[x] for x in gef.session.pie_breakpoints]
            self.delete_bp(to_delete)
        else:
            self.delete_bp([gef.session.pie_breakpoints[x] for x in args.breakpoints])
        return


    @staticmethod
    def delete_bp(breakpoints: List) -> None:
        global gef
        for bp in breakpoints:
            # delete current real breakpoints if exists
            if bp.bp_num:
                gdb.execute(f"delete {bp.bp_num}")
            # delete virtual breakpoints
            del gef.session.pie_breakpoints[bp.vbp_num]
        return


@register_command
class PieRunCommand(GenericCommand):
    """Run process with PIE breakpoint support."""

    _cmdline_ = "pie run"
    _syntax_ = _cmdline_

    def do_invoke(self, argv: List[str]) -> None:
        global gef
        fpath = get_filepath()
        if fpath is None:
            warn("No executable to debug, use `file` to load a binary")
            return

        if not os.access(fpath, os.X_OK):
            warn(f"The file '{fpath}' is not executable.")
            return

        if is_alive():
            warn("gdb is already running. Restart process.")

        # get base address
        gdb.execute("set stop-on-solib-events 1")
        hide_context()
        gdb.execute(f"run {' '.join(argv)}")
        unhide_context()
        gdb.execute("set stop-on-solib-events 0")
        vmmap = gef.memory.maps
        base_address = [x.page_start for x in vmmap if x.path == get_filepath()][0]
        info(f"base address {hex(base_address)}")

        # modify all breakpoints
        for bp_ins in gef.session.pie_breakpoints.values():
            bp_ins.instantiate(base_address)

        try:
            gdb.execute("continue")
        except gdb.error as e:
            err(e)
            gdb.execute("kill")
        return


@register_command
class PieAttachCommand(GenericCommand):
    """Do attach with PIE breakpoint support."""

    _cmdline_ = "pie attach"
    _syntax_ = f"{_cmdline_} PID"

    def do_invoke(self, argv: List[str]) -> None:
        try:
            gdb.execute(f"attach {' '.join(argv)}", to_string=True)
        except gdb.error as e:
            err(e)
            return
        # after attach, we are stopped so that we can
        # get base address to modify our breakpoint
        vmmap = gef.memory.maps
        base_address = [x.page_start for x in vmmap if x.path == get_filepath()][0]

        for bp_ins in gef.session.pie_breakpoints.values():
            bp_ins.instantiate(base_address)
        gdb.execute("context")
        return


@register_command
class PieRemoteCommand(GenericCommand):
    """Attach to a remote connection with PIE breakpoint support."""

    _cmdline_ = "pie remote"
    _syntax_ = f"{_cmdline_} REMOTE"

    def do_invoke(self, argv: List[str]) -> None:
        try:
            gdb.execute(f"gef-remote {' '.join(argv)}")
        except gdb.error as e:
            err(e)
            return
        # after remote attach, we are stopped so that we can
        # get base address to modify our breakpoint
        vmmap = gef.memory.maps
        base_address = [x.page_start for x in vmmap if x.realpath == get_filepath()][0]

        for bp_ins in gef.session.pie_breakpoints.values():
            bp_ins.instantiate(base_address)
        gdb.execute("context")
        return


@register_command
class SmartEvalCommand(GenericCommand):
    """SmartEval: Smart eval (vague approach to mimic WinDBG `?`)."""

    _cmdline_ = "$"
    _syntax_  = f"{_cmdline_} EXPR\n{_cmdline_} ADDRESS1 ADDRESS2"
    _example_ = (f"\n{_cmdline_} $pc+1"
                 f"\n{_cmdline_} 0x00007ffff7a10000 0x00007ffff7bce000")

    def do_invoke(self, argv: List[str]) -> None:
        argc = len(argv)
        if argc == 1:
            self.evaluate(argv)
            return

        if argc == 2:
            self.distance(argv)
        return

    def evaluate(self, expr: List[str]) -> None:
        def show_as_int(i: int) -> None:
            off = gef.arch.ptrsize*8
            def comp2_x(x: Any) -> str: return f"{(x + (1 << off)) % (1 << off):x}"
            def comp2_b(x: Any) -> str: return f"{(x + (1 << off)) % (1 << off):b}"

            try:
                s_i = comp2_x(res)
                s_i = s_i.rjust(len(s_i)+1, "0") if len(s_i)%2 else s_i
                gef_print(f"{i:d}")
                gef_print("0x" + comp2_x(res))
                gef_print("0b" + comp2_b(res))
                gef_print(f"{binascii.unhexlify(s_i)}")
                gef_print(f"{binascii.unhexlify(s_i)[::-1]}")
            except:
                pass
            return

        parsed_expr = []
        for xp in expr:
            try:
                xp = gdb.parse_and_eval(xp)
                xp = int(xp)
                parsed_expr.append(f"{xp:d}")
            except gdb.error:
                parsed_expr.append(str(xp))

        try:
            res = eval(" ".join(parsed_expr))
            if isinstance(res, int):
                show_as_int(res)
            else:
                gef_print(f"{res}")
        except SyntaxError:
            gef_print(" ".join(parsed_expr))
        return

    def distance(self, args: Tuple[str, str]) -> None:
        try:
            x = int(args[0], 16) if is_hex(args[0]) else int(args[0])
            y = int(args[1], 16) if is_hex(args[1]) else int(args[1])
            gef_print(f"{abs(x - y)}")
        except ValueError:
            warn(f"Distance requires 2 numbers: {self._cmdline_} 0 0xffff")
        return


@register_command
class CanaryCommand(GenericCommand):
    """Shows the canary value of the current process."""

    _cmdline_ = "canary"
    _syntax_ = _cmdline_

    @only_if_gdb_running
    def do_invoke(self, argv: List[str]) -> None:
        self.dont_repeat()

        has_canary = checksec(get_filepath())["Canary"]
        if not has_canary:
            warn("This binary was not compiled with SSP.")
            return

        res = gef.session.canary
        if not res:
            err("Failed to get the canary")
            return

        canary, location = res
        info(f"The canary of process {gef.session.pid} is at {location:#x}, value is {canary:#x}")
        return


@register_command
class ProcessStatusCommand(GenericCommand):
    """Extends the info given by GDB `info proc`, by giving an exhaustive description of the
    process status (file descriptors, ancestor, descendants, etc.)."""

    _cmdline_ = "process-status"
    _syntax_  = _cmdline_
    _aliases_ = ["status", ]

    def __init__(self) -> None:
        super().__init__(complete=gdb.COMPLETE_NONE)
        return

    @only_if_gdb_running
    @only_if_gdb_target_local
    def do_invoke(self, argv: List[str]) -> None:
        self.show_info_proc()
        self.show_ancestor()
        self.show_descendants()
        self.show_fds()
        self.show_connections()
        return

    def get_state_of(self, pid: int) -> Dict[str, str]:
        res = {}
        with open(f"/proc/{pid}/status", "r") as f:
            file = f.readlines()
        for line in file:
            key, value = line.split(":", 1)
            res[key.strip()] = value.strip()
        return res

    def get_cmdline_of(self, pid: int) -> str:
        with open(f"/proc/{pid}/cmdline", "r") as f:
            return f.read().replace("\x00", "\x20").strip()

    def get_process_path_of(self, pid: int) -> str:
        return os.readlink(f"/proc/{pid}/exe")

    def get_children_pids(self, pid: int) -> List[int]:
        cmd = [gef.session.constants["ps"], "-o", "pid", "--ppid", f"{pid}", "--noheaders"]
        try:
            return [int(x) for x in gef_execute_external(cmd, as_list=True)]
        except Exception:
            return []

    def show_info_proc(self) -> None:
        info("Process Information")
        pid = gef.session.pid
        cmdline = self.get_cmdline_of(pid)
        gef_print(f"\tPID {RIGHT_ARROW} {pid}",
                  f"\tExecutable {RIGHT_ARROW} {self.get_process_path_of(pid)}",
                  f"\tCommand line {RIGHT_ARROW} '{cmdline}'", sep="\n")
        return

    def show_ancestor(self) -> None:
        info("Parent Process Information")
        ppid = int(self.get_state_of(gef.session.pid)["PPid"])
        state = self.get_state_of(ppid)
        cmdline = self.get_cmdline_of(ppid)
        gef_print(f"\tParent PID {RIGHT_ARROW} {state['Pid']}",
                  f"\tCommand line {RIGHT_ARROW} '{cmdline}'", sep="\n")
        return

    def show_descendants(self) -> None:
        info("Children Process Information")
        children = self.get_children_pids(gef.session.pid)
        if not children:
            gef_print("\tNo child process")
            return

        for child_pid in children:
            state = self.get_state_of(child_pid)
            pid = state["Pid"]
            gef_print(f"\tPID {RIGHT_ARROW} {pid} (Name: '{self.get_process_path_of(pid)}', CmdLine: '{self.get_cmdline_of(pid)}')")
            return

    def show_fds(self) -> None:
        pid = gef.session.pid
        path = f"/proc/{pid:d}/fd"

        info("File Descriptors:")
        items = os.listdir(path)
        if not items:
            gef_print("\tNo FD opened")
            return

        for fname in items:
            fullpath = os.path.join(path, fname)
            if os.path.islink(fullpath):
                gef_print(f"\t{fullpath} {RIGHT_ARROW} {os.readlink(fullpath)}")
        return

    def list_sockets(self, pid: int) -> List[int]:
        sockets = []
        path = f"/proc/{pid:d}/fd"
        items = os.listdir(path)
        for fname in items:
            fullpath = os.path.join(path, fname)
            if os.path.islink(fullpath) and os.readlink(fullpath).startswith("socket:"):
                p = os.readlink(fullpath).replace("socket:", "")[1:-1]
                sockets.append(int(p))
        return sockets

    def parse_ip_port(self, addr: str) -> Tuple[str, int]:
        ip, port = addr.split(":")
        return socket.inet_ntoa(struct.pack("<I", int(ip, 16))), int(port, 16)

    def show_connections(self) -> None:
        # https://github.com/torvalds/linux/blob/v4.7/include/net/tcp_states.h#L16
        tcp_states_str = {
            0x01: "TCP_ESTABLISHED",
            0x02: "TCP_SYN_SENT",
            0x03: "TCP_SYN_RECV",
            0x04: "TCP_FIN_WAIT1",
            0x05: "TCP_FIN_WAIT2",
            0x06: "TCP_TIME_WAIT",
            0x07: "TCP_CLOSE",
            0x08: "TCP_CLOSE_WAIT",
            0x09: "TCP_LAST_ACK",
            0x0A: "TCP_LISTEN",
            0x0B: "TCP_CLOSING",
            0x0C: "TCP_NEW_SYN_RECV",
        }

        udp_states_str = {
            0x07: "UDP_LISTEN",
        }

        info("Network Connections")
        pid = gef.session.pid
        sockets = self.list_sockets(pid)
        if not sockets:
            gef_print("\tNo open connections")
            return

        entries = dict()
        with open(f"/proc/{pid:d}/net/tcp", "r") as tcp:
            entries["TCP"] = [x.split() for x in tcp.readlines()[1:]]
        with open(f"/proc/{pid:d}/net/udp", "r") as udp:
            entries["UDP"] = [x.split() for x in udp.readlines()[1:]]

        for proto in entries:
            for entry in entries[proto]:
                local, remote, state = entry[1:4]
                inode = int(entry[9])
                if inode in sockets:
                    local = self.parse_ip_port(local)
                    remote = self.parse_ip_port(remote)
                    state = int(state, 16)
                    state_str = tcp_states_str[state] if proto == "TCP" else udp_states_str[state]

                    gef_print(f"\t{local[0]}:{local[1]} {RIGHT_ARROW} {remote[0]}:{remote[1]} ({state_str})")
        return


@register_priority_command
class GefThemeCommand(GenericCommand):
    """Customize GEF appearance."""

    _cmdline_ = "theme"
    _syntax_ = f"{_cmdline_} [KEY [VALUE]]"

    def __init__(self) -> None:
        super().__init__(self._cmdline_)
        self["context_title_line"] = ("gray", "Color of the borders in context window")
        self["context_title_message"] = ("cyan", "Color of the title in context window")
        self["default_title_line"] = ("gray", "Default color of borders")
        self["default_title_message"] = ("cyan", "Default color of title")
        self["table_heading"] = ("blue", "Color of the column headings to tables (e.g. vmmap)")
        self["old_context"] = ("gray", "Color to use to show things such as code that is not immediately relevant")
        self["disassemble_current_instruction"] = ("green", "Color to use to highlight the current $pc when disassembling")
        self["dereference_string"] = ("yellow", "Color of dereferenced string")
        self["dereference_code"] = ("gray", "Color of dereferenced code")
        self["dereference_base_address"] = ("cyan", "Color of dereferenced address")
        self["dereference_register_value"] = ("bold blue", "Color of dereferenced register")
        self["registers_register_name"] = ("blue", "Color of the register name in the register window")
        self["registers_value_changed"] = ("bold red", "Color of the changed register in the register window")
        self["address_stack"] = ("pink", "Color to use when a stack address is found")
        self["address_heap"] = ("green", "Color to use when a heap address is found")
        self["address_code"] = ("red", "Color to use when a code address is found")
        self["source_current_line"] = ("green", "Color to use for the current code line in the source window")
        return

    def do_invoke(self, args: List[str]) -> None:
        self.dont_repeat()
        argc = len(args)

        if argc == 0:
            for key in self.settings:
                setting = self[key]
                value = Color.colorify(setting, setting)
                gef_print(f"{key:40s}: {value}")
            return

        setting_name = args[0]
        if not setting_name in self:
            err("Invalid key")
            return

        if argc == 1:
            value = self[setting_name]
            gef_print(f"{setting_name:40s}: {Color.colorify(value, value)}")
            return

        colors = [color for color in args[1:] if color in Color.colors]
        self[setting_name] = " ".join(colors)
        return


class ExternalStructureManager:
    class Structure:
        def __init__(self, manager: "ExternalStructureManager", mod_path: pathlib.Path, struct_name: str) -> None:
            self.manager = manager
            self.module_path = mod_path
            self.name = struct_name
            self.class_type = self.__get_structure_class()
            return

        def __str__(self) -> str:
            return self.name

        def pprint(self) -> None:
            res = []
            for _name, _type in self.class_type._fields_:
                size = ctypes.sizeof(_type)
                name = Color.colorify(_name, gef.config["pcustom.structure_name"])
                type = Color.colorify(_type.__name__, gef.config["pcustom.structure_type"])
                size = Color.colorify(hex(size), gef.config["pcustom.structure_size"])
                offset = Color.boldify(f"{getattr(self.class_type, _name).offset:04x}")
                res.append(f"{offset}   {name:32s}   {type:16s}  /* size={size} */")
            gef_print("\n".join(res))
            return

        def __get_structure_class(self) -> Type:
            """Returns a tuple of (class, instance) if modname!classname exists"""
            fpath = self.module_path
            spec = importlib.util.spec_from_file_location(fpath.stem, fpath)
            module = importlib.util.module_from_spec(spec)
            sys.modules[fpath.stem] = module
            spec.loader.exec_module(module)
            _class = getattr(module, self.name)
            return _class

        def apply_at(self, address: int, max_depth: int, depth: int = 0) -> None:
            """Apply (recursively if possible) the structure format to the given address."""
            if depth >= max_depth:
                warn("maximum recursion level reached")
                return

            # read the data at the specified address
            _structure = self.class_type()
            _sizeof_structure = ctypes.sizeof(_structure)

            try:
                data = gef.memory.read(address, _sizeof_structure)
            except gdb.MemoryError:
                err(f"{' ' * depth}Cannot read memory {address:#x}")
                return

            # deserialize the data
            length = min(len(data), _sizeof_structure)
            ctypes.memmove(ctypes.addressof(_structure), data, length)

            # pretty print all the fields (and call recursively if possible)
            ptrsize = gef.arch.ptrsize
            unpack = u32 if ptrsize == 4 else u64
            for field in _structure._fields_:
                _name, _type = field
                _value = getattr(_structure, _name)
                _offset = getattr(self.class_type, _name).offset

                if ((ptrsize == 4 and _type is ctypes.c_uint32)
                    or (ptrsize == 8 and _type is ctypes.c_uint64)
                    or (ptrsize == ctypes.sizeof(ctypes.c_void_p) and _type is ctypes.c_void_p)):
                    # try to dereference pointers
                    _value = RIGHT_ARROW.join(dereference_from(_value))

                line = f"{'  ' * depth}"
                line += f"{address:#x}+{_offset:#04x} {_name} : ".ljust(40)
                line += f"{_value} ({_type.__name__})"
                parsed_value = self.__get_ctypes_value(_structure, _name, _value)
                if parsed_value:
                    line += f"{RIGHT_ARROW} {parsed_value}"
                gef_print(line)

                if issubclass(_type, ctypes.Structure):
                    self.apply_at(address + _offset, max_depth, depth + 1)
                elif _type.__name__.startswith("LP_"):
                    # Pointer to a structure of a different type
                    __sub_type_name = _type.__name__.lstrip("LP_")
                    result = self.manager.find(__sub_type_name)
                    if result:
                        _, __structure = result
                        __address = unpack(gef.memory.read(address + _offset, ptrsize))
                        __structure.apply_at(__address, max_depth, depth + 1)
            return

        def __get_ctypes_value(self, struct, item, value) -> str:
            if not hasattr(struct, "_values_"): return ""
            default = ""
            for name, values in struct._values_:
                if name != item: continue
                if callable(values):
                    return values(value)
                try:
                    for val, desc in values:
                        if value == val: return desc
                        if val is None: default = desc
                except Exception as e:
                    err(f"Error parsing '{name}': {e}")
            return default

    class Module(dict):
        def __init__(self, manager: "ExternalStructureManager", path: pathlib.Path) -> None:
            self.manager = manager
            self.path = path
            self.name = path.stem
            self.raw = self.__load()

            for entry in self:
                structure = ExternalStructureManager.Structure(manager, self.path, entry)
                self[structure.name] = structure
            return

        def __load(self) -> ModuleType:
            """Load a custom module, and return it."""
            fpath = self.path
            spec = importlib.util.spec_from_file_location(fpath.stem, fpath)
            module = importlib.util.module_from_spec(spec)
            sys.modules[fpath.stem] = module
            spec.loader.exec_module(module)
            return module

        def __str__(self) -> str:
            return self.name

        def __iter__(self) -> Generator[str, None, None]:
            _invalid = {"BigEndianStructure", "LittleEndianStructure", "Structure"}
            _structs = {x for x in dir(self.raw) \
                             if inspect.isclass(getattr(self.raw, x)) \
                             and issubclass(getattr(self.raw, x), ctypes.Structure)}
            for entry in (_structs - _invalid):
                yield entry
            return

    class Modules(dict):
        def __init__(self, manager: "ExternalStructureManager") -> None:
            self.manager: "ExternalStructureManager" = manager
            self.root: pathlib.Path = manager.path

            for entry in self.root.iterdir():
                if not entry.is_file(): continue
                if entry.suffix != ".py": continue
                if entry.name == "__init__.py": continue
                module = ExternalStructureManager.Module(manager, entry)
                self[module.name] = module
            return

        def __contains__(self, structure_name: str) -> bool:
            """Return True if the structure name is found in any of the modules"""
            for module in self.values():
                if structure_name in module:
                    return True
            return False

    def __init__(self) -> None:
        self.clear_caches()
        return

    def clear_caches(self) -> None:
        self._path = None
        self._modules = None
        return

    @property
    def modules(self) -> "ExternalStructureManager.Modules":
        if not self._modules:
            self._modules = ExternalStructureManager.Modules(self)
        return self._modules

    @property
    def path(self) -> pathlib.Path:
        if not self._path:
            self._path = pathlib.Path(gef.config["pcustom.struct_path"]).expanduser().absolute()
        return self._path

    @property
    def structures(self) -> Generator[Tuple["ExternalStructureManager.Module", "ExternalStructureManager.Structure"], None, None]:
        for module in self.modules.values():
            for structure in module.values():
                yield module, structure
        return

    @lru_cache()
    def find(self, structure_name: str) -> Optional[Tuple["ExternalStructureManager.Module", "ExternalStructureManager.Structure"]]:
        """Return the module and structure for the given structure name; `None` if the structure name was not found."""
        for module in self.modules.values():
            if structure_name in module:
                return module, module[structure_name]
        return None


@register_command
class PCustomCommand(GenericCommand):
    """Dump user defined structure.
    This command attempts to reproduce WinDBG awesome `dt` command for GDB and allows
    to apply structures (from symbols or custom) directly to an address.
    Custom structures can be defined in pure Python using ctypes, and should be stored
    in a specific directory, whose path must be stored in the `pcustom.struct_path`
    configuration setting."""

    _cmdline_ = "pcustom"
    _syntax_  = f"{_cmdline_} [list|edit <StructureName>|show <StructureName>]|<StructureName> 0xADDRESS]"

    def __init__(self) -> None:
        super().__init__(prefix=True)
        self["struct_path"] = (str(pathlib.Path(gef.config["gef.tempdir"]) / "structs"), "Path to store/load the structure ctypes files")
        self["max_depth"] = (4, "Maximum level of recursion supported")
        self["structure_name"] = ("bold blue", "Color of the structure name")
        self["structure_type"] = ("bold red", "Color of the attribute type")
        self["structure_size"] = ("green", "Color of the attribute size")
        return

    @parse_arguments({"type": "", "address": ""}, {})
    def do_invoke(self, *_: Any, **kwargs: Dict[str, Any]) -> None:
        args = kwargs["arguments"]
        if not args.type:
            gdb.execute("pcustom list")
            return

        _, structname = self.explode_type(args.type)

        if not args.address:
            gdb.execute(f"pcustom show {structname}")
            return

        if not is_alive():
            err("Session is not active")
            return

        manager = ExternalStructureManager()
        address = parse_address(args.address)
        result = manager.find(structname)
        if not result:
            err(f"No structure named '{structname}' found")
            return

        _, structure = result
        structure.apply_at(address, self["max_depth"])
        return

    def explode_type(self, arg: str) -> Tuple[str, str]:
        modname, structname = arg.split(":", 1) if ":" in arg else (arg, arg)
        structname = structname.split(".", 1)[0] if "." in structname else structname
        return modname, structname


@register_command
class PCustomListCommand(PCustomCommand):
    """PCustom: list available structures"""

    _cmdline_ = "pcustom list"
    _syntax_ = f"{_cmdline_}"

    def __init__(self) -> None:
        super().__init__()
        return

    def do_invoke(self, _: List) -> None:
        """Dump the list of all the structures and their respective."""
        manager = ExternalStructureManager()
        info(f"Listing custom structures from '{manager.path}'")
        struct_color = gef.config["pcustom.structure_type"]
        filename_color = gef.config["pcustom.structure_name"]
        for module in manager.modules.values():
            __modules = ", ".join([Color.colorify(structure_name, struct_color) for structure_name in module.values()])
            __filename = Color.colorify(str(module.path), filename_color)
            gef_print(f"{RIGHT_ARROW} {__filename} ({__modules})")
        return


@register_command
class PCustomShowCommand(PCustomCommand):
    """PCustom: show the content of a given structure"""

    _cmdline_ = "pcustom show"
    _syntax_ = f"{_cmdline_} StructureName"
    __aliases__ = ["pcustom create", "pcustom update"]

    def __init__(self) -> None:
        super().__init__()
        return

    def do_invoke(self, argv: List[str]) -> None:
        if len(argv) == 0:
            self.usage()
            return

        _, structname = self.explode_type(argv[0])
        manager = ExternalStructureManager()
        result = manager.find(structname)
        if result:
            _, structure = result
            structure.pprint()
        else:
            err(f"No structure named '{structname}' found")
        return


@register_command
class PCustomEditCommand(PCustomCommand):
    """PCustom: edit the content of a given structure"""

    _cmdline_ = "pcustom edit"
    _syntax_ = f"{_cmdline_} StructureName"
    __aliases__ = ["pcustom create", "pcustom new", "pcustom update"]

    def __init__(self) -> None:
        super().__init__()
        return

    def do_invoke(self, argv: List[str]) -> None:
        if len(argv) == 0:
            self.usage()
            return

        modname, structname = self.explode_type(argv[0])
        self.__create_or_edit_structure(modname, structname)
        return

    def __create_or_edit_structure(self, mod_name: str, struct_name: str) -> int:
        path = pathlib.Path(gef.config["pcustom.struct_path"]).expanduser() / f"{mod_name}.py"
        if path.is_file():
            info(f"Editing '{path}'")
        else:
            ok(f"Creating '{path}' from template")
            self.__create_template(struct_name, path)

        cmd = (os.getenv("EDITOR") or "nano").split()
        cmd.append(str(path.absolute()))
        return subprocess.call(cmd)

    def __create_template(self, structname: str, fpath: pathlib.Path) -> None:
        template = f"""from ctypes import *

class {structname}(Structure):
    _fields_ = []

    _values_ = []
"""
        with fpath.open("w") as f:
            f.write(template)
        return


@register_command
class ChangeFdCommand(GenericCommand):
    """ChangeFdCommand: redirect file descriptor during runtime."""

    _cmdline_ = "hijack-fd"
    _syntax_ = f"{_cmdline_} FD_NUM NEW_OUTPUT"
    _example_ = f"{_cmdline_} 2 /tmp/stderr_output.txt"

    @only_if_gdb_running
    @only_if_gdb_target_local
    def do_invoke(self, argv: List[str]) -> None:
        if len(argv) != 2:
            self.usage()
            return

        if not os.access(f"/proc/{gef.session.pid:d}/fd/{argv[0]}", os.R_OK):
            self.usage()
            return

        old_fd = int(argv[0])
        new_output = argv[1]

        if ":" in new_output:
            address = socket.gethostbyname(new_output.split(":")[0])
            port = int(new_output.split(":")[1])

            AF_INET = 2
            SOCK_STREAM = 1
            res = gdb.execute(f"""call (int)socket({AF_INET}, {SOCK_STREAM}, 0)""", to_string=True)
            new_fd = self.get_fd_from_result(res)

            # fill in memory with sockaddr_in struct contents
            # we will do this in the stack, since connect() wants a pointer to a struct
            vmmap = gef.memory.maps
            stack_addr = [entry.page_start for entry in vmmap if entry.path == "[stack]"][0]
            original_contents = gef.memory.read(stack_addr, 8)

            gef.memory.write(stack_addr, b"\x02\x00", 2)
            gef.memory.write(stack_addr + 0x2, struct.pack("<H", socket.htons(port)), 2)
            gef.memory.write(stack_addr + 0x4, socket.inet_aton(address), 4)

            info(f"Trying to connect to {new_output}")
            res = gdb.execute(f"""call (int)connect({new_fd}, {stack_addr}, {16})""", to_string=True)

            # recover stack state
            gef.memory.write(stack_addr, original_contents, 8)

            res = self.get_fd_from_result(res)
            if res == -1:
                err(f"Failed to connect to {address}:{port}")
                return

            info(f"Connected to {new_output}")
        else:
            res = gdb.execute(f"""call (int)open("{new_output}", 66, 0666)""", to_string=True)
            new_fd = self.get_fd_from_result(res)

        info(f"Opened '{new_output}' as fd #{new_fd:d}")
        gdb.execute(f"""call (int)dup2({new_fd:d}, {old_fd:d})""", to_string=True)
        info(f"Duplicated fd #{new_fd:d}{RIGHT_ARROW}#{old_fd:d}")
        gdb.execute(f"""call (int)close({new_fd:d})""", to_string=True)
        info(f"Closed extra fd #{new_fd:d}")
        ok("Success")
        return

    def get_fd_from_result(self, res: str) -> int:
        # Output example: $1 = 3
        res = int(res.split()[2], 0)
        res = gdb.execute(f"""p/d {res}""", to_string=True)
        res = int(res.split()[2], 0)
        return res

@register_command
class IdaInteractCommand(GenericCommand):
    """**REMOVED** a better version of `ida-interact` is now hosted on `gef-extras`"""
    _cmdline_ = "ida-interact"
    _syntax_ = f"{_cmdline_} METHOD [ARGS]"

    def do_invoke(self, argv: List[str]) -> None:
        err("`ida-interact` was removed from gef. You can find a better version as part of `gef-extras`")
        return


@register_command
class ScanSectionCommand(GenericCommand):
    """Search for addresses that are located in a memory mapping (haystack) that belonging
    to another (needle)."""

    _cmdline_ = "scan"
    _syntax_  = f"{_cmdline_} HAYSTACK NEEDLE"
    _aliases_ = ["lookup",]
    _example_ = f"\n{_cmdline_} stack libc"

    @only_if_gdb_running
    def do_invoke(self, argv: List[str]) -> None:
        if len(argv) != 2:
            self.usage()
            return

        haystack = argv[0]
        needle = argv[1]

        info(f"Searching for addresses in '{Color.yellowify(haystack)}' "
             f"that point to '{Color.yellowify(needle)}'")

        if haystack == "binary":
            haystack = get_filepath()

        if needle == "binary":
            needle = get_filepath()

        needle_sections = []
        haystack_sections = []

        if "0x" in haystack:
            start, end = parse_string_range(haystack)
            haystack_sections.append((start, end, ""))

        if "0x" in needle:
            start, end = parse_string_range(needle)
            needle_sections.append((start, end))

        for sect in gef.memory.maps:
            if haystack in sect.path:
                haystack_sections.append((sect.page_start, sect.page_end, os.path.basename(sect.path)))
            if needle in sect.path:
                needle_sections.append((sect.page_start, sect.page_end))

        step = gef.arch.ptrsize
        unpack = u32 if step == 4 else u64

        for hstart, hend, hname in haystack_sections:
            try:
                mem = gef.memory.read(hstart, hend - hstart)
            except gdb.MemoryError:
                continue

            for i in range(0, len(mem), step):
                target = unpack(mem[i:i+step])
                for nstart, nend in needle_sections:
                    if target >= nstart and target < nend:
                        deref = DereferenceCommand.pprint_dereferenced(hstart, int(i / step))
                        if hname != "":
                            name = Color.colorify(hname, "yellow")
                            gef_print(f"{name}: {deref}")
                        else:
                            gef_print(f" {deref}")

        return


@register_command
class SearchPatternCommand(GenericCommand):
    """SearchPatternCommand: search a pattern in memory. If given an hex value (starting with 0x)
    the command will also try to look for upwards cross-references to this address."""

    _cmdline_ = "search-pattern"
    _syntax_ = f"{_cmdline_} PATTERN [little|big] [section]"
    _aliases_ = ["grep", "xref"]
    _example_ = (f"\n{_cmdline_} AAAAAAAA"
                 f"\n{_cmdline_} 0x555555554000 little stack"
                 f"\n{_cmdline_} AAAA 0x600000-0x601000")

    def print_section(self, section: Section) -> None:
        title = "In "
        if section.path:
            title += f"'{Color.blueify(section.path)}'"

        title += f"({section.page_start:#x}-{section.page_end:#x})"
        title += f", permission={section.permission}"
        ok(title)
        return

    def print_loc(self, loc: Tuple[int, int, str]) -> None:
        gef_print(f"""  {loc[0]:#x} - {loc[1]:#x} {RIGHT_ARROW}  "{Color.pinkify(loc[2])}" """)
        return

    def search_pattern_by_address(self, pattern: str, start_address: int, end_address: int) -> List[Tuple[int, int, Optional[str]]]:
        """Search a pattern within a range defined by arguments."""
        _pattern = gef_pybytes(pattern)
        step = 0x400 * 0x1000
        locations = []

        for chunk_addr in range(start_address, end_address, step):
            if chunk_addr + step > end_address:
                chunk_size = end_address - chunk_addr
            else:
                chunk_size = step

            try:
                mem = gef.memory.read(chunk_addr, chunk_size)
            except gdb.error as e:
                estr = str(e)
                if estr.startswith("Cannot access memory "):
                    #
                    # This is a special case where /proc/$pid/maps
                    # shows virtual memory address with a read bit,
                    # but it cannot be read directly from userspace.
                    #
                    # See: https://github.com/hugsy/gef/issues/674
                    #
                    err(estr)
                    return []
                else:
                    raise e

            for match in re.finditer(_pattern, mem):
                start = chunk_addr + match.start()
                if is_ascii_string(start):
                    ustr = gef.memory.read_ascii_string(start)
                    end = start + len(ustr)
                else:
                    ustr = gef_pystring(_pattern) + "[...]"
                    end = start + len(_pattern)
                locations.append((start, end, ustr))

            del mem

        return locations

    def search_pattern(self, pattern: str, section_name: str) -> None:
        """Search a pattern within the whole userland memory."""
        for section in gef.memory.maps:
            if not section.permission & Permission.READ: continue
            if section.path == "[vvar]": continue
            if not section_name in section.path: continue

            start = section.page_start
            end = section.page_end - 1
            old_section = None

            for loc in self.search_pattern_by_address(pattern, start, end):
                addr_loc_start = lookup_address(loc[0])
                if addr_loc_start and addr_loc_start.section:
                    if old_section != addr_loc_start.section:
                        self.print_section(addr_loc_start.section)
                        old_section = addr_loc_start.section

                self.print_loc(loc)
        return

    @only_if_gdb_running
    def do_invoke(self, argv: List[str]) -> None:
        argc = len(argv)
        if argc < 1:
            self.usage()
            return

        pattern = argv[0]
        endian = gef.arch.endianness

        if argc >= 2:
            if argv[1].lower() == "big": endian = Endianness.BIG_ENDIAN
            elif argv[1].lower() == "little": endian = Endianness.LITTLE_ENDIAN

        if is_hex(pattern):
            if endian == Endianness.BIG_ENDIAN:
                pattern = "".join(["\\x" + pattern[i:i + 2] for i in range(2, len(pattern), 2)])
            else:
                pattern = "".join(["\\x" + pattern[i:i + 2] for i in range(len(pattern) - 2, 0, -2)])

        if argc == 3:
            info(f"Searching '{Color.yellowify(pattern)}' in {argv[2]}")

            if "0x" in argv[2]:
                start, end = parse_string_range(argv[2])

                loc = lookup_address(start)
                if loc.valid:
                    self.print_section(loc.section)

                for loc in self.search_pattern_by_address(pattern, start, end):
                    self.print_loc(loc)
            else:
                section_name = argv[2]
                if section_name == "binary":
                    section_name = get_filepath()

                self.search_pattern(pattern, section_name)
        else:
            info(f"Searching '{Color.yellowify(pattern)}' in memory")
            self.search_pattern(pattern, "")
        return


@register_command
class FlagsCommand(GenericCommand):
    """Edit flags in a human friendly way."""

    _cmdline_ = "edit-flags"
    _syntax_  = f"{_cmdline_} [(+|-|~)FLAGNAME ...]"
    _aliases_ = ["flags",]
    _example_ = (f"\n{_cmdline_}"
                 f"\n{_cmdline_} +zero # sets ZERO flag")

    def do_invoke(self, argv: List[str]) -> None:
        for flag in argv:
            if len(flag) < 2:
                continue

            action = flag[0]
            name = flag[1:].lower()

            if action not in ("+", "-", "~"):
                err(f"Invalid action for flag '{flag}'")
                continue

            if name not in gef.arch.flags_table.values():
                err(f"Invalid flag name '{flag[1:]}'")
                continue

            for off in gef.arch.flags_table:
                if gef.arch.flags_table[off] == name:
                    old_flag = gef.arch.register(gef.arch.flag_register)
                    if action == "+":
                        new_flags = old_flag | (1 << off)
                    elif action == "-":
                        new_flags = old_flag & ~(1 << off)
                    else:
                        new_flags = old_flag ^ (1 << off)

                    gdb.execute(f"set ({gef.arch.flag_register}) = {new_flags:#x}")

        gef_print(gef.arch.flag_register_to_human())
        return


@register_command
class ChangePermissionCommand(GenericCommand):
    """Change a page permission. By default, it will change it to 7 (RWX)."""

    _cmdline_ = "set-permission"
    _syntax_  = (f"{_cmdline_} address [permission]\n"
                 "\taddress\t\tan address within the memory page for which the permissions should be changed\n"
                 "\tpermission\ta 3-bit bitmask with read=1, write=2 and execute=4 as integer")
    _aliases_ = ["mprotect"]
    _example_ = f"{_cmdline_} $sp 7"

    def __init__(self) -> None:
        super().__init__(complete=gdb.COMPLETE_LOCATION)
        return

    def pre_load(self) -> None:
        try:
            __import__("keystone")
        except ImportError:
            msg = "Missing `keystone-engine` package, install with: `pip install keystone-engine`."
            raise ImportWarning(msg)
        return

    @only_if_gdb_running
    def do_invoke(self, argv: List[str]) -> None:
        if len(argv) not in (1, 2):
            err("Incorrect syntax")
            self.usage()
            return

        if len(argv) == 2:
            perm = Permission(int(argv[1]))
        else:
            perm = Permission.ALL

        loc = safe_parse_and_eval(argv[0])
        if loc is None:
            err("Invalid address")
            return

        loc = int(loc)
        sect = process_lookup_address(loc)
        if sect is None:
            err("Unmapped address")
            return

        size = sect.page_end - sect.page_start
        original_pc = gef.arch.pc

        info(f"Generating sys_mprotect({sect.page_start:#x}, {size:#x}, "
             f"'{perm!s}') stub for arch {get_arch()}")
        stub = self.get_stub_by_arch(sect.page_start, size, perm)
        if stub is None:
            err("Failed to generate mprotect opcodes")
            return

        info("Saving original code")
        original_code = gef.memory.read(original_pc, len(stub))

        bp_loc = f"*{original_pc + len(stub):#x}"
        info(f"Setting a restore breakpoint at {bp_loc}")
        ChangePermissionBreakpoint(bp_loc, original_code, original_pc)

        info(f"Overwriting current memory at {loc:#x} ({len(stub)} bytes)")
        gef.memory.write(original_pc, stub, len(stub))

        info("Resuming execution")
        gdb.execute("continue")
        return

    def get_stub_by_arch(self, addr: int, size: int, perm: Permission) -> Union[str, bytearray, None]:
        code = gef.arch.mprotect_asm(addr, size, perm)
        arch, mode = get_keystone_arch()
        raw_insns = keystone_assemble(code, arch, mode, raw=True)
        return raw_insns


@register_command
class UnicornEmulateCommand(GenericCommand):
    """Use Unicorn-Engine to emulate the behavior of the binary, without affecting the GDB runtime.
    By default the command will emulate only the next instruction, but location and number of
    instruction can be changed via arguments to the command line. By default, it will emulate
    the next instruction from current PC."""

    _cmdline_ = "unicorn-emulate"
    _syntax_  = (f"{_cmdline_} [--start LOCATION] [--until LOCATION] [--skip-emulation] [--output-file PATH] [NB_INSTRUCTION]"
                 "\n\t--start LOCATION specifies the start address of the emulated run (default $pc)."
                 "\t--until LOCATION specifies the end address of the emulated run."
                 "\t--skip-emulation\t do not execute the script once generated."
                 "\t--output-file /PATH/TO/SCRIPT.py writes the persistent Unicorn script into this file."
                 "\tNB_INSTRUCTION indicates the number of instructions to execute"
                 "\nAdditional options can be setup via `gef config unicorn-emulate`")
    _aliases_ = ["emulate",]
    _example_ = f"{_cmdline_} --start $pc 10 --output-file /tmp/my-gef-emulation.py"

    def __init__(self) -> None:
        super().__init__(complete=gdb.COMPLETE_LOCATION)
        self["verbose"] = (False, "Set unicorn-engine in verbose mode")
        self["show_disassembly"] = (False, "Show every instruction executed")
        return

    def pre_load(self) -> None:
        try:
            __import__("unicorn")
        except ImportError:
            msg = "Missing `unicorn` package for Python. Install with `pip install unicorn`."
            raise ImportWarning(msg)

        try:
            __import__("capstone")
        except ImportError:
            msg = "Missing `capstone` package for Python. Install with `pip install capstone`."
            raise ImportWarning(msg)
        return

    @only_if_gdb_running
    @parse_arguments({"nb": 1}, {"--start": "", "--until": "", "--skip-emulation": True, "--output-file": ""})
    def do_invoke(self, _: List[str], **kwargs: Any) -> None:
        args = kwargs["arguments"]
        start_address = parse_address(str(args.start or gef.arch.pc))
        end_address = parse_address(str(args.until or self.get_unicorn_end_addr(start_address, args.nb)))
        self.run_unicorn(start_address, end_address, skip_emulation=args.skip_emulation, to_file=args.output_file)
        return

    def get_unicorn_end_addr(self, start_addr: int, nb: int) -> int:
        dis = list(gef_disassemble(start_addr, nb + 1))
        last_insn = dis[-1]
        return last_insn.address

    def run_unicorn(self, start_insn_addr: int, end_insn_addr: int, **kwargs: Any) -> None:
        verbose = self["verbose"] or False
        skip_emulation = kwargs.get("skip_emulation", False)
        arch, mode = get_unicorn_arch(to_string=True)
        unicorn_registers = get_unicorn_registers(to_string=True)
        cs_arch, cs_mode = get_capstone_arch(to_string=True)
        fname = gef.session.file.name
        to_file = kwargs.get("to_file", None)
        emulate_segmentation_block = ""
        context_segmentation_block = ""

        if to_file:
            tmp_filename = to_file
            to_file = open(to_file, "w")
            tmp_fd = to_file.fileno()
        else:
            tmp_fd, tmp_filename = tempfile.mkstemp(suffix=".py", prefix="gef-uc-")

        if is_x86():
            # need to handle segmentation (and pagination) via MSR
            emulate_segmentation_block = """
# from https://github.com/unicorn-engine/unicorn/blob/master/tests/regress/x86_64_msr.py
SCRATCH_ADDR = 0xf000
SEGMENT_FS_ADDR = 0x5000
SEGMENT_GS_ADDR = 0x6000
FSMSR = 0xC0000100
GSMSR = 0xC0000101

def set_msr(uc, msr, value, scratch=SCRATCH_ADDR):
    buf = b"\\x0f\\x30"  # x86: wrmsr
    uc.mem_map(scratch, 0x1000)
    uc.mem_write(scratch, buf)
    uc.reg_write(unicorn.x86_const.UC_X86_REG_RAX, value & 0xFFFFFFFF)
    uc.reg_write(unicorn.x86_const.UC_X86_REG_RDX, (value >> 32) & 0xFFFFFFFF)
    uc.reg_write(unicorn.x86_const.UC_X86_REG_RCX, msr & 0xFFFFFFFF)
    uc.emu_start(scratch, scratch+len(buf), count=1)
    uc.mem_unmap(scratch, 0x1000)
    return

def set_gs(uc, addr):    return set_msr(uc, GSMSR, addr)
def set_fs(uc, addr):    return set_msr(uc, FSMSR, addr)

"""

            context_segmentation_block = """
    emu.mem_map(SEGMENT_FS_ADDR-0x1000, 0x3000)
    set_fs(emu, SEGMENT_FS_ADDR)
    set_gs(emu, SEGMENT_GS_ADDR)
"""

        content = """#!{pythonbin} -i
#
# Emulation script for "{fname}" from {start:#x} to {end:#x}
#
# Powered by gef, unicorn-engine, and capstone-engine
#
# @_hugsy_
#
import collections
import capstone, unicorn

registers = collections.OrderedDict(sorted({{{regs}}}.items(), key=lambda t: t[0]))
uc = None
verbose = {verbose}
syscall_register = "{syscall_reg}"

def disassemble(code, addr):
    cs = capstone.Cs({cs_arch}, {cs_mode})
    for i in cs.disasm(code, addr):
        return i

def hook_code(emu, address, size, user_data):
    code = emu.mem_read(address, size)
    insn = disassemble(code, address)
    print(">>> {{:#x}}: {{:s}} {{:s}}".format(insn.address, insn.mnemonic, insn.op_str))
    return

def code_hook(emu, address, size, user_data):
    code = emu.mem_read(address, size)
    insn = disassemble(code, address)
    print(">>> {{:#x}}: {{:s}} {{:s}}".format(insn.address, insn.mnemonic, insn.op_str))
    return

def intr_hook(emu, intno, data):
    print(" \\-> interrupt={{:d}}".format(intno))
    return

def syscall_hook(emu, user_data):
    sysno = emu.reg_read(registers[syscall_register])
    print(" \\-> syscall={{:d}}".format(sysno))
    return

def print_regs(emu, regs):
    for i, r in enumerate(regs):
        print("{{:7s}} = {{:#0{ptrsize}x}}  ".format(r, emu.reg_read(regs[r])), end="")
        if (i % 4 == 3) or (i == len(regs)-1): print("")
    return

{emu_block}

def reset():
    emu = unicorn.Uc({arch}, {mode})

{context_block}
""".format(pythonbin=PYTHONBIN, fname=fname, start=start_insn_addr, end=end_insn_addr,
           regs=",".join([f"'{k.strip()}': {unicorn_registers[k]}" for k in unicorn_registers]),
           verbose="True" if verbose else "False",
           syscall_reg=gef.arch.syscall_register,
           cs_arch=cs_arch, cs_mode=cs_mode,
           ptrsize=gef.arch.ptrsize * 2 + 2,  # two hex chars per byte plus "0x" prefix
           emu_block=emulate_segmentation_block if is_x86() else "",
           arch=arch, mode=mode,
           context_block=context_segmentation_block if is_x86() else "")

        if verbose:
            info("Duplicating registers")

        for r in gef.arch.all_registers:
            gregval = gef.arch.register(r)
            content += f"    emu.reg_write({unicorn_registers[r]}, {gregval:#x})\n"

        vmmap = gef.memory.maps
        if not vmmap:
            warn("An error occurred when reading memory map.")
            return

        if verbose:
            info("Duplicating memory map")

        for sect in vmmap:
            if sect.path == "[vvar]":
                # this section is for GDB only, skip it
                continue

            page_start = sect.page_start
            page_end   = sect.page_end
            size       = sect.size
            perm       = sect.permission

            content += f"    # Mapping {sect.path}: {page_start:#x}-{page_end:#x}\n"
            content += f"    emu.mem_map({page_start:#x}, {size:#x}, {perm.value:#o})\n"

            if perm & Permission.READ:
                code = gef.memory.read(page_start, size)
                loc = f"/tmp/gef-{fname}-{page_start:#x}.raw"
                with open(loc, "wb") as f:
                    f.write(bytes(code))

                content += f"    emu.mem_write({page_start:#x}, open('{loc}', 'rb').read())\n"
                content += "\n"

        content += "    emu.hook_add(unicorn.UC_HOOK_CODE, code_hook)\n"
        content += "    emu.hook_add(unicorn.UC_HOOK_INTR, intr_hook)\n"
        if is_x86_64():
            content += "    emu.hook_add(unicorn.UC_HOOK_INSN, syscall_hook, None, 1, 0, unicorn.x86_const.UC_X86_INS_SYSCALL)\n"
        content += "    return emu\n"

        content += """
def emulate(emu, start_addr, end_addr):
    print("========================= Initial registers =========================")
    print_regs(emu, registers)

    try:
        print("========================= Starting emulation =========================")
        emu.emu_start(start_addr, end_addr)
    except Exception as e:
        emu.emu_stop()
        print("========================= Emulation failed =========================")
        print("[!] Error: {{}}".format(e))

    print("========================= Final registers =========================")
    print_regs(emu, registers)
    return


uc = reset()
emulate(uc, {start:#x}, {end:#x})

# unicorn-engine script generated by gef
""".format(start=start_insn_addr, end=end_insn_addr)

        os.write(tmp_fd, gef_pybytes(content))
        os.close(tmp_fd)

        if kwargs.get("to_file", None):
            info(f"Unicorn script generated as '{tmp_filename}'")
            os.chmod(tmp_filename, 0o700)

        if skip_emulation:
            return

        ok(f"Starting emulation: {start_insn_addr:#x} {RIGHT_ARROW} {end_insn_addr:#x}")

        res = gef_execute_external([PYTHONBIN, tmp_filename], as_list=True)
        gef_print("\n".join(res))

        if not kwargs.get("to_file", None):
            os.unlink(tmp_filename)
        return


@register_command
class RemoteCommand(GenericCommand):
    """gef wrapper for the `target remote` command. This command will automatically
    download the target binary in the local temporary directory (defaut /tmp) and then
    source it. Additionally, it will fetch all the /proc/PID/maps and loads all its
    information."""

    _cmdline_ = "gef-remote"
    _syntax_  = f"{_cmdline_} [OPTIONS] TARGET"
    _example_  = (f"\n{_cmdline_} --pid 6789 localhost:1234"
                  f"\n{_cmdline_} --qemu-mode localhost:4444 # when using qemu-user")

    def __init__(self) -> None:
        super().__init__(prefix=False)
        self.handler_connected = False
        self["clean_on_exit"] = (False, "Clean the temporary data downloaded when the session exits.")
        return

    @parse_arguments(
        {"target": ""},
        {"--update-solib": True,
         "--download-everything": True,
         "--download-lib": "",
         "--is-extended-remote": True,
         "--pid": 0,
         "--qemu-mode": True})
    def do_invoke(self, _: List[str], **kwargs: Any) -> None:
        if gef.session.remote is not None:
            err("You already are in remote session. Close it first before opening a new one...")
            return

        # argument check
        args = kwargs["arguments"]
        if not args.target or ":" not in args.target:
            err("A target (HOST:PORT) must always be provided.")
            return

        if args.is_extended_remote and not args.pid:
            err("A PID (--pid) is required for extended remote debugging")
            return

        target = args.target
        self.download_all_libs = args.download_everything

        if args.qemu_mode:
            # compat layer for qemu-user
            self.prepare_qemu_stub(target)
            return

        # lazily install handler on first use
        if not self.handler_connected:
            gef_on_new_hook(self.new_objfile_handler)
            self.handler_connected = True

        if not self.connect_target(target, args.is_extended_remote):
            return

        pid = args.pid if args.is_extended_remote and args.pid else gef.session.pid
        if args.is_extended_remote:
            ok(f"Attaching to {pid:d}")
            hide_context()
            gdb.execute(f"attach {pid:d}")
            unhide_context()

        self.setup_remote_environment(pid, args.update_solib)

        if not is_remote_debug():
            err("Failed to establish remote target environment.")
            return

        if self.download_all_libs:
            vmmap = gef.memory.maps
            success = 0
            for sect in vmmap:
                if sect.path.startswith("/"):
                    _file = download_file(sect.path)
                    if _file is None:
                        err(f"Failed to download {sect.path}")
                    else:
                        success += 1

            ok(f"Downloaded {success:d} files")

        elif args.download_lib:
            _file = download_file(args.download_lib)
            if _file is None:
                err("Failed to download remote file")
                return

            ok(f"Download success: {args.download_lib} {RIGHT_ARROW} {_file}")

        if args.update_solib:
            self.refresh_shared_library_path()


        # refresh the architecture setting
        reset_architecture()
        gef.session.remote = pid
        return

    def new_objfile_handler(self, event: "gdb.Event") -> None:
        """Hook that handles new_objfile events, will update remote environment accordingly."""
        if not is_remote_debug():
            return

        if self.download_all_libs and event.new_objfile.filename.startswith("target:"):
            remote_lib = event.new_objfile.filename[len("target:"):]
            local_lib = download_file(remote_lib, use_cache=True)
            if local_lib:
                ok(f"Download success: {remote_lib} {RIGHT_ARROW} {local_lib}")
        return

    def setup_remote_environment(self, pid: int, update_solib: bool = False) -> None:
        """Clone the remote environment locally in the temporary directory.
        The command will duplicate the entries in the /proc/<pid> locally and then
        source those information into the current gdb context to allow gef to use
        all the extra commands as it was local debugging."""
        gdb.execute("reset-cache")

        infos = {}
        for i in ("maps", "environ", "cmdline",):
            infos[i] = self.load_from_remote_proc(pid, i)
            if infos[i] is None:
                err(f"Failed to load memory map of '{i}'")
                return

        exepath = get_path_from_info_proc()
        infos["exe"] = download_file(f"/proc/{pid:d}/exe", use_cache=False, local_name=exepath)
        if not os.access(infos["exe"], os.R_OK):
            err("Source binary is not readable")
            return

        directory  = os.path.sep.join([gef.config["gef.tempdir"], str(gef.session.pid)])
        # gdb.execute(f"file {infos['exe']}")
        self["root"] = (directory, "Path to store the remote data")
        ok(f"Remote information loaded to temporary path '{directory}'")
        return

    def connect_target(self, target: str, is_extended_remote: bool) -> bool:
        """Connect to remote target and get symbols. To prevent `gef` from requesting information
        not fetched just yet, we disable the context disable when connection was successful."""
        hide_context()
        try:
            cmd = f"target {'extended-remote' if is_extended_remote else 'remote'} {target}"
            gdb.execute(cmd)
            ok(f"Connected to '{target}'")
            ret = True
        except Exception as e:
            err(f"Failed to connect to {target}: {e}")
            ret = False
        unhide_context()
        return ret

    def load_from_remote_proc(self, pid: int, info: str) -> Optional[str]:
        """Download one item from /proc/pid."""
        remote_name = f"/proc/{pid:d}/{info}"
        return download_file(remote_name, use_cache=False)

    def refresh_shared_library_path(self) -> None:
        dirs = [r for r, d, f in os.walk(self["root"])]
        path = ":".join(dirs)
        gdb.execute(f"set solib-search-path {path}")
        return

    def usage(self) -> None:
        h = self._syntax_
        h += "\n\t   TARGET (mandatory) specifies the host:port, serial port or tty to connect to.\n"
        h += "\t-U will update gdb `solib-search-path` attribute to include the files downloaded from server (default: False).\n"
        h += "\t-A will download *ALL* the remote shared libraries and store them in the new environment. " \
             "This command can take a few minutes to complete (default: False).\n"
        h += "\t-D LIB will download the remote library called LIB.\n"
        h += "\t-E Use 'extended-remote' to connect to the target.\n"
        h += "\t-p PID (mandatory if -E is used) specifies PID of the debugged process on gdbserver's end.\n"
        h += "\t-q Uses this option when connecting to a Qemu GDBserver.\n"
        info(h)
        return

    def prepare_qemu_stub(self, target: str) -> None:
        global gef

        reset_all_caches()
        arch = get_arch()
        gef.binary = Elf(minimalist=True)
        if arch.startswith("arm"):
            gef.binary.e_machine = Elf.Abi.ARM
            gef.arch = ARM()
        elif arch.startswith("aarch64"):
            gef.binary.e_machine = Elf.Abi.AARCH64
            gef.arch = AARCH64()
        elif arch.startswith("i386:intel"):
            gef.binary.e_machine = Elf.Abi.X86_32
            gef.arch = X86()
        elif arch.startswith("i386:x86-64"):
            gef.binary.e_machine = Elf.Abi.X86_64
            gef.binary.e_class = Elf.Class.ELF_64_BITS
            gef.arch = X86_64()
        elif arch.startswith("mips"):
            gef.binary.e_machine = Elf.Abi.MIPS
            gef.arch = MIPS()
        elif arch.startswith("powerpc"):
            gef.binary.e_machine = Elf.Abi.POWERPC
            gef.arch = PowerPC()
        elif arch.startswith("sparc"):
            gef.binary.e_machine = Elf.Abi.SPARC
            gef.arch = SPARC()
        else:
            raise RuntimeError(f"unsupported architecture: {arch}")

        ok(f"Setting Qemu-user stub for '{gef.arch.arch}' (memory mapping may be wrong)")
        hide_context()
        gdb.execute(f"target remote {target}")
        unhide_context()

        if gef.session.pid == 1 and "ENABLE=1" in gdb.execute("maintenance packet Qqemu.sstepbits", to_string=True, from_tty=False):
            gef.session.qemu_mode = True
            reset_all_caches()
            info("Note: By using Qemu mode, GEF will display the memory mapping of the Qemu process where the emulated binary resides")
            gef.memory.maps
            gdb.execute("context")
        return


@register_command
class NopCommand(GenericCommand):
    """Patch the instruction(s) pointed by parameters with NOP. Note: this command is architecture
    aware."""

    _cmdline_ = "nop"
    _syntax_  = ("{_cmdline_} [LOCATION] [--nb NUM_BYTES]"
                 "\n\tLOCATION\taddress/symbol to patch"
                 "\t--nb NUM_BYTES\tInstead of writing one instruction, patch the specified number of bytes")
    _example_ = f"{_cmdline_} $pc"

    def __init__(self) -> None:
        super().__init__(complete=gdb.COMPLETE_LOCATION)
        return

    def get_insn_size(self, addr: int) -> int:
        cur_insn = gef_current_instruction(addr)
        next_insn = gef_instruction_n(addr, 2)
        return next_insn.address - cur_insn.address

    @parse_arguments({"address": "$pc"}, {"--nb": 0, })
    def do_invoke(self, _: List[str], **kwargs: Any) -> None:
        args = kwargs["arguments"]
        address = parse_address(args.address) if args.address else gef.arch.pc
        number_of_bytes = args.nb or 1
        self.nop_bytes(address, number_of_bytes)
        return

    @only_if_gdb_running
    def nop_bytes(self, loc: int, num_bytes: int) -> None:
        size = self.get_insn_size(loc) if num_bytes == 0 else num_bytes
        nops = gef.arch.nop_insn

        if len(nops) > size:
            err(f"Cannot patch instruction at {loc:#x} "
                f"(nop_size is:{len(nops)}, insn_size is:{size})")
            return

        while len(nops) < size:
            nops += gef.arch.nop_insn

        if len(nops) != size:
            err(f"Cannot patch instruction at {loc:#x} "
                "(nop instruction does not evenly fit in requested size)")
            return

        ok(f"Patching {size:d} bytes from {format_address(loc)}")
        gef.memory.write(loc, nops, size)

        return


@register_command
class StubCommand(GenericCommand):
    """Stub out the specified function. This function is useful when needing to skip one
    function to be called and disrupt your runtime flow (ex. fork)."""

    _cmdline_ = "stub"
    _syntax_  = (f"{_cmdline_} [--retval RETVAL] [address]"
                 "\taddress\taddress/symbol to stub out"
                 "\t--retval RETVAL\tSet the return value")
    _example_ = f"{_cmdline_} --retval 0 fork"

    def __init__(self) -> None:
        super().__init__(complete=gdb.COMPLETE_LOCATION)
        return

    @only_if_gdb_running
    @parse_arguments({"address": ""}, {("-r", "--retval"): 0})
    def do_invoke(self, _: List[str], **kwargs: Any) -> None:
        args = kwargs["arguments"]
        loc = args.address if args.address else f"*{gef.arch.pc:#x}"
        StubBreakpoint(loc, args.retval)
        return


@register_command
class CapstoneDisassembleCommand(GenericCommand):
    """Use capstone disassembly framework to disassemble code."""

    _cmdline_ = "capstone-disassemble"
    _syntax_  = f"{_cmdline_} [-h] [--show-opcodes] [--length LENGTH] [LOCATION]"
    _aliases_ = ["cs-dis"]
    _example_ = f"{_cmdline_} --length 50 $pc"

    def pre_load(self) -> None:
        try:
            __import__("capstone")
        except ImportError:
            msg = "Missing `capstone` package for Python. Install with `pip install capstone`."
            raise ImportWarning(msg)
        return

    def __init__(self) -> None:
        super().__init__(complete=gdb.COMPLETE_LOCATION)
        return

    @only_if_gdb_running
    @parse_arguments({("location"): "$pc"}, {("--show-opcodes", "-s"): True, "--length": 0})
    def do_invoke(self, _: List[str], **kwargs: Any) -> None:
        args = kwargs["arguments"]
        show_opcodes = args.show_opcodes
        length = args.length or gef.config["context.nb_lines_code"]
        location = parse_address(args.location)
        if not location:
            info(f"Can't find address for {args.location}")
            return

        insns = []
        opcodes_len = 0
        for insn in capstone_disassemble(location, length, skip=length * self.repeat_count, **kwargs):
            insns.append(insn)
            opcodes_len = max(opcodes_len, len(insn.opcodes))

        for insn in insns:
            insn_fmt = f"{{:{opcodes_len}o}}" if show_opcodes else "{}"
            text_insn = insn_fmt.format(insn)
            msg = ""

            if insn.address == gef.arch.pc:
                msg = Color.colorify(f"{RIGHT_ARROW}   {text_insn}", "bold red")
                reason = self.capstone_analyze_pc(insn, length)[0]
                if reason:
                    gef_print(msg)
                    gef_print(reason)
                    break
            else:
                msg = f"      {text_insn}"

            gef_print(msg)
        return

    def capstone_analyze_pc(self, insn: Instruction, nb_insn: int) -> Tuple[bool, str]:
        if gef.arch.is_conditional_branch(insn):
            is_taken, reason = gef.arch.is_branch_taken(insn)
            if is_taken:
                reason = f"[Reason: {reason}]" if reason else ""
                msg = Color.colorify(f"\tTAKEN {reason}", "bold green")
            else:
                reason = f"[Reason: !({reason})]" if reason else ""
                msg = Color.colorify(f"\tNOT taken {reason}", "bold red")
            return (is_taken, msg)

        if gef.arch.is_call(insn):
            target_address = int(insn.operands[-1].split()[0], 16)
            msg = []
            for i, new_insn in enumerate(capstone_disassemble(target_address, nb_insn)):
                msg.append(f"   {DOWN_ARROW if i == 0 else ' '}  {new_insn!s}")
            return (True, "\n".join(msg))

        return (False, "")


@register_command
class GlibcHeapCommand(GenericCommand):
    """Base command to get information about the Glibc heap structure."""

    _cmdline_ = "heap"
    _syntax_  = f"{_cmdline_} (chunk|chunks|bins|arenas|set-arena)"

    def __init__(self) -> None:
        super().__init__(prefix=True)
        return

    @only_if_gdb_running
    def do_invoke(self, _: List[str]) -> None:
        self.usage()
        return


@register_command
class GlibcHeapSetArenaCommand(GenericCommand):
    """Display information on a heap chunk."""

    _cmdline_ = "heap set-arena"
    _syntax_  = f"{_cmdline_} [address|&symbol]"
    _example_ = f"{_cmdline_} 0x001337001337"

    def __init__(self) -> None:
        super().__init__(complete=gdb.COMPLETE_LOCATION)
        return

    @only_if_gdb_running
    def do_invoke(self, argv: List[str]) -> None:
        global gef

        if not argv:
            ok(f"Current arena set to: '{gef.heap.selected_arena}'")
            return

        if is_hex(argv[0]):
            new_arena_address = int(argv[0], 16)
        else:
            new_arena_symbol = safe_parse_and_eval(argv[0])
            if not new_arena_symbol:
                err("Invalid symbol for arena")
                return
            new_arena_address = to_unsigned_long(new_arena_symbol)

        new_arena = GlibcArena( f"*{new_arena_address:#x}")
        if new_arena not in gef.heap.arenas:
            err("Invalid arena")
            return

        gef.heap.selected_arena = new_arena
        return


@register_command
class GlibcHeapArenaCommand(GenericCommand):
    """Display information on a heap chunk."""

    _cmdline_ = "heap arenas"
    _syntax_  = _cmdline_

    @only_if_gdb_running
    def do_invoke(self, _: List[str]) -> None:
        for arena in gef.heap.arenas:
            gef_print(str(arena))
        return


@register_command
class GlibcHeapChunkCommand(GenericCommand):
    """Display information on a heap chunk.
    See https://github.com/sploitfun/lsploits/blob/master/glibc/malloc/malloc.c#L1123."""

    _cmdline_ = "heap chunk"
    _syntax_  = f"{_cmdline_} [-h] [--allow-unaligned] [--number] address"

    def __init__(self) -> None:
        super().__init__(complete=gdb.COMPLETE_LOCATION)
        return

    @parse_arguments({"address": ""}, {"--allow-unaligned": True, "--number": 1})
    @only_if_gdb_running
    def do_invoke(self, _: List[str], **kwargs: Any) -> None:
        args = kwargs["arguments"]
        if not args.address:
            err("Missing chunk address")
            self.usage()
            return

        addr = parse_address(args.address)
        current_chunk = GlibcChunk(addr, allow_unaligned=args.allow_unaligned)

        if args.number > 1:
            for _ in range(args.number):
                if current_chunk.size == 0:
                    break

                gef_print(str(current_chunk))
                next_chunk_addr = current_chunk.get_next_chunk_addr()
                if not Address(value=next_chunk_addr).valid:
                    break

                next_chunk = current_chunk.get_next_chunk()
                if next_chunk is None:
                    break

                current_chunk = next_chunk
        else:
            gef_print(current_chunk.psprint())
        return


@register_command
class GlibcHeapChunksCommand(GenericCommand):
    """Display all heap chunks for the current arena. As an optional argument
    the base address of a different arena can be passed"""

    _cmdline_ = "heap chunks"
    _syntax_  = f"{_cmdline_} [-h] [--all] [--allow-unaligned] [arena_address]"
    _example_ = (f"\n{_cmdline_}"
                 f"\n{_cmdline_} 0x555555775000")

    def __init__(self) -> None:
        super().__init__(complete=gdb.COMPLETE_LOCATION)
        self["peek_nb_byte"] = (16, "Hexdump N first byte(s) inside the chunk data (0 to disable)")
        return

    @parse_arguments({"arena_address": ""}, {("--all", "-a"): True, "--allow-unaligned": True})
    @only_if_gdb_running
    def do_invoke(self, _: List[str], **kwargs: Any) -> None:
        args = kwargs["arguments"]
        arenas = gef.heap.arenas
        for arena in arenas:
            self.dump_chunks_arena(arena, print_arena=args.all, allow_unaligned=args.allow_unaligned)
            if not args.all:
                break

    def dump_chunks_arena(self, arena: GlibcArena, print_arena: bool = False, allow_unaligned: bool = False) -> None:
        top_chunk_addr = arena.top
        heap_addr = arena.heap_addr(allow_unaligned=allow_unaligned)
        if heap_addr is None:
            err("Could not find heap for arena")
            return
        if print_arena:
            gef_print(str(arena))
        if arena.is_main_arena():
            self.dump_chunks_heap(heap_addr, top=top_chunk_addr, allow_unaligned=allow_unaligned)
        else:
            heap_info_structs = arena.get_heap_info_list()
            first_heap_info = heap_info_structs.pop(0)
            heap_info_t_size = int(arena) - first_heap_info.addr
            until = first_heap_info.addr + first_heap_info.size
            self.dump_chunks_heap(heap_addr, until=until, top=top_chunk_addr, allow_unaligned=allow_unaligned)
            for heap_info in heap_info_structs:
                start = heap_info.addr + heap_info_t_size
                until = heap_info.addr + heap_info.size
                self.dump_chunks_heap(start, until=until, top=top_chunk_addr, allow_unaligned=allow_unaligned)
        return

    def dump_chunks_heap(self, start: int, until: Optional[int] = None, top: Optional[int] = None, allow_unaligned: bool = False) -> None:
        nb = self["peek_nb_byte"]
        chunk_iterator = GlibcChunk(start, from_base=True, allow_unaligned=allow_unaligned)
        for chunk in chunk_iterator:
            line = str(chunk)
            if nb:
                line += f"\n    [{hexdump(gef.memory.read(chunk.data_address, nb), nb, base=chunk.data_address)}]"
            gef_print(line)

            next_chunk_addr = chunk.get_next_chunk_addr()
            if until and next_chunk_addr >= until:
                break

            if chunk.base_address == top:
                gef_print(f"{chunk!s} {LEFT_ARROW} {Color.greenify('top chunk')}")
                break
        return


@register_command
class GlibcHeapBinsCommand(GenericCommand):
    """Display information on the bins on an arena (default: main_arena).
    See https://github.com/sploitfun/lsploits/blob/master/glibc/malloc/malloc.c#L1123."""

    _bin_types_ = ["tcache", "fast", "unsorted", "small", "large"]
    _cmdline_ = "heap bins"
    _syntax_ = f"{_cmdline_} [{'|'.join(_bin_types_)}]"

    def __init__(self) -> None:
        super().__init__(prefix=True, complete=gdb.COMPLETE_LOCATION)
        return

    @only_if_gdb_running
    def do_invoke(self, argv: List[str]) -> None:
        if not argv:
            for bin_t in GlibcHeapBinsCommand._bin_types_:
                gdb.execute(f"heap bins {bin_t}")
            return

        bin_t = argv[0]
        if bin_t not in GlibcHeapBinsCommand._bin_types_:
            self.usage()
            return

        gdb.execute(f"heap bins {bin_t}")
        return

    @staticmethod
    def pprint_bin(arena_addr: str, index: int, _type: str = "") -> int:
        arena = GlibcArena(arena_addr)
        fw, bk = arena.bin(index)

        if bk == 0x00 and fw == 0x00:
            warn("Invalid backward and forward bin pointers(fw==bk==NULL)")
            return -1

        nb_chunk = 0
        head = GlibcChunk(bk, from_base=True).fwd
        if fw == head:
            return nb_chunk

        ok(f"{_type}bins[{index:d}]: fw={fw:#x}, bk={bk:#x}")

        m = []
        while fw != head:
            chunk = GlibcChunk(fw, from_base=True)
            m.append(f"{RIGHT_ARROW}  {chunk!s}")
            fw = chunk.fwd
            nb_chunk += 1

        if m:
            gef_print("  ".join(m))
        return nb_chunk


@register_command
class GlibcHeapTcachebinsCommand(GenericCommand):
    """Display information on the Tcachebins on an arena (default: main_arena).
    See https://sourceware.org/git/?p=glibc.git;a=commitdiff;h=d5c3fafc4307c9b7a4c7d5cb381fcdbfad340bcc."""

    _cmdline_ = "heap bins tcache"
    _syntax_  = f"{_cmdline_} [all] [thread_ids...]"

    TCACHE_MAX_BINS = 0x40

    def __init__(self) -> None:
        super().__init__(complete=gdb.COMPLETE_LOCATION)
        return

    @only_if_gdb_running
    def do_invoke(self, argv: List[str]) -> None:
        # Determine if we are using libc with tcache built in (2.26+)
        if get_libc_version() < (2, 26):
            info("No Tcache in this version of libc")
            return

        current_thread = gdb.selected_thread()
        if current_thread is None:
            err("Couldn't find current thread")
            return

        # As a nicety, we want to display threads in ascending order by gdb number
        threads = sorted(gdb.selected_inferior().threads(), key=lambda t: t.num)
        if argv:
            if "all" in argv:
                tids = [t.num for t in threads]
            else:
                tids = self.check_thread_ids(argv)
        else:
            tids = [current_thread.num]

        for thread in threads:
            if thread.num not in tids:
                continue

            thread.switch()

            tcache_addr = self.find_tcache()
            if tcache_addr == 0:
                info(f"Uninitialized tcache for thread {thread.num:d}")
                continue

            gef_print(titlify(f"Tcachebins for thread {thread.num:d}"))
            tcache_empty = True
            for i in range(self.TCACHE_MAX_BINS):
                chunk, count = self.tcachebin(tcache_addr, i)
                chunks = set()
                msg = []

                # Only print the entry if there are valid chunks. Don't trust count
                while True:
                    if chunk is None:
                        break

                    try:
                        msg.append(f"{LEFT_ARROW} {chunk!s} ")
                        if chunk.data_address in chunks:
                            msg.append(f"{RIGHT_ARROW} [loop detected]")
                            break

                        chunks.add(chunk.data_address)

                        next_chunk = chunk.get_fwd_ptr(True)
                        if next_chunk == 0:
                            break

                        chunk = GlibcChunk(next_chunk)
                    except gdb.MemoryError:
                        msg.append(f"{LEFT_ARROW} [Corrupted chunk at {chunk.data_address:#x}]")
                        break

                if msg:
                    tcache_empty = False
                    gef_print(f"Tcachebins[idx={i:d}, size={(i+2)*(gef.arch.ptrsize)*2:#x}] count={count:d} ", end="")
                    gef_print("".join(msg))

            if tcache_empty:
                gef_print("All tcachebins are empty")

        current_thread.switch()
        return

    @staticmethod
    def find_tcache() -> int:
        """Return the location of the current thread's tcache."""
        try:
            # For multithreaded binaries, the tcache symbol (in thread local
            # storage) will give us the correct address.
            tcache_addr = parse_address("(void *) tcache")
        except gdb.error:
            # In binaries not linked with pthread (and therefore there is only
            # one thread), we can't use the tcache symbol, but we can guess the
            # correct address because the tcache is consistently the first
            # allocation in the main arena.
            heap_base = gef.heap.base_address
            if heap_base is None:
                err("No heap section")
                return 0x0
            tcache_addr = heap_base + 0x10
        return tcache_addr

    @staticmethod
    def check_thread_ids(tids: List[int]) -> List[int]:
        """Check the validity, dedup, and return all valid tids."""
        existing_tids = [t.num for t in gdb.selected_inferior().threads()]
        valid_tids = set()
        for tid in tids:
            try:
                tid = int(tid)
            except ValueError:
                err(f"Invalid thread id {tid:d}")
                continue
            if tid in existing_tids:
                valid_tids.add(tid)
            else:
                err(f"Unknown thread {tid}")

        return list(valid_tids)

    @staticmethod
    def tcachebin(tcache_base: int, i: int) -> Tuple[Optional[GlibcChunk], int]:
        """Return the head chunk in tcache[i] and the number of chunks in the bin."""
        if i >= GlibcHeapTcachebinsCommand.TCACHE_MAX_BINS:
            err("Incorrect index value, index value must be between 0 and {}-1, given {}".format(GlibcHeapTcachebinsCommand.TCACHE_MAX_BINS, i))
            return None, 0

        tcache_chunk = GlibcChunk(tcache_base)

        # Glibc changed the size of the tcache in version 2.30; this fix has
        # been backported inconsistently between distributions. We detect the
        # difference by checking the size of the allocated chunk for the
        # tcache.
        # Minimum usable size of allocated tcache chunk = ?
        #   For new tcache:
        #   TCACHE_MAX_BINS * _2_ + TCACHE_MAX_BINS * ptrsize
        #   For old tcache:
        #   TCACHE_MAX_BINS * _1_ + TCACHE_MAX_BINS * ptrsize
        new_tcache_min_size = (
                GlibcHeapTcachebinsCommand.TCACHE_MAX_BINS * 2 +
                GlibcHeapTcachebinsCommand.TCACHE_MAX_BINS * gef.arch.ptrsize)

        if tcache_chunk.usable_size < new_tcache_min_size:
            tcache_count_size = 1
            count = ord(gef.memory.read(tcache_base + tcache_count_size*i, 1))
        else:
            tcache_count_size = 2
            count = u16(gef.memory.read(tcache_base + tcache_count_size*i, 2))

        chunk = dereference(tcache_base + tcache_count_size*GlibcHeapTcachebinsCommand.TCACHE_MAX_BINS + i*gef.arch.ptrsize)
        chunk = GlibcChunk(int(chunk)) if chunk else None
        return chunk, count


@register_command
class GlibcHeapFastbinsYCommand(GenericCommand):
    """Display information on the fastbinsY on an arena (default: main_arena).
    See https://github.com/sploitfun/lsploits/blob/master/glibc/malloc/malloc.c#L1123."""

    _cmdline_ = "heap bins fast"
    _syntax_  = f"{_cmdline_} [ARENA_ADDRESS]"

    def __init__(self) -> None:
        super().__init__(complete=gdb.COMPLETE_LOCATION)
        return

    @parse_arguments({"arena_address": ""}, {})
    @only_if_gdb_running
    def do_invoke(self, *_: Any, **kwargs: Any) -> None:
        def fastbin_index(sz: int) -> int:
            return (sz >> 4) - 2 if SIZE_SZ == 8 else (sz >> 3) - 2

        args = kwargs["arguments"]
        if not gef.heap.main_arena:
            err("Heap not initialized")
            return

        SIZE_SZ = gef.arch.ptrsize
        MAX_FAST_SIZE = 80 * SIZE_SZ // 4
        NFASTBINS = fastbin_index(MAX_FAST_SIZE) - 1

        arena = GlibcArena(f"*{args.arena_address}") if args.arena_address else gef.heap.selected_arena
        if arena is None:
            err("Invalid Glibc arena")
            return

        gef_print(titlify(f"Fastbins for arena at {arena.addr:#x}"))
        for i in range(NFASTBINS):
            gef_print(f"Fastbins[idx={i:d}, size={(i+2)*SIZE_SZ*2:#x}] ", end="")
            chunk = arena.fastbin(i)
            chunks = set()

            while True:
                if chunk is None:
                    gef_print("0x00", end="")
                    break

                try:
                    gef_print(f"{LEFT_ARROW} {chunk!s} ", end="")
                    if chunk.data_address in chunks:
                        gef_print(f"{RIGHT_ARROW} [loop detected]", end="")
                        break

                    if fastbin_index(chunk.get_chunk_size()) != i:
                        gef_print("[incorrect fastbin_index] ", end="")

                    chunks.add(chunk.data_address)

                    next_chunk = chunk.get_fwd_ptr(True)
                    if next_chunk == 0:
                        break

                    chunk = GlibcChunk(next_chunk, from_base=True)
                except gdb.MemoryError:
                    gef_print(f"{LEFT_ARROW} [Corrupted chunk at {chunk.data_address:#x}]", end="")
                    break
            gef_print()
        return


@register_command
class GlibcHeapUnsortedBinsCommand(GenericCommand):
    """Display information on the Unsorted Bins of an arena (default: main_arena).
    See: https://github.com/sploitfun/lsploits/blob/master/glibc/malloc/malloc.c#L1689."""

    _cmdline_ = "heap bins unsorted"
    _syntax_  = f"{_cmdline_} [ARENA_ADDRESS]"

    def __init__(self) -> None:
        super().__init__(complete=gdb.COMPLETE_LOCATION)
        return

    @parse_arguments({"arena_address": ""}, {})
    @only_if_gdb_running
    def do_invoke(self, *_: Any, **kwargs: Any) -> None:
        args = kwargs["arguments"]
        if gef.heap.main_arena is None:
            err("Heap not initialized")
            return
        arena_addr = args.arena_address if args.arena_address else f"{gef.heap.selected_arena.addr:#x}"
        gef_print(titlify(f"Unsorted Bin for arena at {arena_addr}"))
        nb_chunk = GlibcHeapBinsCommand.pprint_bin(f"*{arena_addr}", 0, "unsorted_")
        if nb_chunk >= 0:
            info(f"Found {nb_chunk:d} chunks in unsorted bin.")
        return


@register_command
class GlibcHeapSmallBinsCommand(GenericCommand):
    """Convenience command for viewing small bins."""

    _cmdline_ = "heap bins small"
    _syntax_  = f"{_cmdline_} [ARENA_ADDRESS]"

    def __init__(self) -> None:
        super().__init__(complete=gdb.COMPLETE_LOCATION)
        return

    @parse_arguments({"arena_address": ""}, {})
    @only_if_gdb_running
    def do_invoke(self, *_: Any, **kwargs: Any) -> None:
        args = kwargs["arguments"]
        if not gef.heap.main_arena:
            err("Heap not initialized")
            return

        arena_addr = args.arena_address if args.arena_address else f"{gef.heap.selected_arena.addr:#x}"
        gef_print(titlify(f"Small Bins for arena at {arena_addr}"))
        bins = {}
        for i in range(1, 63):
            nb_chunk = GlibcHeapBinsCommand.pprint_bin(f"*{arena_addr}", i, "small_")
            if nb_chunk < 0:
                break
            if nb_chunk > 0:
                bins[i] = nb_chunk
        info(f"Found {sum(bins.values()):d} chunks in {len(bins):d} small non-empty bins.")
        return


@register_command
class GlibcHeapLargeBinsCommand(GenericCommand):
    """Convenience command for viewing large bins."""

    _cmdline_ = "heap bins large"
    _syntax_  = f"{_cmdline_} [ARENA_ADDRESS]"

    def __init__(self) -> None:
        super().__init__(complete=gdb.COMPLETE_LOCATION)
        return

    @parse_arguments({"arena_address": ""}, {})
    @only_if_gdb_running
    def do_invoke(self, *_: Any, **kwargs: Any) -> None:
        args = kwargs["arguments"]
        if gef.heap.main_arena is None:
            err("Heap not initialized")
            return

        arena_addr = args.arena_address if args.arena_address else f"{gef.heap.selected_arena.addr:#x}"
        gef_print(titlify(f"Large Bins for arena at {arena_addr}"))
        bins = {}
        for i in range(63, 126):
            nb_chunk = GlibcHeapBinsCommand.pprint_bin(f"*{arena_addr}", i, "large_")
            if nb_chunk < 0:
                break
            if nb_chunk > 0:
                bins[i] = nb_chunk
        info(f"Found {sum(bins.values()):d} chunks in {len(bins):d} large non-empty bins.")
        return


@register_command
class SolveKernelSymbolCommand(GenericCommand):
    """Solve kernel symbols from kallsyms table."""

    _cmdline_ = "ksymaddr"
    _syntax_  = f"{_cmdline_} SymbolToSearch"
    _example_ = f"{_cmdline_} prepare_creds"

    @parse_arguments({"symbol": ""}, {})
    def do_invoke(self, _: List[str], **kwargs: Any) -> None:
        def hex_to_int(num):
            try:
                return int(num, 16)
            except ValueError:
                return 0
        args = kwargs["arguments"]
        if not args.symbol:
            self.usage()
            return
        sym = args.symbol
        with open("/proc/kallsyms", "r") as f:
            syms = [line.strip().split(" ", 2) for line in f]
        matches = [(hex_to_int(addr), sym_t, " ".join(name.split())) for addr, sym_t, name in syms if sym in name]
        for addr, sym_t, name in matches:
            if sym == name.split()[0]:
                ok(f"Found matching symbol for '{name}' at {addr:#x} (type={sym_t})")
            else:
                warn(f"Found partial match for '{sym}' at {addr:#x} (type={sym_t}): {name}")
        if not matches:
            err(f"No match for '{sym}'")
        elif matches[0][0] == 0:
            err("Check that you have the correct permissions to view kernel symbol addresses")
        return


@register_command
class DetailRegistersCommand(GenericCommand):
    """Display full details on one, many or all registers value from current architecture."""

    _cmdline_ = "registers"
    _syntax_  = f"{_cmdline_} [[Register1][Register2] ... [RegisterN]]"
    _example_ = (f"\n{_cmdline_}"
                 f"\n{_cmdline_} $eax $eip $esp")

    @only_if_gdb_running
    @parse_arguments({"registers": [""]}, {})
    def do_invoke(self, _: List[str], **kwargs: Any) -> None:
        unchanged_color = gef.config["theme.registers_register_name"]
        changed_color = gef.config["theme.registers_value_changed"]
        string_color = gef.config["theme.dereference_string"]
        regs = gef.arch.all_registers

        args = kwargs["arguments"]
        if args.registers and args.registers[0]:
            required_regs = set(args.registers)
            valid_regs = [reg for reg in gef.arch.all_registers if reg in required_regs]
            if valid_regs:
                regs = valid_regs
            invalid_regs = [reg for reg in required_regs if reg not in valid_regs]
            if invalid_regs:
                err(f"invalid registers for architecture: {', '.join(invalid_regs)}")

        memsize = gef.arch.ptrsize
        endian = str(gef.arch.endianness)
        charset = string.printable
        widest = max(map(len, gef.arch.all_registers))
        special_line = ""

        for regname in regs:
            reg = gdb.parse_and_eval(regname)
            if reg.type.code == gdb.TYPE_CODE_VOID:
                continue

            padreg = regname.ljust(widest, " ")

            if str(reg) == "<unavailable>":
                gef_print(f"{Color.colorify(padreg, unchanged_color)}: "
                          f"{Color.colorify('no value', 'yellow underline')}")
                continue

            value = align_address(int(reg))
            old_value = ContextCommand.old_registers.get(regname, 0)
            if value == old_value:
                color = unchanged_color
            else:
                color = changed_color

            # Special (e.g. segment) registers go on their own line
            if regname in gef.arch.special_registers:
                special_line += f"{Color.colorify(regname, color)}: "
                special_line += f"{gef.arch.register(regname):#04x} "
                continue

            line = f"{Color.colorify(padreg, color)}: "

            if regname == gef.arch.flag_register:
                line += gef.arch.flag_register_to_human()
                gef_print(line)
                continue

            addr = lookup_address(align_address(int(value)))
            if addr.valid:
                line += str(addr)
            else:
                line += format_address_spaces(value)
            addrs = dereference_from(value)

            if len(addrs) > 1:
                sep = f" {RIGHT_ARROW} "
                line += sep
                line += sep.join(addrs[1:])

            # check to see if reg value is ascii
            try:
                fmt = f"{endian}{'I' if memsize == 4 else 'Q'}"
                last_addr = int(addrs[-1], 16)
                val = gef_pystring(struct.pack(fmt, last_addr))
                if all([_ in charset for _ in val]):
                    line += f" (\"{Color.colorify(val, string_color)}\"?)"
            except ValueError:
                pass

            gef_print(line)

        if special_line:
            gef_print(special_line)
        return


@register_command
class ShellcodeCommand(GenericCommand):
    """ShellcodeCommand uses @JonathanSalwan simple-yet-awesome shellcode API to
    download shellcodes."""

    _cmdline_ = "shellcode"
    _syntax_  = f"{_cmdline_} (search|get)"

    def __init__(self) -> None:
        super().__init__(prefix=True)
        return

    def do_invoke(self, _: List[str]) -> None:
        err("Missing sub-command (search|get)")
        self.usage()
        return


@register_command
class ShellcodeSearchCommand(GenericCommand):
    """Search pattern in shell-storm's shellcode database."""

    _cmdline_ = "shellcode search"
    _syntax_  = f"{_cmdline_} PATTERN1 PATTERN2"
    _aliases_ = ["sc-search",]

    api_base = "http://shell-storm.org"
    search_url = f"{api_base}/api/?s="

    def do_invoke(self, argv: List[str]) -> None:
        if not argv:
            err("Missing pattern to search")
            self.usage()
            return

        self.search_shellcode(argv)
        return

    def search_shellcode(self, search_options: List) -> None:
        # API : http://shell-storm.org/shellcode/
        args = "*".join(search_options)

        res = http_get(self.search_url + args)
        if res is None:
            err("Could not query search page")
            return

        ret = gef_pystring(res)

        # format: [author, OS/arch, cmd, id, link]
        lines = ret.split("\\n")
        refs = [line.split("::::") for line in lines]

        if refs:
            info("Showing matching shellcodes")
            info("\t".join(["Id", "Platform", "Description"]))
            for ref in refs:
                try:
                    _, arch, cmd, sid, _ = ref
                    gef_print("\t".join([sid, arch, cmd]))
                except ValueError:
                    continue

            info("Use `shellcode get <id>` to fetch shellcode")
        return


@register_command
class ShellcodeGetCommand(GenericCommand):
    """Download shellcode from shell-storm's shellcode database."""

    _cmdline_ = "shellcode get"
    _syntax_  = f"{_cmdline_} SHELLCODE_ID"
    _aliases_ = ["sc-get",]

    api_base = "http://shell-storm.org"
    get_url = f"{api_base}/shellcode/files/shellcode-{{:d}}.php"

    def do_invoke(self, argv: List[str]) -> None:
        if len(argv) != 1:
            err("Missing ID to download")
            self.usage()
            return

        if not argv[0].isdigit():
            err("ID is not a number")
            self.usage()
            return

        self.get_shellcode(int(argv[0]))
        return

    def get_shellcode(self, sid: int) -> None:
        info(f"Downloading shellcode id={sid}")
        res = http_get(self.get_url.format(sid))
        if res is None:
            err(f"Failed to fetch shellcode #{sid}")
            return

        ok("Downloaded, written to disk...")
        tempdir = gef.config["gef.tempdir"]
        fd, fname = tempfile.mkstemp(suffix=".txt", prefix="sc-", text=True, dir=tempdir)
        shellcode = res.splitlines()[7:-11]
        shellcode = b"\n".join(shellcode).replace(b"&quot;", b'"')
        os.write(fd, shellcode)
        os.close(fd)
        ok(f"Shellcode written to '{fname}'")
        return


@register_command
class RopperCommand(GenericCommand):
    """Ropper (https://scoding.de/ropper/) plugin."""

    _cmdline_ = "ropper"
    _syntax_  = f"{_cmdline_} [ROPPER_OPTIONS]"

    def __init__(self) -> None:
        super().__init__(complete=gdb.COMPLETE_NONE)
        return

    def pre_load(self) -> None:
        try:
            __import__("ropper")
        except ImportError:
            msg = "Missing `ropper` package for Python, install with: `pip install ropper`."
            raise ImportWarning(msg)
        return

    @only_if_gdb_running
    def do_invoke(self, argv: List[str]) -> None:
        ropper = sys.modules["ropper"]
        if "--file" not in argv:
            path = get_filepath()
            sect = next(filter(lambda x: x.path == path, gef.memory.maps))
            argv.append("--file")
            argv.append(path)
            argv.append("-I")
            argv.append(f"{sect.page_start:#x}")

        import readline
        # ropper set up own autocompleter after which gdb/gef autocomplete don't work
        old_completer_delims = readline.get_completer_delims()
        old_completer = readline.get_completer()
        try:
            ropper.start(argv)
        except RuntimeWarning:
            return
        readline.set_completer(old_completer)
        readline.set_completer_delims(old_completer_delims)
        return


@register_command
class AssembleCommand(GenericCommand):
    """Inline code assemble. Architecture can be set in GEF runtime config. """

    _cmdline_ = "assemble"
    _syntax_  = f"{_cmdline_} [-h] [--list-archs] [--mode MODE] [--arch ARCH] [--overwrite-location LOCATION] [--endian ENDIAN] [--as-shellcode] instruction;[instruction;...instruction;])"
    _aliases_ = ["asm",]
    _example_ = (f"\n{_cmdline_} -a x86 -m 32 nop ; nop ; inc eax ; int3"
                 f"\n{_cmdline_} -a arm -m arm add r0, r0, 1")

    valid_arch_modes = {
            # Format: ARCH = [MODES] with MODE = (NAME, HAS_LITTLE_ENDIAN, HAS_BIG_ENDIAN)
            "ARM":     [("ARM",     True,  True),  ("THUMB",   True,  True),
                        ("ARMV8",   True,  True),  ("THUMBV8", True,  True)],
            "ARM64":   [("0", True,  False)],
            "MIPS":    [("MIPS32",  True,  True),  ("MIPS64",  True,  True)],
            "PPC":     [("PPC32",   False, True),  ("PPC64",   True,  True)],
            "SPARC":   [("SPARC32", True,  True),  ("SPARC64", False, True)],
            "SYSTEMZ": [("SYSTEMZ", True,  True)],
            "X86":     [("16",      True,  False), ("32",      True,  False),
                        ("64",      True,  False)]
        }
    valid_archs = valid_arch_modes.keys()
    valid_modes = [_ for sublist in valid_arch_modes.values() for _ in sublist]

    def __init__(self) -> None:
        super().__init__()
        self["default_architecture"] = ("X86", "Specify the default architecture to use when assembling")
        self["default_mode"] = ("64", "Specify the default architecture to use when assembling")
        return

    def pre_load(self) -> None:
        try:
            __import__("keystone")
        except ImportError:
            msg = "Missing `keystone-engine` package for Python, install with: `pip install keystone-engine`."
            raise ImportWarning(msg)
        return

    def usage(self) -> None:
        super().usage()
        gef_print("")
        self.list_archs()
        return

    def list_archs(self) -> None:
        gef_print("Available architectures/modes (with endianness):")
        # for updates, see https://github.com/keystone-engine/keystone/blob/master/include/keystone/keystone.h
        for arch in self.valid_arch_modes:
            gef_print(f"- {arch}")
            for mode, le, be in self.valid_arch_modes[arch]:
                if le and be:
                    endianness = "little, big"
                elif le:
                    endianness = "little"
                elif be:
                    endianness = "big"
                gef_print(f"  * {mode:<7} ({endianness})")
        return

    @parse_arguments({"instructions": [""]}, {"--mode": "", "--arch": "", "--overwrite-location": 0, "--endian": "little", "--list-archs": True, "--as-shellcode": True})
    def do_invoke(self, _: List[str], **kwargs: Any) -> None:
        arch_s, mode_s, endian_s = self["default_architecture"], self["default_mode"], ""

        args = kwargs["arguments"]
        if args.list_archs:
            self.list_archs()
            return

        if not args.instructions:
            err("No instruction given.")
            return

        if is_alive():
            arch_s, mode_s = gef.arch.arch, gef.arch.mode
            endian_s = "big" if gef.arch.endianness == Endianness.BIG_ENDIAN else ""

        if args.arch:
            arch_s = args.arch
        arch_s = arch_s.upper()

        if args.mode:
            mode_s = args.mode
        mode_s = mode_s.upper()

        if args.endian == "big":
            endian_s = "big"
        endian_s = endian_s.upper()

        if arch_s not in self.valid_arch_modes:
            raise AttributeError(f"invalid arch '{arch_s}'")

        valid_modes = self.valid_arch_modes[arch_s]
        try:
            mode_idx = [m[0] for m in valid_modes].index(mode_s)
        except ValueError:
            raise AttributeError(f"invalid mode '{mode_s}' for arch '{arch_s}'")

        if endian_s == "little" and not valid_modes[mode_idx][1] or endian_s == "big" and not valid_modes[mode_idx][2]:
            raise AttributeError(f"invalid endianness '{endian_s}' for arch/mode '{arch_s}:{mode_s}'")

        arch, mode = get_keystone_arch(arch=arch_s, mode=mode_s, endian=endian_s)
        insns = [x.strip() for x in " ".join(args.instructions).split(";") if x]
        info(f"Assembling {len(insns)} instruction(s) for {arch_s}:{mode_s}")

        if args.as_shellcode:
            gef_print("""sc="" """)

        raw = b""
        for insn in insns:
            res = keystone_assemble(insn, arch, mode, raw=True)
            if res is None:
                gef_print("(Invalid)")
                continue

            if args.overwrite_location:
                raw += res
                continue

            s = binascii.hexlify(res)
            res = b"\\x" + b"\\x".join([s[i:i + 2] for i in range(0, len(s), 2)])
            res = res.decode("utf-8")

            if args.as_shellcode:
                res = f"""sc+="{res}" """

            gef_print(f"{res!s:60s} # {insn}")

        if args.overwrite_location:
            l = len(raw)
            info(f"Overwriting {l:d} bytes at {format_address(args.overwrite_location)}")
            gef.memory.write(args.overwrite_location, raw, l)
        return


@register_command
class ProcessListingCommand(GenericCommand):
    """List and filter process. If a PATTERN is given as argument, results shown will be grepped
    by this pattern."""

    _cmdline_ = "process-search"
    _syntax_  = f"{_cmdline_} [-h] [--attach] [--smart-scan] [REGEX_PATTERN]"
    _aliases_ = ["ps"]
    _example_ = f"{_cmdline_} gdb.*"

    def __init__(self) -> None:
        super().__init__(complete=gdb.COMPLETE_LOCATION)
        self["ps_command"] = (f"{gef.session.constants['ps']} auxww", "`ps` command to get process information")
        return

    @parse_arguments({"pattern": ""}, {"--attach": True, "--smart-scan": True})
    def do_invoke(self, _: List, **kwargs: Any) -> None:
        args = kwargs["arguments"]
        do_attach = args.attach
        smart_scan = args.smart_scan
        pattern = args.pattern
        pattern = re.compile("^.*$") if not args else re.compile(pattern)

        for process in self.get_processes():
            pid = int(process["pid"])
            command = process["command"]

            if not re.search(pattern, command):
                continue

            if smart_scan:
                if command.startswith("[") and command.endswith("]"): continue
                if command.startswith("socat "): continue
                if command.startswith("grep "): continue
                if command.startswith("gdb "): continue

            if args and do_attach:
                ok(f"Attaching to process='{process['command']}' pid={pid:d}")
                gdb.execute(f"attach {pid:d}")
                return None

            line = [process[i] for i in ("pid", "user", "cpu", "mem", "tty", "command")]
            gef_print("\t\t".join(line))

        return None

    def get_processes(self) -> Generator[Dict[str, str], None, None]:
        output = gef_execute_external(self["ps_command"].split(), True)
        names = [x.lower().replace("%", "") for x in output[0].split()]

        for line in output[1:]:
            fields = line.split()
            t = {}

            for i, name in enumerate(names):
                if i == len(names) - 1:
                    t[name] = " ".join(fields[i:])
                else:
                    t[name] = fields[i]

            yield t

        return


@register_command
class ElfInfoCommand(GenericCommand):
    """Display a limited subset of ELF header information. If no argument is provided, the command will
    show information about the current ELF being debugged."""

    _cmdline_ = "elf-info"
    _syntax_  = f"{_cmdline_} [FILE]"
    _example_  = f"{_cmdline_} /bin/ls"

    def __init__(self) -> None:
        super().__init__(complete=gdb.COMPLETE_LOCATION)
        return

    @parse_arguments({}, {"--filename": ""})
    def do_invoke(self, _: List[str], **kwargs: Any) -> None:
        args = kwargs["arguments"]

        if is_qemu_system():
            err("Unsupported")
            return

        filename = args.filename or get_filepath()
        if filename is None:
            return

        elf = get_elf_headers(filename)
        if elf is None:
            return

        data = [
            ("Magic", f"{hexdump(struct.pack('>I', elf.e_magic), show_raw=True)}"),
            ("Class", f"{elf.e_class.value:#x} - {elf.e_class.name}"),
            ("Endianness", f"{elf.e_endianness.value:#x} - {Endianness(elf.e_endianness).name}"),
            ("Version", f"{elf.e_eiversion:#x}"),
            ("OS ABI", f"{elf.e_osabi.value:#x} - {elf.e_osabi.name if elf.e_osabi else ''}"),
            ("ABI Version", f"{elf.e_abiversion:#x}"),
            ("Type", f"{elf.e_type.value:#x} - {elf.e_type.name}"),
            ("Machine", f"{elf.e_machine.value:#x} - {elf.e_machine.name}"),
            ("Program Header Table", f"{format_address(elf.e_phoff)}"),
            ("Section Header Table", f"{format_address(elf.e_shoff)}"),
            ("Header Table", f"{format_address(elf.e_phoff)}"),
            ("ELF Version", f"{elf.e_version:#x}"),
            ("Header size", "{0} ({0:#x})".format(elf.e_ehsize)),
            ("Entry point", f"{format_address(elf.e_entry)}"),
        ]

        for title, content in data:
            gef_print(f"{Color.boldify(f'{title:<22}')}: {content}")

        gef_print("")
        gef_print(titlify("Program Header"))

        gef_print("  [{:>2s}] {:12s} {:>8s} {:>10s} {:>10s} {:>8s} {:>8s} {:5s} {:>8s}".format(
            "#", "Type", "Offset", "Virtaddr", "Physaddr", "FileSiz", "MemSiz", "Flags", "Align"))

        for i, p in enumerate(elf.phdrs):
            p_type = p.p_type.name if p.p_type else ""
            p_flags = str(p.p_flags.name).lstrip("Flag.") if p.p_flags else "???"

            gef_print("  [{:2d}] {:12s} {:#8x} {:#10x} {:#10x} {:#8x} {:#8x} {:5s} {:#8x}".format(
                i, p_type, p.p_offset, p.p_vaddr, p.p_paddr, p.p_filesz, p.p_memsz, p_flags, p.p_align))

        gef_print("")
        gef_print(titlify("Section Header"))
        gef_print("  [{:>2s}] {:20s} {:>15s} {:>10s} {:>8s} {:>8s} {:>8s} {:5s} {:4s} {:4s} {:>8s}".format(
            "#", "Name", "Type", "Address", "Offset", "Size", "EntSiz", "Flags", "Link", "Info", "Align"))

        for i, s in enumerate(elf.shdrs):
            sh_type = s.sh_type.name if s.sh_type else "UNKN"
            sh_flags = str(s.sh_flags).lstrip("Flags.") if s.sh_flags else "UNKN"

            gef_print(f"  [{i:2d}] {s.name:20s} {sh_type:>15s} {s.sh_addr:#10x} {s.sh_offset:#8x} "
                      f"{s.sh_size:#8x} {s.sh_entsize:#8x} {sh_flags:5s} {s.sh_link:#4x} {s.sh_info:#4x} {s.sh_addralign:#8x}")
        return


@register_command
class EntryPointBreakCommand(GenericCommand):
    """Tries to find best entry point and sets a temporary breakpoint on it. The command will test for
    well-known symbols for entry points, such as `main`, `_main`, `__libc_start_main`, etc. defined by
    the setting `entrypoint_symbols`."""

    _cmdline_ = "entry-break"
    _syntax_  = _cmdline_
    _aliases_ = ["start",]

    def __init__(self) -> None:
        super().__init__()
        self["entrypoint_symbols"] = ("main _main __libc_start_main __uClibc_main start _start", "Possible symbols for entry points")
        return

    def do_invoke(self, argv: List[str]) -> None:
        fpath = get_filepath()
        if fpath is None:
            warn("No executable to debug, use `file` to load a binary")
            return

        if not os.access(fpath, os.X_OK):
            warn(f"The file '{fpath}' is not executable.")
            return

        if is_alive() and not gef.session.qemu_mode:
            warn("gdb is already running")
            return

        bp = None
        entrypoints = self["entrypoint_symbols"].split()

        for sym in entrypoints:
            try:
                value = parse_address(sym)
                info(f"Breaking at '{value:#x}'")
                bp = EntryBreakBreakpoint(sym)
                gdb.execute(f"run {' '.join(argv)}")
                return

            except gdb.error as gdb_error:
                if 'The "remote" target does not support "run".' in str(gdb_error):
                    # this case can happen when doing remote debugging
                    gdb.execute("continue")
                    return
                continue

        # if here, clear the breakpoint if any set
        if bp:
            bp.delete()

        # break at entry point
        entry = gef.binary.entry_point

        if is_pie(fpath):
            self.set_init_tbreak_pie(entry, argv)
            gdb.execute("continue")
            return

        self.set_init_tbreak(entry)
        gdb.execute(f"run {' '.join(argv)}")
        return

    def set_init_tbreak(self, addr: int) -> EntryBreakBreakpoint:
        info(f"Breaking at entry-point: {addr:#x}")
        bp = EntryBreakBreakpoint(f"*{addr:#x}")
        return bp

    def set_init_tbreak_pie(self, addr: int, argv: List[str]) -> EntryBreakBreakpoint:
        warn("PIC binary detected, retrieving text base address")
        gdb.execute("set stop-on-solib-events 1")
        hide_context()
        gdb.execute(f"run {' '.join(argv)}")
        unhide_context()
        gdb.execute("set stop-on-solib-events 0")
        vmmap = gef.memory.maps
        base_address = [x.page_start for x in vmmap if x.path == get_filepath()][0]
        return self.set_init_tbreak(base_address + addr)


@register_command
class NamedBreakpointCommand(GenericCommand):
    """Sets a breakpoint and assigns a name to it, which will be shown, when it's hit."""

    _cmdline_ = "name-break"
    _syntax_  = f"{_cmdline_} name [address]"
    _aliases_ = ["nb",]
    _example  = f"{_cmdline_} main *0x4008a9"

    def __init__(self) -> None:
        super().__init__()
        return

    @parse_arguments({"name": "", "address": "*$pc"}, {})
    def do_invoke(self, _: List[str], **kwargs: Any) -> None:
        args = kwargs["arguments"]
        if not args.name:
            err("Missing name for breakpoint")
            self.usage()
            return

        NamedBreakpoint(args.address, args.name)
        return


@register_command
class ContextCommand(GenericCommand):
    """Displays a comprehensive and modular summary of runtime context. Unless setting `enable` is
    set to False, this command will be spawned automatically every time GDB hits a breakpoint, a
    watchpoint, or any kind of interrupt. By default, it will show panes that contain the register
    states, the stack, and the disassembly code around $pc."""

    _cmdline_ = "context"
    _syntax_  = f"{_cmdline_} [legend|regs|stack|code|args|memory|source|trace|threads|extra]"
    _aliases_ = ["ctx",]

    old_registers: Dict[str, Optional[int]] = {}

    def __init__(self) -> None:
        super().__init__()
        self["enable"] = (True, "Enable/disable printing the context when breaking")
        self["show_source_code_variable_values"] = (True, "Show extra PC context info in the source code")
        self["show_stack_raw"] = (False, "Show the stack pane as raw hexdump (no dereference)")
        self["show_registers_raw"] = (False, "Show the registers pane with raw values (no dereference)")
        self["show_opcodes_size"] = (0, "Number of bytes of opcodes to display next to the disassembly")
        self["peek_calls"] = (True, "Peek into calls")
        self["peek_ret"] = (True, "Peek at return address")
        self["nb_lines_stack"] = (8, "Number of line in the stack pane")
        self["grow_stack_down"] = (False, "Order of stack downward starts at largest down to stack pointer")
        self["nb_lines_backtrace"] = (10, "Number of line in the backtrace pane")
        self["nb_lines_backtrace_before"] = (2, "Number of line in the backtrace pane before selected frame")
        self["nb_lines_threads"] = (-1, "Number of line in the threads pane")
        self["nb_lines_code"] = (6, "Number of instruction after $pc")
        self["nb_lines_code_prev"] = (3, "Number of instruction before $pc")
        self["ignore_registers"] = ("", "Space-separated list of registers not to display (e.g. '$cs $ds $gs')")
        self["clear_screen"] = (True, "Clear the screen before printing the context")
        self["layout"] = ("legend regs stack code args source memory threads trace extra", "Change the order/presence of the context sections")
        self["redirect"] = ("", "Redirect the context information to another TTY")
        self["libc_args"] = (False, "Show libc function call args description")
        self["libc_args_path"] = ("", "Path to libc function call args json files, provided via gef-extras")

        if "capstone" in list(sys.modules.keys()):
            self["use_capstone"] = (False, "Use capstone as disassembler in the code pane (instead of GDB)")

        self.layout_mapping = {
            "legend": (self.show_legend, None),
            "regs": (self.context_regs, None),
            "stack": (self.context_stack, None),
            "code": (self.context_code, None),
            "args": (self.context_args, None),
            "memory": (self.context_memory, None),
            "source": (self.context_source, None),
            "trace": (self.context_trace, None),
            "threads": (self.context_threads, None),
            "extra": (self.context_additional_information, None),
        }
        return

    def post_load(self) -> None:
        gef_on_continue_hook(self.update_registers)
        gef_on_continue_hook(self.empty_extra_messages)
        return

    def show_legend(self) -> None:
        if gef.config["gef.disable_color"] is True:
            return
        str_color = gef.config["theme.dereference_string"]
        code_addr_color = gef.config["theme.address_code"]
        stack_addr_color = gef.config["theme.address_stack"]
        heap_addr_color = gef.config["theme.address_heap"]
        changed_register_color = gef.config["theme.registers_value_changed"]

        gef_print("[ Legend: {} | {} | {} | {} | {} ]".format(Color.colorify("Modified register", changed_register_color),
                                                              Color.colorify("Code", code_addr_color),
                                                              Color.colorify("Heap", heap_addr_color),
                                                              Color.colorify("Stack", stack_addr_color),
                                                              Color.colorify("String", str_color)))
        return

    @only_if_gdb_running
    def do_invoke(self, argv: List[str]) -> None:
        if not self["enable"] or gef.ui.context_hidden:
            return

        if not all(_ in self.layout_mapping for _ in argv):
            self.usage()
            return

        if len(argv) > 0:
            current_layout = argv
        else:
            current_layout = self["layout"].strip().split()

        if not current_layout:
            return

        self.tty_rows, self.tty_columns = get_terminal_size()

        redirect = self["redirect"]
        if redirect and os.access(redirect, os.W_OK):
            enable_redirect_output(to_file=redirect)

        for section in current_layout:
            if section[0] == "-":
                continue

            try:
                display_pane_function, pane_title_function = self.layout_mapping[section]
                if pane_title_function:
                    self.context_title(pane_title_function())
                display_pane_function()
            except gdb.MemoryError as e:
                # a MemoryError will happen when $pc is corrupted (invalid address)
                err(str(e))

        self.context_title("")

        if self["clear_screen"] and len(argv) == 0:
            clear_screen(redirect)

        if redirect and os.access(redirect, os.W_OK):
            disable_redirect_output()
        return

    def context_title(self, m: Optional[str]) -> None:
        # allow for not displaying a title line
        if m is None:
            return

        line_color = gef.config["theme.context_title_line"]
        msg_color = gef.config["theme.context_title_message"]

        # print an empty line in case of ""
        if not m:
            gef_print(Color.colorify(HORIZONTAL_LINE * self.tty_columns, line_color))
            return

        trail_len = len(m) + 6
        title = ""
        title += Color.colorify("{:{padd}<{width}} ".format("",
                                                            width=max(self.tty_columns - trail_len, 0),
                                                            padd=HORIZONTAL_LINE),
                                line_color)
        title += Color.colorify(m, msg_color)
        title += Color.colorify(" {:{padd}<4}".format("", padd=HORIZONTAL_LINE),
                                line_color)
        gef_print(title)
        return

    def context_regs(self) -> None:
        self.context_title("registers")
        ignored_registers = set(self["ignore_registers"].split())

        if self["show_registers_raw"] is False:
            regs = set(gef.arch.all_registers)
            printable_registers = " ".join(list(regs - ignored_registers))
            gdb.execute(f"registers {printable_registers}")
            return

        widest = l = max(map(len, gef.arch.all_registers))
        l += 5
        l += gef.arch.ptrsize * 2
        nb = get_terminal_size()[1] // l
        i = 1
        line = ""
        changed_color = gef.config["theme.registers_value_changed"]
        regname_color = gef.config["theme.registers_register_name"]

        for reg in gef.arch.all_registers:
            if reg in ignored_registers:
                continue

            try:
                r = gdb.parse_and_eval(reg)
                if r.type.code == gdb.TYPE_CODE_VOID:
                    continue

                new_value_type_flag = r.type.code == gdb.TYPE_CODE_FLAGS
                new_value = int(r)

            except (gdb.MemoryError, gdb.error):
                # If this exception is triggered, it means that the current register
                # is corrupted. Just use the register "raw" value (not eval-ed)
                new_value = gef.arch.register(reg)
                new_value_type_flag = False

            except Exception:
                new_value = 0
                new_value_type_flag = False

            old_value = self.old_registers.get(reg, 0)

            padreg = reg.ljust(widest, " ")
            value = align_address(new_value)
            old_value = align_address(old_value)
            if value == old_value:
                line += f"{Color.colorify(padreg, regname_color)}: "
            else:
                line += f"{Color.colorify(padreg, changed_color)}: "
            if new_value_type_flag:
                line += f"{format_address_spaces(value)} "
            else:
                addr = lookup_address(align_address(int(value)))
                if addr.valid:
                    line += f"{addr!s} "
                else:
                    line += f"{format_address_spaces(value)} "

            if i % nb == 0:
                gef_print(line)
                line = ""
            i += 1

        if line:
            gef_print(line)

        gef_print(f"Flags: {gef.arch.flag_register_to_human()}")
        return

    def context_stack(self) -> None:
        self.context_title("stack")

        show_raw = self["show_stack_raw"]
        nb_lines = self["nb_lines_stack"]

        try:
            sp = gef.arch.sp
            if show_raw is True:
                mem = gef.memory.read(sp, 0x10 * nb_lines)
                gef_print(hexdump(mem, base=sp))
            else:
                gdb.execute(f"dereference -l {nb_lines:d} {sp:#x}")

        except gdb.MemoryError:
            err("Cannot read memory from $SP (corrupted stack pointer?)")

        return

    def addr_has_breakpoint(self, address: int, bp_locations: List[str]) -> bool:
        return any(hex(address) in b for b in bp_locations)

    def context_code(self) -> None:
        nb_insn = self["nb_lines_code"]
        nb_insn_prev = self["nb_lines_code_prev"]
        use_capstone = "use_capstone" in self and self["use_capstone"]
        show_opcodes_size = "show_opcodes_size" in self and self["show_opcodes_size"]
        past_insns_color = gef.config["theme.old_context"]
        cur_insn_color = gef.config["theme.disassemble_current_instruction"]
        pc = gef.arch.pc
        breakpoints = gdb.breakpoints() or []
        bp_locations = [b.location for b in breakpoints if b.location and b.location.startswith("*")]

        frame = gdb.selected_frame()
        arch_name = f"{gef.arch.arch.lower()}:{gef.arch.mode}"

        self.context_title(f"code:{arch_name}")

        try:
            instruction_iterator = capstone_disassemble if use_capstone else gef_disassemble

            for insn in instruction_iterator(pc, nb_insn, nb_prev=nb_insn_prev):
                line = []
                is_taken  = False
                target    = None
                bp_prefix = Color.redify(BP_GLYPH) if self.addr_has_breakpoint(insn.address, bp_locations) else " "

                if show_opcodes_size == 0:
                    text = str(insn)
                else:
                    insn_fmt = f"{{:{show_opcodes_size}o}}"
                    text = insn_fmt.format(insn)

                if insn.address < pc:
                    line += f"{bp_prefix}  {Color.colorify(text, past_insns_color)}"

                elif insn.address == pc:
                    line += f"{bp_prefix}{Color.colorify(f'{RIGHT_ARROW[1:]}{text}', cur_insn_color)}"

                    if gef.arch.is_conditional_branch(insn):
                        is_taken, reason = gef.arch.is_branch_taken(insn)
                        if is_taken:
                            target = insn.operands[-1].split()[0]
                            reason = f"[Reason: {reason}]" if reason else ""
                            line += Color.colorify(f"\tTAKEN {reason}", "bold green")
                        else:
                            reason = f"[Reason: !({reason})]" if reason else ""
                            line += Color.colorify(f"\tNOT taken {reason}", "bold red")
                    elif gef.arch.is_call(insn) and self["peek_calls"] is True:
                        target = insn.operands[-1].split()[0]
                    elif gef.arch.is_ret(insn) and self["peek_ret"] is True:
                        target = gef.arch.get_ra(insn, frame)

                else:
                    line += f"{bp_prefix}  {text}"

                gef_print("".join(line))

                if target:
                    try:
                        target = int(target, 0)
                    except TypeError:  # Already an int
                        pass
                    except ValueError:
                        # If the operand isn't an address right now we can't parse it
                        continue
                    for i, tinsn in enumerate(instruction_iterator(target, nb_insn)):
                        text= f"   {DOWN_ARROW if i == 0 else ' '}  {tinsn!s}"
                        gef_print(text)
                    break

        except gdb.MemoryError:
            err("Cannot disassemble from $PC")
        return

    def context_args(self) -> None:
        insn = gef_current_instruction(gef.arch.pc)
        if not gef.arch.is_call(insn):
            return

        self.size2type = {
            1: "BYTE",
            2: "WORD",
            4: "DWORD",
            8: "QWORD",
        }

        if insn.operands[-1].startswith(self.size2type[gef.arch.ptrsize]+" PTR"):
            target = "*" + insn.operands[-1].split()[-1]
        elif "$"+insn.operands[0] in gef.arch.all_registers:
            target = f"*{gef.arch.register('$' + insn.operands[0]):#x}"
        else:
            # is there a symbol?
            ops = " ".join(insn.operands)
            if "<" in ops and ">" in ops:
                # extract it
                target = re.sub(r".*<([^\(> ]*).*", r"\1", ops)
            else:
                # it's an address, just use as is
                target = re.sub(r".*(0x[a-fA-F0-9]*).*", r"\1", ops)

        sym = gdb.lookup_global_symbol(target)
        if sym is None:
            self.print_guessed_arguments(target)
            return

        if sym.type.code != gdb.TYPE_CODE_FUNC:
            err(f"Symbol '{target}' is not a function: type={sym.type.code}")
            return

        self.print_arguments_from_symbol(target, sym)
        return

    def print_arguments_from_symbol(self, function_name: str, symbol: "gdb.Symbol") -> None:
        """If symbols were found, parse them and print the argument adequately."""
        args = []

        for i, f in enumerate(symbol.type.fields()):
            _value = gef.arch.get_ith_parameter(i, in_func=False)[1]
            _value = RIGHT_ARROW.join(dereference_from(_value))
            _name = f.name or f"var_{i}"
            _type = f.type.name or self.size2type[f.type.sizeof]
            args.append(f"{_type} {_name} = {_value}")

        self.context_title("arguments")

        if not args:
            gef_print(f"{function_name} (<void>)")
            return

        gef_print(f"{function_name} (\n   "+",\n   ".join(args)+"\n)")
        return

    def print_guessed_arguments(self, function_name: str) -> None:
        """When no symbol, read the current basic block and look for "interesting" instructions."""

        def __get_current_block_start_address() -> Optional[int]:
            pc = gef.arch.pc
            try:
                block = gdb.block_for_pc(pc)
                block_start = block.start if block else gdb_get_nth_previous_instruction_address(pc, 5)
            except RuntimeError:
                block_start = gdb_get_nth_previous_instruction_address(pc, 5)
            return block_start

        parameter_set = set()
        pc = gef.arch.pc
        block_start = __get_current_block_start_address()
        if not block_start:
            return
        use_capstone = "use_capstone" in self and self["use_capstone"]
        instruction_iterator = capstone_disassemble if use_capstone else gef_disassemble
        function_parameters = gef.arch.function_parameters
        arg_key_color = gef.config["theme.registers_register_name"]

        for insn in instruction_iterator(block_start, pc - block_start):
            if not insn.operands:
                continue

            if is_x86_32():
                if insn.mnemonic == "push":
                    parameter_set.add(insn.operands[0])
            else:
                op = "$" + insn.operands[0]
                if op in function_parameters:
                    parameter_set.add(op)

                if is_x86_64():
                    # also consider extended registers
                    extended_registers = {"$rdi": ["$edi", "$di"],
                                          "$rsi": ["$esi", "$si"],
                                          "$rdx": ["$edx", "$dx"],
                                          "$rcx": ["$ecx", "$cx"],
                                         }
                    for exreg in extended_registers:
                        if op in extended_registers[exreg]:
                            parameter_set.add(exreg)

        nb_argument = None
        _arch_mode = f"{gef.arch.arch.lower()}_{gef.arch.mode}"
        _function_name = None
        if function_name.endswith("@plt"):
            _function_name = function_name.split("@")[0]
            try:
                nb_argument = len(gef.ui.libc_args_table[_arch_mode][_function_name])
            except KeyError:
                pass

        if not nb_argument:
            if is_x86_32():
                nb_argument = len(parameter_set)
            else:
                nb_argument = max([function_parameters.index(p)+1 for p in parameter_set], default=0)

        args = []
        for i in range(nb_argument):
            _key, _values = gef.arch.get_ith_parameter(i, in_func=False)
            _values = RIGHT_ARROW.join(dereference_from(_values))
            try:
                args.append("{} = {} (def: {})".format(Color.colorify(_key, arg_key_color), _values,
                                                       gef.ui.highlight_table[_arch_mode][_function_name][_key]))
            except KeyError:
                args.append(f"{Color.colorify(_key, arg_key_color)} = {_values}")

        self.context_title("arguments (guessed)")
        gef_print(f"{function_name} (")
        if args:
            gef_print("   " + ",\n   ".join(args))
        gef_print(")")
        return

    def line_has_breakpoint(self, file_name: str, line_number: int, bp_locations: List[str]) -> bool:
        filename_line = f"{file_name}:{line_number}"
        return any(filename_line in loc for loc in bp_locations)

    def context_source(self) -> None:
        try:
            pc = gef.arch.pc
            symtabline = gdb.find_pc_line(pc)
            symtab = symtabline.symtab
            # we subtract one because the line number returned by gdb start at 1
            line_num = symtabline.line - 1
            if not symtab.is_valid():
                return

            fpath = symtab.fullname()
            with open(fpath, "r") as f:
                lines = [l.rstrip() for l in f.readlines()]

        except Exception:
            return

        file_base_name = os.path.basename(symtab.filename)
        breakpoints = gdb.breakpoints() or []
        bp_locations = [b.location for b in breakpoints if b.location and file_base_name in b.location]
        past_lines_color = gef.config["theme.old_context"]

        nb_line = self["nb_lines_code"]
        fn = symtab.filename
        if len(fn) > 20:
            fn = f"{fn[:15]}[...]{os.path.splitext(fn)[1]}"
        title = f"source:{fn}+{line_num + 1}"
        cur_line_color = gef.config["theme.source_current_line"]
        self.context_title(title)
        show_extra_info = self["show_source_code_variable_values"]

        for i in range(line_num - nb_line + 1, line_num + nb_line):
            if i < 0:
                continue

            bp_prefix = Color.redify(BP_GLYPH) if self.line_has_breakpoint(file_base_name, i + 1, bp_locations) else " "

            if i < line_num:
                gef_print("{}{}".format(bp_prefix, Color.colorify(f"  {i + 1:4d}\t {lines[i]}", past_lines_color)))

            if i == line_num:
                prefix = f"{bp_prefix}{RIGHT_ARROW[1:]}{i + 1:4d}\t "
                leading = len(lines[i]) - len(lines[i].lstrip())
                if show_extra_info:
                    extra_info = self.get_pc_context_info(pc, lines[i])
                    if extra_info:
                        gef_print(f"{' ' * (len(prefix) + leading)}{extra_info}")
                gef_print(Color.colorify(f"{prefix}{lines[i]}", cur_line_color))

            if i > line_num:
                try:
                    gef_print(f"{bp_prefix}  {i + 1:4d}\t {lines[i]}")
                except IndexError:
                    break
        return

    def get_pc_context_info(self, pc: int, line: str) -> str:
        try:
            current_block = gdb.block_for_pc(pc)
            if not current_block or not current_block.is_valid(): return ""
            m = collections.OrderedDict()
            while current_block and not current_block.is_static:
                for sym in current_block:
                    symbol = sym.name
                    if not sym.is_function and re.search(fr"\W{symbol}\W", line):
                        val = gdb.parse_and_eval(symbol)
                        if val.type.code in (gdb.TYPE_CODE_PTR, gdb.TYPE_CODE_ARRAY):
                            addr = int(val.address)
                            addrs = dereference_from(addr)
                            if len(addrs) > 2:
                                addrs = [addrs[0], "[...]", addrs[-1]]

                            f = f" {RIGHT_ARROW} "
                            val = f.join(addrs)
                        elif val.type.code == gdb.TYPE_CODE_INT:
                            val = hex(int(val))
                        else:
                            continue

                        if symbol not in m:
                            m[symbol] = val
                current_block = current_block.superblock

            if m:
                return "// " + ", ".join([f"{Color.yellowify(a)}={b}" for a, b in m.items()])
        except Exception:
            pass
        return ""

    def context_trace(self) -> None:
        self.context_title("trace")

        nb_backtrace = self["nb_lines_backtrace"]
        if nb_backtrace <= 0:
            return

        # backward compat for gdb (gdb < 7.10)
        if not hasattr(gdb, "FrameDecorator"):
            gdb.execute(f"backtrace {nb_backtrace:d}")
            return

        orig_frame = gdb.selected_frame()
        current_frame = gdb.newest_frame()
        frames = [current_frame]
        while current_frame != orig_frame:
            current_frame = current_frame.older()
            frames.append(current_frame)

        nb_backtrace_before = self["nb_lines_backtrace_before"]
        level = max(len(frames) - nb_backtrace_before - 1, 0)
        current_frame = frames[level]

        while current_frame:
            current_frame.select()
            if not current_frame.is_valid():
                continue

            pc = current_frame.pc()
            name = current_frame.name()
            items = []
            items.append(f"{pc:#x}")
            if name:
                frame_args = gdb.FrameDecorator.FrameDecorator(current_frame).frame_args() or []
                m = "{}({})".format(Color.greenify(name),
                                    ", ".join(["{}={!s}".format(Color.yellowify(x.sym),
                                                                x.sym.value(current_frame)) for x in frame_args]))
                items.append(m)
            else:
                try:
                    insn = next(gef_disassemble(pc, 1))
                except gdb.MemoryError:
                    break

                # check if the gdb symbol table may know the address
                sym_found = gdb_get_location_from_symbol(pc)
                symbol = ""
                if sym_found:
                    sym_name, offset = sym_found
                    symbol = f" <{sym_name}+{offset:x}> "

                items.append(Color.redify(f"{symbol}{insn.mnemonic} {', '.join(insn.operands)}"))

            gef_print("[{}] {}".format(Color.colorify(f"#{level}", "bold green" if current_frame == orig_frame else "bold pink"),
                                       RIGHT_ARROW.join(items)))
            current_frame = current_frame.older()
            level += 1
            nb_backtrace -= 1
            if nb_backtrace == 0:
                break

        orig_frame.select()
        return

    def context_threads(self) -> None:
        def reason() -> str:
            res = gdb.execute("info program", to_string=True).splitlines()
            if not res:
                return "NOT RUNNING"

            for line in res:
                line = line.strip()
                if line.startswith("It stopped with signal "):
                    return line.replace("It stopped with signal ", "").split(",", 1)[0]
                if line == "The program being debugged is not being run.":
                    return "NOT RUNNING"
                if line == "It stopped at a breakpoint that has since been deleted.":
                    return "TEMPORARY BREAKPOINT"
                if line.startswith("It stopped at breakpoint "):
                    return "BREAKPOINT"
                if line == "It stopped after being stepped.":
                    return "SINGLE STEP"

            return "STOPPED"

        self.context_title("threads")

        threads = gdb.selected_inferior().threads()[::-1]
        idx = self["nb_lines_threads"]
        if idx > 0:
            threads = threads[0:idx]

        if idx == 0:
            return

        if not threads:
            err("No thread selected")
            return

        selected_thread = gdb.selected_thread()
        selected_frame = gdb.selected_frame()

        for i, thread in enumerate(threads):
            line = f"[{Color.colorify(f'#{i:d}', 'bold green' if thread == selected_thread else 'bold pink')}] Id {thread.num:d}, "
            if thread.name:
                line += f"""Name: "{thread.name}", """
            if thread.is_running():
                line += Color.colorify("running", "bold green")
            elif thread.is_stopped():
                line += Color.colorify("stopped", "bold red")
                thread.switch()
                frame = gdb.selected_frame()
                frame_name = frame.name()

                # check if the gdb symbol table may know the address
                if not frame_name:
                    sym_found = gdb_get_location_from_symbol(frame.pc())
                    if sym_found:
                        sym_name, offset = sym_found
                        frame_name = f"<{sym_name}+{offset:x}>"

                line += (f" {Color.colorify(f'{frame.pc():#x}', 'blue')} in "
                         f"{Color.colorify(frame_name or '??', 'bold yellow')} (), "
                         f"reason: {Color.colorify(reason(), 'bold pink')}")
            elif thread.is_exited():
                line += Color.colorify("exited", "bold yellow")
            gef_print(line)
            i += 1

        selected_thread.switch()
        selected_frame.select()
        return

    def context_additional_information(self) -> None:
        if not gef.ui.context_messages:
            return

        self.context_title("extra")
        for level, text in gef.ui.context_messages:
            if level == "error": err(text)
            elif level == "warn": warn(text)
            elif level == "success": ok(text)
            else: info(text)
        return

    def context_memory(self) -> None:
        for address, opt in sorted(gef.ui.watches.items()):
            sz, fmt = opt[0:2]
            self.context_title(f"memory:{address:#x}")
            if fmt == "pointers":
                gdb.execute(f"dereference -l {sz:d} {address:#x}")
            else:
                gdb.execute(f"hexdump {fmt} -s {sz:d} {address:#x}")

    @classmethod
    def update_registers(cls, _) -> None:
        for reg in gef.arch.all_registers:
            try:
                cls.old_registers[reg] = gef.arch.register(reg)
            except Exception:
                cls.old_registers[reg] = 0
        return

    def empty_extra_messages(self, _) -> None:
        gef.ui.context_messages.clear()
        return


@register_command
class MemoryCommand(GenericCommand):
    """Add or remove address ranges to the memory view."""
    _cmdline_ = "memory"
    _syntax_  = f"{_cmdline_} (watch|unwatch|reset|list)"

    def __init__(self) -> None:
        super().__init__(prefix=True)
        return

    @only_if_gdb_running
    def do_invoke(self, argv: List[str]) -> None:
        self.usage()
        return


@register_command
class MemoryWatchCommand(GenericCommand):
    """Adds address ranges to the memory view."""
    _cmdline_ = "memory watch"
    _syntax_  = f"{_cmdline_} ADDRESS [SIZE] [(qword|dword|word|byte|pointers)]"
    _example_ = (f"\n{_cmdline_} 0x603000 0x100 byte"
                 f"\n{_cmdline_} $sp")

    def __init__(self) -> None:
        super().__init__(complete=gdb.COMPLETE_LOCATION)
        return

    @only_if_gdb_running
    def do_invoke(self, argv: List[str]) -> None:
        if len(argv) not in (1, 2, 3):
            self.usage()
            return

        address = parse_address(argv[0])
        size    = parse_address(argv[1]) if len(argv) > 1 else 0x10
        group   = "byte"

        if len(argv) == 3:
            group = argv[2].lower()
            if group not in ("qword", "dword", "word", "byte", "pointers"):
                warn(f"Unexpected grouping '{group}'")
                self.usage()
                return
        else:
            if gef.arch.ptrsize == 4:
                group = "dword"
            elif gef.arch.ptrsize == 8:
                group = "qword"

        gef.ui.watches[address] = (size, group)
        ok(f"Adding memwatch to {address:#x}")
        return


@register_command
class MemoryUnwatchCommand(GenericCommand):
    """Removes address ranges to the memory view."""
    _cmdline_ = "memory unwatch"
    _syntax_  = f"{_cmdline_} ADDRESS"
    _example_ = (f"\n{_cmdline_} 0x603000"
                 f"\n{_cmdline_} $sp")

    def __init__(self) -> None:
        super().__init__(complete=gdb.COMPLETE_LOCATION)
        return

    @only_if_gdb_running
    def do_invoke(self, argv: List[str]) -> None:
        if not argv:
            self.usage()
            return

        address = parse_address(argv[0])
        res = gef.ui.watches.pop(address, None)
        if not res:
            warn(f"You weren't watching {address:#x}")
        else:
            ok(f"Removed memwatch of {address:#x}")
        return


@register_command
class MemoryWatchResetCommand(GenericCommand):
    """Removes all watchpoints."""
    _cmdline_ = "memory reset"
    _syntax_  = f"{_cmdline_}"

    @only_if_gdb_running
    def do_invoke(self, _: List[str]) -> None:
        gef.ui.watches.clear()
        ok("Memory watches cleared")
        return


@register_command
class MemoryWatchListCommand(GenericCommand):
    """Lists all watchpoints to display in context layout."""
    _cmdline_ = "memory list"
    _syntax_  = f"{_cmdline_}"

    @only_if_gdb_running
    def do_invoke(self, _: List[str]) -> None:
        if not gef.ui.watches:
            info("No memory watches")
            return

        info("Memory watches:")
        for address, opt in sorted(gef.ui.watches.items()):
            gef_print(f"- {address:#x} ({opt[0]}, {opt[1]})")
        return


@register_command
class HexdumpCommand(GenericCommand):
    """Display SIZE lines of hexdump from the memory location pointed by LOCATION."""

    _cmdline_ = "hexdump"
    _syntax_  = f"{_cmdline_} (qword|dword|word|byte) [LOCATION] [--size SIZE] [--reverse]"
    _example_ = f"{_cmdline_} byte $rsp --size 16 --reverse"

    def __init__(self) -> None:
        super().__init__(complete=gdb.COMPLETE_LOCATION, prefix=True)
        self["always_show_ascii"] = (False, "If true, hexdump will always display the ASCII dump")
        self.format: Optional[str] = None
        self.__last_target = "$sp"
        return

    @only_if_gdb_running
    @parse_arguments({"address": "",}, {("--reverse", "-r"): True, ("--size", "-s"): 0})
    def do_invoke(self, _: List[str], **kwargs: Any) -> None:
        valid_formats = ["byte", "word", "dword", "qword"]
        if not self.format or self.format not in valid_formats:
            err("Invalid command")
            return

        args = kwargs["arguments"]
        target = args.address or self.__last_target
        start_addr = parse_address(target)
        read_from = align_address(start_addr)

        if self.format == "byte":
            read_len = args.size or 0x40
            read_from += self.repeat_count * read_len
            mem = gef.memory.read(read_from, read_len)
            lines = hexdump(mem, base=read_from).splitlines()
        else:
            read_len = args.size or 0x10
            lines = self._hexdump(read_from, read_len, self.format, self.repeat_count * read_len)

        if args.reverse:
            lines.reverse()

        self.__last_target = target
        gef_print("\n".join(lines))
        return

    def _hexdump(self, start_addr: int, length: int, arrange_as: str, offset: int = 0) -> List[str]:
        endianness = gef.arch.endianness

        base_address_color = gef.config["theme.dereference_base_address"]
        show_ascii = gef.config["hexdump.always_show_ascii"]

        formats = {
            "qword": ("Q", 8),
            "dword": ("I", 4),
            "word": ("H", 2),
        }

        r, l = formats[arrange_as]
        fmt_str = f"{{base}}{VERTICAL_LINE}+{{offset:#06x}}   {{sym}}{{val:#0{l*2+2}x}}   {{text}}"
        fmt_pack = f"{endianness!s}{r}"
        lines = []

        i = 0
        text = ""
        while i < length:
            cur_addr = start_addr + (i + offset) * l
            sym = gdb_get_location_from_symbol(cur_addr)
            sym = "<{:s}+{:04x}> ".format(*sym) if sym else ""
            mem = gef.memory.read(cur_addr, l)
            val = struct.unpack(fmt_pack, mem)[0]
            if show_ascii:
                text = "".join([chr(b) if 0x20 <= b < 0x7F else "." for b in mem])
            lines.append(fmt_str.format(base=Color.colorify(format_address(cur_addr), base_address_color),
                                        offset=(i + offset) * l, sym=sym, val=val, text=text))
            i += 1

        return lines


@register_command
class HexdumpQwordCommand(HexdumpCommand):
    """Display SIZE lines of hexdump as QWORD from the memory location pointed by ADDRESS."""

    _cmdline_ = "hexdump qword"
    _syntax_  = f"{_cmdline_} [ADDRESS] [[L][SIZE]] [REVERSE]"
    _example_ = f"{_cmdline_} qword $rsp L16 REVERSE"

    def __init__(self) -> None:
        super().__init__()
        self.format = "qword"
        return


@register_command
class HexdumpDwordCommand(HexdumpCommand):
    """Display SIZE lines of hexdump as DWORD from the memory location pointed by ADDRESS."""

    _cmdline_ = "hexdump dword"
    _syntax_  = f"{_cmdline_} [ADDRESS] [[L][SIZE]] [REVERSE]"
    _example_ = f"{_cmdline_} $esp L16 REVERSE"

    def __init__(self) -> None:
        super().__init__()
        self.format = "dword"
        return


@register_command
class HexdumpWordCommand(HexdumpCommand):
    """Display SIZE lines of hexdump as WORD from the memory location pointed by ADDRESS."""

    _cmdline_ = "hexdump word"
    _syntax_  = f"{_cmdline_} [ADDRESS] [[L][SIZE]] [REVERSE]"
    _example_ = f"{_cmdline_} $esp L16 REVERSE"

    def __init__(self) -> None:
        super().__init__()
        self.format = "word"
        return


@register_command
class HexdumpByteCommand(HexdumpCommand):
    """Display SIZE lines of hexdump as BYTE from the memory location pointed by ADDRESS."""

    _cmdline_ = "hexdump byte"
    _syntax_  = f"{_cmdline_} [ADDRESS] [[L][SIZE]] [REVERSE]"
    _example_ = f"{_cmdline_} $rsp L16"

    def __init__(self) -> None:
        super().__init__()
        self.format = "byte"
        return


@register_command
class PatchCommand(GenericCommand):
    """Write specified values to the specified address."""

    _cmdline_ = "patch"
    _syntax_  = (f"{_cmdline_} (qword|dword|word|byte) LOCATION VALUES\n"
                 f"{_cmdline_} string LOCATION \"double-escaped string\"")
    SUPPORTED_SIZES = {
        "qword": (8, "Q"),
        "dword": (4, "L"),
        "word": (2, "H"),
        "byte": (1, "B"),
    }

    def __init__(self) -> None:
        super().__init__(prefix=True, complete=gdb.COMPLETE_LOCATION)
        self.format: Optional[str] = None
        return

    @only_if_gdb_running
    @parse_arguments({"location": "", "values": ["", ]}, {})
    def do_invoke(self, _: List[str], **kwargs: Any) -> None:
        args = kwargs["arguments"]
        if not self.format or self.format not in self.SUPPORTED_SIZES:
            self.usage()
            return

        if not args.location or not args.values:
            self.usage()
            return

        addr = align_address(parse_address(args.location))
        size, fcode = self.SUPPORTED_SIZES[self.format]

        d = str(gef.arch.endianness)
        for value in args.values:
            value = parse_address(value) & ((1 << size * 8) - 1)
            vstr = struct.pack(d + fcode, value)
            gef.memory.write(addr, vstr, length=size)
            addr += size
        return


@register_command
class PatchQwordCommand(PatchCommand):
    """Write specified QWORD to the specified address."""

    _cmdline_ = "patch qword"
    _syntax_  = f"{_cmdline_} LOCATION QWORD1 [QWORD2 [QWORD3..]]"
    _example_ = f"{_cmdline_} $rip 0x4141414141414141"

    def __init__(self) -> None:
        super().__init__()
        self.format = "qword"
        return


@register_command
class PatchDwordCommand(PatchCommand):
    """Write specified DWORD to the specified address."""

    _cmdline_ = "patch dword"
    _syntax_  = f"{_cmdline_} LOCATION DWORD1 [DWORD2 [DWORD3..]]"
    _example_ = f"{_cmdline_} $rip 0x41414141"

    def __init__(self) -> None:
        super().__init__()
        self.format = "dword"
        return


@register_command
class PatchWordCommand(PatchCommand):
    """Write specified WORD to the specified address."""

    _cmdline_ = "patch word"
    _syntax_  = f"{_cmdline_} LOCATION WORD1 [WORD2 [WORD3..]]"
    _example_ = f"{_cmdline_} $rip 0x4141"

    def __init__(self) -> None:
        super().__init__()
        self.format = "word"
        return


@register_command
class PatchByteCommand(PatchCommand):
    """Write specified WORD to the specified address."""

    _cmdline_ = "patch byte"
    _syntax_  = f"{_cmdline_} LOCATION BYTE1 [BYTE2 [BYTE3..]]"
    _example_ = f"{_cmdline_} $pc 0x41 0x41 0x41 0x41 0x41"

    def __init__(self) -> None:
        super().__init__()
        self.format = "byte"
        return


@register_command
class PatchStringCommand(GenericCommand):
    """Write specified string to the specified memory location pointed by ADDRESS."""

    _cmdline_ = "patch string"
    _syntax_  = f"{_cmdline_} ADDRESS \"double backslash-escaped string\""
    _example_ = f"{_cmdline_} $sp \"GEFROCKS\""

    @only_if_gdb_running
    def do_invoke(self, argv: List[str]) -> None:
        argc = len(argv)
        if argc != 2:
            self.usage()
            return

        location, s = argv[0:2]
        addr = align_address(parse_address(location))

        try:
            s = codecs.escape_decode(s)[0]
        except binascii.Error:
            gef_print(f"Could not decode '\\xXX' encoded string \"{s}\"")
            return

        gef.memory.write(addr, s, len(s))
        return


@lru_cache()
def dereference_from(addr: int) -> List[str]:
    if not is_alive():
        return [format_address(addr),]

    code_color = gef.config["theme.dereference_code"]
    string_color = gef.config["theme.dereference_string"]
    max_recursion = gef.config["dereference.max_recursion"] or 10
    addr = lookup_address(align_address(int(addr)))
    msg = [format_address(addr.value),]
    seen_addrs = set()

    while addr.section and max_recursion:
        if addr.value in seen_addrs:
            msg.append("[loop detected]")
            break
        seen_addrs.add(addr.value)

        max_recursion -= 1

        # Is this value a pointer or a value?
        # -- If it's a pointer, dereference
        deref = addr.dereference()
        if deref is None:
            # if here, dereferencing addr has triggered a MemoryError, no need to go further
            msg.append(str(addr))
            break

        new_addr = lookup_address(deref)
        if new_addr.valid:
            addr = new_addr
            msg.append(str(addr))
            continue

        # -- Otherwise try to parse the value
        if addr.section:
            if addr.section.is_executable() and addr.is_in_text_segment() and not is_ascii_string(addr.value):
                insn = gef_current_instruction(addr.value)
                insn_str = f"{insn.location} {insn.mnemonic} {', '.join(insn.operands)}"
                msg.append(Color.colorify(insn_str, code_color))
                break

            elif addr.section.permission & Permission.READ:
                if is_ascii_string(addr.value):
                    s = gef.memory.read_cstring(addr.value)
                    if len(s) < gef.arch.ptrsize:
                        txt = f'{format_address(deref)} ("{Color.colorify(s, string_color)}"?)'
                    elif len(s) > 50:
                        txt = Color.colorify(f'"{s[:50]}[...]"', string_color)
                    else:
                        txt = Color.colorify(f'"{s}"', string_color)

                    msg.append(txt)
                    break

        # if not able to parse cleanly, simply display and break
        val = "{:#0{ma}x}".format(int(deref & 0xFFFFFFFFFFFFFFFF), ma=(gef.arch.ptrsize * 2 + 2))
        msg.append(val)
        break

    return msg


@register_command
class DereferenceCommand(GenericCommand):
    """Dereference recursively from an address and display information. This acts like WinDBG `dps`
    command."""

    _cmdline_ = "dereference"
    _syntax_  = f"{_cmdline_} [-h] [--length LENGTH] [--reference REFERENCE] [address]"
    _aliases_ = ["telescope", ]
    _example_ = f"{_cmdline_} --length 20 --reference $sp+0x10 $sp"

    def __init__(self) -> None:
        super().__init__(complete=gdb.COMPLETE_LOCATION)
        self["max_recursion"] = (7, "Maximum level of pointer recursion")
        return

    @staticmethod
    def pprint_dereferenced(addr: int, idx: int, base_offset: int = 0) -> str:
        base_address_color = gef.config["theme.dereference_base_address"]
        registers_color = gef.config["theme.dereference_register_value"]

        sep = f" {RIGHT_ARROW} "
        memalign = gef.arch.ptrsize

        offset = idx * memalign
        current_address = align_address(addr + offset)
        addrs = dereference_from(current_address)
        l = ""
        addr_l = format_address(int(addrs[0], 16))
        l += "{}{}{:+#07x}: {:{ma}s}".format(Color.colorify(addr_l, base_address_color),
                                             VERTICAL_LINE, base_offset+offset,
                                             sep.join(addrs[1:]), ma=(memalign*2 + 2))

        register_hints = []

        for regname in gef.arch.all_registers:
            regvalue = gef.arch.register(regname)
            if current_address == regvalue:
                register_hints.append(regname)

        if register_hints:
            m = f"\t{LEFT_ARROW}{', '.join(list(register_hints))}"
            l += Color.colorify(m, registers_color)

        offset += memalign
        return l

    @only_if_gdb_running
    @parse_arguments({"address": "$sp"}, {("-r", "--reference"): "", ("-l", "--length"): 10})
    def do_invoke(self, _: List[str], **kwargs: Any) -> None:
        args = kwargs["arguments"]
        nb = args.length

        target = args.address
        target_addr = parse_address(target)

        reference = args.reference or target
        ref_addr = parse_address(reference)

        if process_lookup_address(target_addr) is None:
            err(f"Unmapped address: '{target}'")
            return

        if process_lookup_address(ref_addr) is None:
            err(f"Unmapped address: '{reference}'")
            return

        if gef.config["context.grow_stack_down"] is True:
            from_insnum = nb * (self.repeat_count + 1) - 1
            to_insnum = self.repeat_count * nb - 1
            insnum_step = -1
        else:
            from_insnum = 0 + self.repeat_count * nb
            to_insnum = nb * (self.repeat_count + 1)
            insnum_step = 1

        start_address = align_address(target_addr)
        base_offset = start_address - align_address(ref_addr)

        for i in range(from_insnum, to_insnum, insnum_step):
            gef_print(DereferenceCommand.pprint_dereferenced(start_address, i, base_offset))

        return


@register_command
class ASLRCommand(GenericCommand):
    """View/modify the ASLR setting of GDB. By default, GDB will disable ASLR when it starts the process. (i.e. not
    attached). This command allows to change that setting."""

    _cmdline_ = "aslr"
    _syntax_  = f"{_cmdline_} [(on|off)]"

    def do_invoke(self, argv: List[str]) -> None:
        argc = len(argv)

        if argc == 0:
            ret = gdb.execute("show disable-randomization", to_string=True)
            i = ret.find("virtual address space is ")
            if i < 0:
                return

            msg = "ASLR is currently "
            if ret[i + 25:].strip() == "on.":
                msg += Color.redify("disabled")
            else:
                msg += Color.greenify("enabled")

            gef_print(msg)
            return

        elif argc == 1:
            if argv[0] == "on":
                info("Enabling ASLR")
                gdb.execute("set disable-randomization off")
                return
            elif argv[0] == "off":
                info("Disabling ASLR")
                gdb.execute("set disable-randomization on")
                return

            warn("Invalid command")

        self.usage()
        return


@register_command
class ResetCacheCommand(GenericCommand):
    """Reset cache of all stored data. This command is here for debugging and test purposes, GEF
    handles properly the cache reset under "normal" scenario."""

    _cmdline_ = "reset-cache"
    _syntax_  = _cmdline_

    def do_invoke(self, _: List[str]) -> None:
        reset_all_caches()
        return


@register_command
class VMMapCommand(GenericCommand):
    """Display a comprehensive layout of the virtual memory mapping. If a filter argument, GEF will
    filter out the mapping whose pathname do not match that filter."""

    _cmdline_ = "vmmap"
    _syntax_  = f"{_cmdline_} [FILTER]"
    _example_ = f"{_cmdline_} libc"

    @only_if_gdb_running
    def do_invoke(self, argv: List[str]) -> None:
        vmmap = gef.memory.maps
        if not vmmap:
            err("No address mapping information found")
            return

        if not gef.config["gef.disable_color"]:
            self.show_legend()

        color = gef.config["theme.table_heading"]

        headers = ["Start", "End", "Offset", "Perm", "Path"]
        gef_print(Color.colorify("{:<{w}s}{:<{w}s}{:<{w}s}{:<4s} {:s}".format(*headers, w=gef.arch.ptrsize*2+3), color))

        for entry in vmmap:
            if not argv:
                self.print_entry(entry)
                continue
            if argv[0] in entry.path:
                self.print_entry(entry)
            elif self.is_integer(argv[0]):
                addr = int(argv[0], 0)
                if addr >= entry.page_start and addr < entry.page_end:
                    self.print_entry(entry)
        return

    def print_entry(self, entry: Section) -> None:
        line_color = ""
        if entry.path == "[stack]":
            line_color = gef.config["theme.address_stack"]
        elif entry.path == "[heap]":
            line_color = gef.config["theme.address_heap"]
        elif entry.permission & Permission.READ and entry.permission & Permission.EXECUTE:
            line_color = gef.config["theme.address_code"]

        l = [
            Color.colorify(format_address(entry.page_start), line_color),
            Color.colorify(format_address(entry.page_end), line_color),
            Color.colorify(format_address(entry.offset), line_color),
        ]
        if entry.permission == Permission.ALL:
            l.append(Color.colorify(str(entry.permission), "underline " + line_color))
        else:
            l.append(Color.colorify(str(entry.permission), line_color))

        l.append(Color.colorify(entry.path, line_color))
        line = " ".join(l)

        gef_print(line)
        return

    def show_legend(self) -> None:
        code_addr_color = gef.config["theme.address_code"]
        stack_addr_color = gef.config["theme.address_stack"]
        heap_addr_color = gef.config["theme.address_heap"]

        gef_print("[ Legend:  {} | {} | {} ]".format(Color.colorify("Code", code_addr_color),
                                                     Color.colorify("Heap", heap_addr_color),
                                                     Color.colorify("Stack", stack_addr_color)
        ))
        return

    def is_integer(self, n: str) -> bool:
        try:
            int(n, 0)
        except ValueError:
            return False
        return True


@register_command
class XFilesCommand(GenericCommand):
    """Shows all libraries (and sections) loaded by binary. This command extends the GDB command
    `info files`, by retrieving more information from extra sources, and providing a better
    display. If an argument FILE is given, the output will grep information related to only that file.
    If an argument name is also given, the output will grep to the name within FILE."""

    _cmdline_ = "xfiles"
    _syntax_  = f"{_cmdline_} [FILE [NAME]]"
    _example_ = f"\n{_cmdline_} libc\n{_cmdline_} libc IO_vtables"

    @only_if_gdb_running
    def do_invoke(self, argv: List[str]) -> None:
        color = gef.config["theme.table_heading"]
        headers = ["Start", "End", "Name", "File"]
        gef_print(Color.colorify("{:<{w}s}{:<{w}s}{:<21s} {:s}".format(*headers, w=gef.arch.ptrsize*2+3), color))

        filter_by_file = argv[0] if argv and argv[0] else None
        filter_by_name = argv[1] if len(argv) > 1 and argv[1] else None

        for xfile in get_info_files():
            if filter_by_file:
                if filter_by_file not in xfile.filename:
                    continue
                if filter_by_name and filter_by_name not in xfile.name:
                    continue

            l = [
                format_address(xfile.zone_start),
                format_address(xfile.zone_end),
                f"{xfile.name:<21s}",
                xfile.filename,
            ]
            gef_print(" ".join(l))
        return


@register_command
class XAddressInfoCommand(GenericCommand):
    """Retrieve and display runtime information for the location(s) given as parameter."""

    _cmdline_ = "xinfo"
    _syntax_  = f"{_cmdline_} LOCATION"
    _example_ = f"{_cmdline_} $pc"

    def __init__(self) -> None:
        super().__init__(complete=gdb.COMPLETE_LOCATION)
        return

    @only_if_gdb_running
    def do_invoke(self, argv: List[str]) -> None:
        if not argv:
            err("At least one valid address must be specified")
            self.usage()
            return

        for sym in argv:
            try:
                addr = align_address(parse_address(sym))
                gef_print(titlify(f"xinfo: {addr:#x}"))
                self.infos(addr)

            except gdb.error as gdb_err:
                err(f"{gdb_err}")
        return

    def infos(self, address: int) -> None:
        addr = lookup_address(address)
        if not addr.valid:
            warn(f"Cannot reach {address:#x} in memory space")
            return

        sect = addr.section
        info = addr.info

        if sect:
            gef_print(f"Page: {format_address(sect.page_start)} {RIGHT_ARROW} "
                      f"{format_address(sect.page_end)} (size={sect.page_end-sect.page_start:#x})"
                      f"\nPermissions: {sect.permission}"
                      f"\nPathname: {sect.path}"
                      f"\nOffset (from page): {addr.value-sect.page_start:#x}"
                      f"\nInode: {sect.inode}")

        if info:
            gef_print(f"Segment: {info.name} "
                      f"({format_address(info.zone_start)}-{format_address(info.zone_end)})"
                      f"\nOffset (from segment): {addr.value-info.zone_start:#x}")

        sym = gdb_get_location_from_symbol(address)
        if sym:
            name, offset = sym
            msg = f"Symbol: {name}"
            if offset:
                msg += f"+{offset:d}"
            gef_print(msg)

        return


@register_command
class XorMemoryCommand(GenericCommand):
    """XOR a block of memory. The command allows to simply display the result, or patch it
    runtime at runtime."""

    _cmdline_ = "xor-memory"
    _syntax_  = f"{_cmdline_} (display|patch) ADDRESS SIZE KEY"

    def __init__(self) -> None:
        super().__init__(prefix=True)
        return

    def do_invoke(self, _: List[str]) -> None:
        self.usage()
        return


@register_command
class XorMemoryDisplayCommand(GenericCommand):
    """Display a block of memory pointed by ADDRESS by xor-ing each byte with KEY. The key must be
    provided in hexadecimal format."""

    _cmdline_ = "xor-memory display"
    _syntax_  = f"{_cmdline_} ADDRESS SIZE KEY"
    _example_ = f"{_cmdline_} $sp 16 41414141"

    @only_if_gdb_running
    def do_invoke(self, argv: List[str]) -> None:
        if len(argv) != 3:
            self.usage()
            return

        address = parse_address(argv[0])
        length = int(argv[1], 0)
        key = argv[2]
        block = gef.memory.read(address, length)
        info(f"Displaying XOR-ing {address:#x}-{address + len(block):#x} with {key!r}")

        gef_print(titlify("Original block"))
        gef_print(hexdump(block, base=address))

        gef_print(titlify("XOR-ed block"))
        gef_print(hexdump(xor(block, key), base=address))
        return


@register_command
class XorMemoryPatchCommand(GenericCommand):
    """Patch a block of memory pointed by ADDRESS by xor-ing each byte with KEY. The key must be
    provided in hexadecimal format."""

    _cmdline_ = "xor-memory patch"
    _syntax_  = f"{_cmdline_} ADDRESS SIZE KEY"
    _example_ = f"{_cmdline_} $sp 16 41414141"

    @only_if_gdb_running
    def do_invoke(self, argv: List[str]) -> None:
        if len(argv) != 3:
            self.usage()
            return

        address = parse_address(argv[0])
        length = int(argv[1], 0)
        key = argv[2]
        block = gef.memory.read(address, length)
        info(f"Patching XOR-ing {address:#x}-{address + len(block):#x} with {key!r}")
        xored_block = xor(block, key)
        gef.memory.write(address, xored_block, length)
        return


@register_command
class TraceRunCommand(GenericCommand):
    """Create a runtime trace of all instructions executed from $pc to LOCATION specified. The
    trace is stored in a text file that can be next imported in IDA Pro to visualize the runtime
    path."""

    _cmdline_ = "trace-run"
    _syntax_  = f"{_cmdline_} LOCATION [MAX_CALL_DEPTH]"
    _example_ = f"{_cmdline_} 0x555555554610"

    def __init__(self) -> None:
        super().__init__(self._cmdline_, complete=gdb.COMPLETE_LOCATION)
        self["max_tracing_recursion"] = (1, "Maximum depth of tracing")
        self["tracefile_prefix"] = ("./gef-trace-", "Specify the tracing output file prefix")
        return

    @only_if_gdb_running
    def do_invoke(self, argv: List[str]) -> None:
        if len(argv) not in (1, 2):
            self.usage()
            return

        if len(argv) == 2 and argv[1].isdigit():
            depth = int(argv[1])
        else:
            depth = 1

        try:
            loc_start   = gef.arch.pc
            loc_end     = parse_address(argv[0])
        except gdb.error as e:
            err(f"Invalid location: {e}")
            return

        self.trace(loc_start, loc_end, depth)
        return

    def get_frames_size(self) -> int:
        n = 0
        f = gdb.newest_frame()
        while f:
            n += 1
            f = f.older()
        return n

    def trace(self, loc_start: int, loc_end: int, depth: int) -> None:
        info(f"Tracing from {loc_start:#x} to {loc_end:#x} (max depth={depth:d})")
        logfile = f"{self['tracefile_prefix']}{loc_start:#x}-{loc_end:#x}.txt"
        with RedirectOutputContext(to=logfile):
            hide_context()
            self.start_tracing(loc_start, loc_end, depth)
            unhide_context()
        ok(f"Done, logfile stored as '{logfile}'")
        info("Hint: import logfile with `ida_color_gdb_trace.py` script in IDA to visualize path")
        return

    def start_tracing(self, loc_start: int, loc_end: int, depth: int) -> None:
        loc_cur = loc_start
        frame_count_init = self.get_frames_size()

        gef_print("#",
                  f"# Execution tracing of {get_filepath()}",
                  f"# Start address: {format_address(loc_start)}",
                  f"# End address: {format_address(loc_end)}",
                  f"# Recursion level: {depth:d}",
                  "# automatically generated by gef.py",
                  "#\n", sep="\n")

        while loc_cur != loc_end:
            try:
                delta = self.get_frames_size() - frame_count_init

                if delta <= depth:
                    gdb.execute("stepi")
                else:
                    gdb.execute("finish")

                loc_cur = gef.arch.pc
                gdb.flush()

            except gdb.error as e:
                gef_print("#",
                          f"# Execution interrupted at address {format_address(loc_cur)}",
                          f"# Exception: {e}",
                          "#\n", sep="\n")
                break

        return


@register_command
class PatternCommand(GenericCommand):
    """Generate or Search a De Bruijn Sequence of unique substrings of length N
    and a total length of LENGTH. The default value of N is set to match the
    currently loaded architecture."""

    _cmdline_ = "pattern"
    _syntax_  = f"{_cmdline_} (create|search) ARGS"

    def __init__(self) -> None:
        super().__init__(prefix=True)
        self["length"] = (1024, "Default length of a cyclic buffer to generate")
        return

    def do_invoke(self, _: List[str]) -> None:
        self.usage()
        return


@register_command
class PatternCreateCommand(GenericCommand):
    """Generate a De Bruijn Sequence of unique substrings of length N and a
    total length of LENGTH. The default value of N is set to match the currently
    loaded architecture."""

    _cmdline_ = "pattern create"
    _syntax_  = f"{_cmdline_} [-h] [-n N] [length]"
    _example_ = f"{_cmdline_} 4096"

    @parse_arguments({"length": 0}, {("-n", "--n"): 0})
    def do_invoke(self, _: List[str], **kwargs: Any) -> None:
        args = kwargs["arguments"]
        length = args.length or gef.config["pattern.length"]
        n = args.n or gef.arch.ptrsize
        info(f"Generating a pattern of {length:d} bytes (n={n:d})")
        pattern_str = gef_pystring(generate_cyclic_pattern(length, n))
        gef_print(pattern_str)
        ok(f"Saved as '{gef_convenience(pattern_str)}'")
        return


@register_command
class PatternSearchCommand(GenericCommand):
    """Search a De Bruijn Sequence of unique substrings of length N and a
    maximum total length of MAX_LENGTH. The default value of N is set to match
    the currently loaded architecture. The PATTERN argument can be a GDB symbol
    (such as a register name), a string or a hexadecimal value"""

    _cmdline_ = "pattern search"
    _syntax_  = f"{_cmdline_} [-h] [-n N] [--max-length MAX_LENGTH] [pattern]"
    _example_ = (f"\n{_cmdline_} $pc"
                 f"\n{_cmdline_} 0x61616164"
                 f"\n{_cmdline_} aaab")
    _aliases_ = ["pattern offset"]

    @only_if_gdb_running
    @parse_arguments({"pattern": ""}, {("-n", "--n"): 0, ("-l", "--max-length"): 0})
    def do_invoke(self, _: List[str], **kwargs: Any) -> None:
        args = kwargs["arguments"]
        max_length = args.max_length or gef.config["pattern.length"]
        n = args.n or gef.arch.ptrsize
        info(f"Searching for '{args.pattern}'")
        self.search(args.pattern, max_length, n)
        return

    def search(self, pattern: str, size: int, period: int) -> None:
        pattern_be, pattern_le = None, None

        # 1. check if it's a symbol (like "$sp" or "0x1337")
        symbol = safe_parse_and_eval(pattern)
        if symbol:
            addr = int(symbol)
            dereferenced_value = dereference(addr)
            # 1-bis. try to dereference
            if dereferenced_value:
                addr = int(dereferenced_value)
            struct_packsize = {
                2: "H",
                4: "I",
                8: "Q",
            }
            pattern_be = struct.pack(f">{struct_packsize[gef.arch.ptrsize]}", addr)
            pattern_le = struct.pack(f"<{struct_packsize[gef.arch.ptrsize]}", addr)
        else:
            # 2. assume it's a plain string
            pattern_be = gef_pybytes(pattern)
            pattern_le = gef_pybytes(pattern[::-1])

        cyclic_pattern = generate_cyclic_pattern(size, period)
        found = False
        off = cyclic_pattern.find(pattern_le)
        if off >= 0:
            ok(f"Found at offset {off:d} (little-endian search) "
               f"{Color.colorify('likely', 'bold red') if gef.arch.endianness == Endianness.LITTLE_ENDIAN else ''}")
            found = True

        off = cyclic_pattern.find(pattern_be)
        if off >= 0:
            ok(f"Found at offset {off:d} (big-endian search) "
               f"{Color.colorify('likely', 'bold green') if gef.arch.endianness == Endianness.BIG_ENDIAN else ''}")
            found = True

        if not found:
            err(f"Pattern '{pattern}' not found")
        return


@register_command
class ChecksecCommand(GenericCommand):
    """Checksec the security properties of the current executable or passed as argument. The
    command checks for the following protections:
    - PIE
    - NX
    - RelRO
    - Glibc Stack Canaries
    - Fortify Source"""

    _cmdline_ = "checksec"
    _syntax_  = f"{_cmdline_} [FILENAME]"
    _example_ = f"{_cmdline_} /bin/ls"

    def __init__(self) -> None:
        super().__init__(complete=gdb.COMPLETE_FILENAME)
        return

    def do_invoke(self, argv: List[str]) -> None:
        argc = len(argv)

        if argc == 0:
            filename = get_filepath()
            if filename is None:
                warn("No executable/library specified")
                return
        elif argc == 1:
            filename = os.path.realpath(os.path.expanduser(argv[0]))
            if not os.access(filename, os.R_OK):
                err("Invalid filename")
                return
        else:
            self.usage()
            return

        info(f"{self._cmdline_} for '{filename}'")
        self.print_security_properties(filename)
        return

    def print_security_properties(self, filename: str) -> None:
        sec = checksec(filename)
        for prop in sec:
            if prop in ("Partial RelRO", "Full RelRO"): continue
            val = sec[prop]
            msg = Color.greenify(Color.boldify(TICK)) if val is True else Color.redify(Color.boldify(CROSS))
            if val and prop == "Canary" and is_alive():
                canary = gef.session.canary[0] if gef.session.canary else 0
                msg += f"(value: {canary:#x})"

            gef_print(f"{prop:<30s}: {msg}")

        if sec["Full RelRO"]:
            gef_print(f"{'RelRO':<30s}: {Color.greenify('Full')}")
        elif sec["Partial RelRO"]:
            gef_print(f"{'RelRO':<30s}: {Color.yellowify('Partial')}")
        else:
            gef_print(f"{'RelRO':<30s}: {Color.redify(Color.boldify(CROSS))}")
        return


@register_command
class GotCommand(GenericCommand):
    """Display current status of the got inside the process."""

    _cmdline_ = "got"
    _syntax_ = f"{_cmdline_} [FUNCTION_NAME ...] "
    _example_ = "got read printf exit"

    def __init__(self):
        super().__init__()
        self["function_resolved"] = ("green",
                                     "Line color of the got command output for resolved function")
        self["function_not_resolved"] = ("yellow",
                                         "Line color of the got command output for unresolved function")
        return

    def get_jmp_slots(self, readelf: str, filename: str) -> List[str]:
        cmd = [readelf, "--relocs", filename]
        lines = gef_execute_external(cmd, as_list=True)
        return [line for line in lines if "JUMP" in line]

    @only_if_gdb_running
    def do_invoke(self, argv: List[str]) -> None:
        try:
            readelf = gef.session.constants["readelf"]
        except OSError:
            err("Missing `readelf`")
            return

        # get the filtering parameter.
        func_names_filter = []
        if argv:
            func_names_filter = argv

        # getting vmmap to understand the boundaries of the main binary
        # we will use this info to understand if a function has been resolved or not.
        vmmap = gef.memory.maps
        base_address = min(x.page_start for x in vmmap if x.path == get_filepath())
        end_address = max(x.page_end for x in vmmap if x.path == get_filepath())

        # get the checksec output.
        checksec_status = checksec(get_filepath())
        relro_status = "Full RelRO"
        full_relro = checksec_status["Full RelRO"]
        pie = checksec_status["PIE"]  # if pie we will have offset instead of abs address.

        if not full_relro:
            relro_status = "Partial RelRO"
            partial_relro = checksec_status["Partial RelRO"]

            if not partial_relro:
                relro_status = "No RelRO"

        # retrieve jump slots using readelf
        jmpslots = self.get_jmp_slots(readelf, get_filepath())

        gef_print(f"\nGOT protection: {relro_status} | GOT functions: {len(jmpslots)}\n ")

        for line in jmpslots:
            address, _, _, _, name = line.split()[:5]

            # if we have a filter let's skip the entries that are not requested.
            if func_names_filter:
                if not any(map(lambda x: x in name, func_names_filter)):
                    continue

            address_val = int(address, 16)

            # address_val is an offset from the base_address if we have PIE.
            if pie:
                address_val = base_address + address_val

            # read the address of the function.
            got_address = gef.memory.read_integer(address_val)

            # for the swag: different colors if the function has been resolved or not.
            if base_address < got_address < end_address:
                color = self["function_not_resolved"]
            else:
                color = self["function_resolved"]

            line = f"[{hex(address_val)}] "
            line += Color.colorify(f"{name} {RIGHT_ARROW} {hex(got_address)}", color)
            gef_print(line)

        return


@register_command
class HighlightCommand(GenericCommand):
    """Highlight user-defined text matches in GEF output universally."""
    _cmdline_ = "highlight"
    _syntax_ = f"{_cmdline_} (add|remove|list|clear)"
    _aliases_ = ["hl"]

    def __init__(self) -> None:
        super().__init__(prefix=True)
        self["regex"] = (False, "Enable regex highlighting")

    def do_invoke(self, _: List[str]) -> None:
        return self.usage()


@register_command
class HighlightListCommand(GenericCommand):
    """Show the current highlight table with matches to colors."""
    _cmdline_ = "highlight list"
    _aliases_ = ["highlight ls", "hll"]
    _syntax_ = _cmdline_

    def print_highlight_table(self) -> None:
        if not gef.ui.highlight_table:
            err("no matches found")
            return

        left_pad = max(map(len, gef.ui.highlight_table.keys()))
        for match, color in sorted(gef.ui.highlight_table.items()):
            print(f"{Color.colorify(match.ljust(left_pad), color)} {VERTICAL_LINE} "
                  f"{Color.colorify(color, color)}")
        return

    def do_invoke(self, _: List[str]) -> None:
        return self.print_highlight_table()


@register_command
class HighlightClearCommand(GenericCommand):
    """Clear the highlight table, remove all matches."""
    _cmdline_ = "highlight clear"
    _aliases_ = ["hlc"]
    _syntax_ = _cmdline_

    def do_invoke(self, _: List[str]) -> None:
        return gef.ui.highlight_table.clear()


@register_command
class HighlightAddCommand(GenericCommand):
    """Add a match to the highlight table."""
    _cmdline_ = "highlight add"
    _syntax_ = f"{_cmdline_} MATCH COLOR"
    _aliases_ = ["highlight set", "hla"]
    _example_ = f"{_cmdline_} 41414141 yellow"

    def do_invoke(self, argv: List[str]) -> None:
        if len(argv) < 2:
            return self.usage()

        match, color = argv
        gef.ui.highlight_table[match] = color
        return


@register_command
class HighlightRemoveCommand(GenericCommand):
    """Remove a match in the highlight table."""
    _cmdline_ = "highlight remove"
    _syntax_ = f"{_cmdline_} MATCH"
    _aliases_ = [
        "highlight delete",
        "highlight del",
        "highlight unset",
        "highlight rm",
        "hlr",
    ]
    _example_ = f"{_cmdline_} remove 41414141"

    def do_invoke(self, argv: List[str]) -> None:
        if not argv:
            return self.usage()

        gef.ui.highlight_table.pop(argv[0], None)
        return


@register_command
class FormatStringSearchCommand(GenericCommand):
    """Exploitable format-string helper: this command will set up specific breakpoints
    at well-known dangerous functions (printf, snprintf, etc.), and check if the pointer
    holding the format string is writable, and therefore susceptible to format string
    attacks if an attacker can control its content."""
    _cmdline_ = "format-string-helper"
    _syntax_ = _cmdline_
    _aliases_ = ["fmtstr-helper",]

    def do_invoke(self, _: List[str]) -> None:
        dangerous_functions = {
            "printf": 0,
            "sprintf": 1,
            "fprintf": 1,
            "snprintf": 2,
            "vsnprintf": 2,
        }

        nb_installed_breaks = 0

        with RedirectOutputContext(to="/dev/null"):
            for function_name in dangerous_functions:
                argument_number = dangerous_functions[function_name]
                FormatStringBreakpoint(function_name, argument_number)
                nb_installed_breaks += 1

        ok(f"Enabled {nb_installed_breaks} FormatString "
           f"breakpoint{'s' if nb_installed_breaks > 1 else ''}")
        return


@register_command
class HeapAnalysisCommand(GenericCommand):
    """Heap vulnerability analysis helper: this command aims to track dynamic heap allocation
    done through malloc()/free() to provide some insights on possible heap vulnerabilities. The
    following vulnerabilities are checked:
    - NULL free
    - Use-after-Free
    - Double Free
    - Heap overlap"""
    _cmdline_ = "heap-analysis-helper"
    _syntax_ = _cmdline_

    def __init__(self) -> None:
        super().__init__(complete=gdb.COMPLETE_NONE)
        self["check_free_null"] = (False, "Break execution when a free(NULL) is encountered")
        self["check_double_free"] = (True, "Break execution when a double free is encountered")
        self["check_weird_free"] = (True, "Break execution when free() is called against a non-tracked pointer")
        self["check_uaf"] = (True, "Break execution when a possible Use-after-Free condition is found")
        self["check_heap_overlap"] = (True, "Break execution when a possible overlap in allocation is found")

        self.bp_malloc = None
        self.bp_calloc = None
        self.bp_free = None
        self.bp_realloc = None
        return

    @only_if_gdb_running
    @experimental_feature
    def do_invoke(self, argv: List[str]) -> None:
        if not argv:
            self.setup()
            return

        if argv[0] == "show":
            self.dump_tracked_allocations()
        return

    def setup(self) -> None:
        ok("Tracking malloc() & calloc()")
        self.bp_malloc = TraceMallocBreakpoint("__libc_malloc")
        self.bp_calloc = TraceMallocBreakpoint("__libc_calloc")
        ok("Tracking free()")
        self.bp_free = TraceFreeBreakpoint()
        ok("Tracking realloc()")
        self.bp_realloc = TraceReallocBreakpoint()

        ok("Disabling hardware watchpoints (this may increase the latency)")
        gdb.execute("set can-use-hw-watchpoints 0")

        info("Dynamic breakpoints correctly setup, "
             "GEF will break execution if a possible vulnerabity is found.")
        warn(f"{Color.colorify('Note', 'bold underline yellow')}: "
             "The heap analysis slows down the execution noticeably.")

        # when inferior quits, we need to clean everything for a next execution
        gef_on_exit_hook(self.clean)
        return

    def dump_tracked_allocations(self) -> None:
        global gef

        if gef.session.heap_allocated_chunks:
            ok("Tracked as in-use chunks:")
            for addr, sz in gef.session.heap_allocated_chunks:
                gef_print(f"{CROSS} malloc({sz:d}) = {addr:#x}")
        else:
            ok("No malloc() chunk tracked")

        if gef.session.heap_freed_chunks:
            ok("Tracked as free-ed chunks:")
            for addr, sz in gef.session.heap_freed_chunks:
                gef_print(f"{TICK}  free({sz:d}) = {addr:#x}")
        else:
            ok("No free() chunk tracked")
        return

    def clean(self, _: "gdb.Event") -> None:
        global gef

        ok(f"{Color.colorify('Heap-Analysis', 'yellow bold')} - Cleaning up")
        for bp in [self.bp_malloc, self.bp_calloc, self.bp_free, self.bp_realloc]:
            if hasattr(bp, "retbp") and bp.retbp:
                try:
                    bp.retbp.delete()
                except RuntimeError:
                    # in some cases, gdb was found failing to correctly remove the retbp
                    # but they can be safely ignored since the debugging session is over
                    pass

            bp.delete()

        for wp in gef.session.heap_uaf_watchpoints:
            wp.delete()

        gef.session.heap_allocated_chunks = []
        gef.session.heap_freed_chunks = []
        gef.session.heap_uaf_watchpoints = []

        ok(f"{Color.colorify('Heap-Analysis', 'yellow bold')} - Re-enabling hardware watchpoints")
        gdb.execute("set can-use-hw-watchpoints 1")

        gef_on_exit_unhook(self.clean)
        return


@register_command
class IsSyscallCommand(GenericCommand):
    """Tells whether the next instruction is a system call."""
    _cmdline_ = "is-syscall"
    _syntax_ = _cmdline_

    def do_invoke(self, _: List[str]) -> None:
        insn = gef_current_instruction(gef.arch.pc)
        ok(f"Current instruction is{' ' if self.is_syscall(gef.arch, insn) else ' not '}a syscall")

        return

    def is_syscall(self, arch: Architecture, instruction: Instruction) -> bool:
        insn_str = instruction.mnemonic + " " + ", ".join(instruction.operands)
        return insn_str.strip() in arch.syscall_instructions


@register_command
class SyscallArgsCommand(GenericCommand):
    """Gets the syscall name and arguments based on the register values in the current state."""
    _cmdline_ = "syscall-args"
    _syntax_ = _cmdline_

    def __init__(self) -> None:
        super().__init__()
        path = pathlib.Path(gef.config["gef.tempdir"]) / "syscall-tables"
        self["path"] = (str(path.absolute()), "Path to store/load the syscall tables files")
        return

    def do_invoke(self, _: List[str]) -> None:
        path = self.get_settings_path()
        if not path:
            err(f"Cannot open '{self['path']}': check directory and/or "
                "`gef config syscall-args.path` setting.")
            return

        color = gef.config["theme.table_heading"]
        arch = gef.arch.__class__.__name__
        syscall_table = self.get_syscall_table(arch)

        reg_value = gef.arch.register(gef.arch.syscall_register)
        if reg_value not in syscall_table:
            warn(f"There is no system call for {reg_value:#x}")
            return
        syscall_entry = syscall_table[reg_value]

        values = []
        for param in syscall_entry.params:
            values.append(gef.arch.register(param.reg))

        parameters = [s.param for s in syscall_entry.params]
        registers = [s.reg for s in syscall_entry.params]

        info(f"Detected syscall {Color.colorify(syscall_entry.name, color)}")
        gef_print(f"    {syscall_entry.name}({', '.join(parameters)})")

        headers = ["Parameter", "Register", "Value"]
        param_names = [re.split(r" |\*", p)[-1] for p in parameters]
        info(Color.colorify("{:<20} {:<20} {}".format(*headers), color))
        for name, register, value in zip(param_names, registers, values):
            line = f"    {name:<20} {register:<20} {value:#x}"

            addrs = dereference_from(value)

            if len(addrs) > 1:
                sep = f" {RIGHT_ARROW} "
                line += sep
                line += sep.join(addrs[1:])

            gef_print(line)

        return

    def get_syscall_table(self, modname: str) -> Dict[str, Any]:
        _mod = self.get_module(modname)
        return getattr(_mod, "syscall_table")

    def get_module(self, modname: str) -> Any:
        _fullname = self.get_filepath(modname).absolute()
        return importlib.machinery.SourceFileLoader(modname, _fullname).load_module(None)

    def get_filepath(self, x: str) -> Optional[pathlib.Path]:
        p = self.get_settings_path()
        if not p: return None
        return p / f"{x}.py"

    def get_settings_path(self) -> Optional[pathlib.Path]:
        path = pathlib.Path(self["path"]).expanduser()
        return path if path.is_dir() else None


#
# GDB Function declaration
#
class GenericFunction(gdb.Function, metaclass=abc.ABCMeta):
    """This is an abstract class for invoking convenience functions, should not be instantiated."""

    _example_ = ""

    @abc.abstractproperty
    def _function_(self) -> str: pass

    @property
    def _syntax_(self) -> str:
        return f"${self._function_}([offset])"

    def __init__(self) -> None:
        super().__init__(self._function_)

    def invoke(self, *args: Any) -> int:
        if not is_alive():
            raise gdb.GdbError("No debugging session active")
        return self.do_invoke(args)

    def arg_to_long(self, args: List, index: int, default: int = 0) -> int:
        try:
            addr = args[index]
            return int(addr) if addr.address is None else int(addr.address)
        except IndexError:
            return default

    @abc.abstractmethod
    def do_invoke(self, args: List) -> int: pass


@register_function
class StackOffsetFunction(GenericFunction):
    """Return the current stack base address plus an optional offset."""
    _function_ = "_stack"

    def do_invoke(self, args: List) -> int:
        base = get_section_base_address("[stack]")
        if not base:
            raise gdb.GdbError("Stack not found")

        return self.arg_to_long(args, 0) + base


@register_function
class HeapBaseFunction(GenericFunction):
    """Return the current heap base address plus an optional offset."""
    _function_ = "_heap"

    def do_invoke(self, args: List) -> int:
        base = gef.heap.base_address
        if not base:
            base = get_section_base_address("[heap]")
            if not base:
                raise gdb.GdbError("Heap not found")
        return self.arg_to_long(args, 0) + base


@register_function
class SectionBaseFunction(GenericFunction):
    """Return the matching file's base address plus an optional offset.
    Defaults to current file. Note that quotes need to be escaped"""
    _function_ = "_base"
    _syntax_   = "$_base([filepath])"
    _example_  = "p $_base(\\\"/usr/lib/ld-2.33.so\\\")"

    def do_invoke(self, args: List) -> int:
        try:
            name = args[0].string()
        except IndexError:
            name = gef.session.file.name
        except gdb.error:
            err(f"Invalid arg: {args[0]}")
            return 0

        try:
            addr = int(get_section_base_address(name))
        except TypeError:
            err(f"Cannot find section {name}")
            return 0
        return addr


@register_function
class BssBaseFunction(GenericFunction):
    """Return the current bss base address plus the given offset."""
    _function_ = "_bss"
    _example_ = "deref $_bss(0x20)"

    def do_invoke(self, args: List) -> int:
        base = get_zone_base_address(".bss")
        if not base:
            raise gdb.GdbError("BSS not found")
        return self.arg_to_long(args, 0) + base


@register_function
class GotBaseFunction(GenericFunction):
    """Return the current GOT base address plus the given offset."""
    _function_ = "_got"
    _example_ = "deref $_got(0x20)"

    def do_invoke(self, args: List) -> int:
        base = get_zone_base_address(".got")
        if not base:
            raise gdb.GdbError("GOT not found")
        return base + self.arg_to_long(args, 0)


@register_command
class GefFunctionsCommand(GenericCommand):
    """List the convenience functions provided by GEF."""
    _cmdline_ = "functions"
    _syntax_ = _cmdline_

    def __init__(self) -> None:
        super().__init__()
        self.docs = []
        self.setup()
        return

    def setup(self) -> None:
        global gef
        for function in gef.gdb.loaded_functions:
            self.add_function_to_doc(function)
        self.__doc__ = "\n".join(sorted(self.docs))
        return

    def add_function_to_doc(self, function) -> None:
        """Add function to documentation."""
        doc = getattr(function, "__doc__", "").lstrip()
        doc = "\n                         ".join(doc.split("\n"))
        syntax = getattr(function, "_syntax_", "").lstrip()
        msg = f"{syntax:<25s} -- {Color.greenify(doc)}"
        example = getattr(function, "_example_", "").strip()
        if example:
            msg += f"\n {'':27s} example: {Color.yellowify(example)}"
        self.docs.append(msg)
        return

    def do_invoke(self, argv) -> None:
        self.dont_repeat()
        gef_print(titlify("GEF - Convenience Functions"))
        gef_print("These functions can be used as arguments to other "
                  "commands to dynamically calculate values\n")
        gef_print(self.__doc__)
        return


#
# GEF internal command classes
#
class GefCommand(gdb.Command):
    """GEF main command: view all new commands by typing `gef`."""

    _cmdline_ = "gef"
    _syntax_  = f"{_cmdline_} (missing|config|save|restore|set|run)"

    def __init__(self) -> None:
        super().__init__(self._cmdline_, gdb.COMMAND_SUPPORT, gdb.COMPLETE_NONE, True)
        gef.config["gef.follow_child"] = GefSetting(True, bool, "Automatically set GDB to follow child when forking")
        gef.config["gef.readline_compat"] = GefSetting(False, bool, "Workaround for readline SOH/ETX issue (SEGV)")
        gef.config["gef.debug"] = GefSetting(False, bool, "Enable debug mode for gef")
        gef.config["gef.autosave_breakpoints_file"] = GefSetting("", str, "Automatically save and restore breakpoints")
        gef.config["gef.extra_plugins_dir"] = GefSetting("", str, "Autoload additional GEF commands from external directory")
        gef.config["gef.disable_color"] = GefSetting(False, bool, "Disable all colors in GEF")
        gef.config["gef.tempdir"] = GefSetting(GEF_TEMP_DIR, str, "Directory to use for temporary/cache content")
        gef.config["gef.show_deprecation_warnings"] = GefSetting(True, bool, "Toggle the display of the `deprecated` warnings")
        self.loaded_commands: List[Tuple[str, Type[GenericCommand], Any]] = []
        self.loaded_functions: List[Type[GenericFunction]] = []
        self.missing_commands: Dict[str, Exception] = {}
        return

    def setup(self) -> None:
        self.load(initial=True)
        # loading GEF sub-commands
        self.doc = GefHelpCommand(self.loaded_commands)
        self.cfg = GefConfigCommand(self.loaded_command_names)
        GefSaveCommand()
        GefRestoreCommand()
        GefMissingCommand()
        GefSetCommand()
        GefRunCommand()

        # load the saved settings
        gdb.execute("gef restore")

        # restore the autosave/autoreload breakpoints policy (if any)
        self.__reload_auto_breakpoints()

        # load plugins from `extra_plugins_dir`
        if self.__load_extra_plugins() > 0:
            # if here, at least one extra plugin was loaded, so we need to restore
            # the settings once more
            gdb.execute("gef restore quiet")
        return

    def __reload_auto_breakpoints(self) -> None:
        bkp_fname = gef.config["gef.autosave_breakpoints_file"]
        bkp_fname = bkp_fname[0] if bkp_fname else None
        if bkp_fname:
            # restore if existing
            if os.access(bkp_fname, os.R_OK):
                gdb.execute(f"source {bkp_fname}")

            # add hook for autosave breakpoints on quit command
            source = [
                "define hook-quit",
                f" save breakpoints {bkp_fname}",
                "end",
            ]
            gef_execute_gdb_script("\n".join(source) + "\n")
        return

    def __load_extra_plugins(self) -> int:
        nb_added = -1
        try:
            nb_inital = len(self.loaded_commands)
            directories = gef.config["gef.extra_plugins_dir"]
            if directories:
                for directory in directories.split(";"):
                    directory = pathlib.Path(directory).expanduser()
<<<<<<< HEAD
                    if not directory.is_dir(): continue
                    sys.path.append(str(directory))
=======
                    if not directory.is_dir():
                        continue
>>>>>>> 8c0f6257
                    for entry in directory.iterdir():
                        if not entry.is_file(): continue
                        if entry.suffix != ".py": continue
                        if entry.name == "__init__.py": continue
                        gdb.execute(f"source {entry}")
            nb_added = len(self.loaded_commands) - nb_inital
            if nb_added > 0:
                ok(f"{Color.colorify(nb_added, 'bold green')} extra commands added from "
                   f"'{Color.colorify(directories, 'bold blue')}'")
        except gdb.error as e:
            err(f"failed: {e}")
        return nb_added

    @property
    def loaded_command_names(self) -> List[str]:
        return [x[0] for x in self.loaded_commands]

    def invoke(self, args: Any, from_tty: bool) -> None:
        self.dont_repeat()
        gdb.execute("gef help")
        return

    def add_context_pane(self, pane_name: str, display_pane_function: Callable, pane_title_function: Callable) -> None:
        """Add a new context pane to ContextCommand."""
        for _, _, class_instance in self.loaded_commands:
            if isinstance(class_instance, ContextCommand):
                context = class_instance
                break
        else:
            err("Cannot find ContextCommand")
            return

        # assure users can toggle the new context
        corrected_settings_name = pane_name.replace(" ", "_")
        gef.config["context.layout"] += f" {corrected_settings_name}"

        # overload the printing of pane title
        context.layout_mapping[corrected_settings_name] = (display_pane_function, pane_title_function)

    def load(self, initial: bool = False) -> None:
        """Load all the commands and functions defined by GEF into GDB."""
        nb_missing = 0
        self.commands = [(x._cmdline_, x) for x in __registered_commands__]

        # load all of the functions
        for function_class_name in __registered_functions__:
            self.loaded_functions.append(function_class_name())

        def is_loaded(x: str) -> bool:
            return any(u for u in self.loaded_commands if x == u[0])

        for cmd, class_obj in self.commands:
            if is_loaded(cmd):
                continue

            try:
                self.loaded_commands.append((cmd, class_obj, class_obj()))

                if hasattr(class_obj, "_aliases_"):
                    aliases = getattr(class_obj, "_aliases_")
                    for alias in aliases:
                        GefAlias(alias, cmd)

            except Exception as reason:
                self.missing_commands[cmd] = reason
                nb_missing += 1

        # sort by command name
        self.loaded_commands = sorted(self.loaded_commands, key=lambda x: x[1]._cmdline_)

        if initial:
            gef_print(f"{Color.greenify('GEF')} for {gef.session.os} ready, "
                      f"type `{Color.colorify('gef', 'underline yellow')}' to start, "
                      f"`{Color.colorify('gef config', 'underline pink')}' to configure")

            ver = f"{sys.version_info.major:d}.{sys.version_info.minor:d}"
            nb_cmds = len(self.loaded_commands)
            gef_print(f"{Color.colorify(nb_cmds, 'bold green')} commands loaded for "
                      f"GDB {Color.colorify(gdb.VERSION, 'bold yellow')} "
                      f"using Python engine {Color.colorify(ver, 'bold red')}")

            if nb_missing:
                warn(f"{Color.colorify(nb_missing, 'bold red')} "
                     f"command{'s' if nb_missing > 1 else ''} could not be loaded, "
                     f"run `{Color.colorify('gef missing', 'underline pink')}` to know why.")
        return


class GefHelpCommand(gdb.Command):
    """GEF help sub-command."""
    _cmdline_ = "gef help"
    _syntax_  = _cmdline_

    def __init__(self, commands: List[Tuple[str, Any, Any]]) -> None:
        super().__init__(self._cmdline_, gdb.COMMAND_SUPPORT, gdb.COMPLETE_NONE, False)
        self.docs = []
        self.generate_help(commands)
        self.refresh()
        return

    def invoke(self, args: Any, from_tty: bool) -> None:
        self.dont_repeat()
        gef_print(titlify("GEF - GDB Enhanced Features"))
        gef_print(self.__doc__ or "")
        return

    def generate_help(self, commands: List[Tuple[str, Type[GenericCommand], Any]]) -> None:
        """Generate builtin commands documentation."""
        for command in commands:
            self.add_command_to_doc(command)
        return

    def add_command_to_doc(self, command: Tuple[str, Type[GenericCommand], Any]) -> None:
        """Add command to GEF documentation."""
        cmd, class_obj, _  = command
        if " " in cmd:
            # do not print subcommands in gef help
            return
        doc = getattr(class_obj, "__doc__", "").lstrip()
        doc = "\n                         ".join(doc.split("\n"))
        aliases = f" (alias: {', '.join(class_obj._aliases_)})" if hasattr(class_obj, "_aliases_") else ""
        msg = f"{cmd:<25s} -- {doc}{aliases}"
        self.docs.append(msg)
        return

    def refresh(self) -> None:
        """Refresh the documentation."""
        self.__doc__ = "\n".join(sorted(self.docs))
        return


class GefConfigCommand(gdb.Command):
    """GEF configuration sub-command
    This command will help set/view GEF settings for the current debugging session.
    It is possible to make those changes permanent by running `gef save` (refer
    to this command help), and/or restore previously saved settings by running
    `gef restore` (refer help).
    """
    _cmdline_ = "gef config"
    _syntax_  = f"{_cmdline_} [setting_name] [setting_value]"

    def __init__(self, loaded_commands: List[str]) -> None:
        super().__init__(self._cmdline_, gdb.COMMAND_NONE, prefix=False)
        self.loaded_commands = loaded_commands
        return

    def invoke(self, args: str, from_tty: bool) -> None:
        self.dont_repeat()
        argv = gdb.string_to_argv(args)
        argc = len(argv)

        if not (0 <= argc <= 2):
            err("Invalid number of arguments")
            return

        if argc == 0:
            gef_print(titlify("GEF configuration settings"))
            self.print_settings()
            return

        if argc == 1:
            prefix = argv[0]
            names = [x for x in gef.config.keys() if x.startswith(prefix)]
            if names:
                if len(names) == 1:
                    gef_print(titlify(f"GEF configuration setting: {names[0]}"))
                    self.print_setting(names[0], verbose=True)
                else:
                    gef_print(titlify(f"GEF configuration settings matching '{argv[0]}'"))
                    for name in names: self.print_setting(name)
            return

        self.set_setting(argv)
        return

    def print_setting(self, plugin_name: str, verbose: bool = False) -> None:
        res = gef.config.raw_entry(plugin_name)
        string_color = gef.config["theme.dereference_string"]
        misc_color = gef.config["theme.dereference_base_address"]

        if not res:
            return

        _setting = Color.colorify(plugin_name, "green")
        _type = res.type.__name__
        if _type == "str":
            _value = f'"{Color.colorify(res.value, string_color)}"'
        else:
            _value = Color.colorify(res.value, misc_color)

        gef_print(f"{_setting} ({_type}) = {_value}")

        if verbose:
            gef_print(Color.colorify("\nDescription:", "bold underline"))
            gef_print(f"\t{res.description}")
        return

    def print_settings(self) -> None:
        for x in sorted(gef.config):
            self.print_setting(x)
        return

    def set_setting(self, argv: Tuple[str, Any]) -> None:
        global gef
        key, new_value = argv

        if "." not in key:
            err("Invalid command format")
            return

        loaded_commands = [ x[0] for x in gef.gdb.loaded_commands ] + ["gef"]
        plugin_name = key.split(".", 1)[0]
        if plugin_name not in loaded_commands:
            err(f"Unknown plugin '{plugin_name}'")
            return

        if key not in gef.config:
            err(f"'{key}' is not a valid configuration setting")
            return

        _type = gef.config.raw_entry(key).type
        try:
            if _type == bool:
                _newval = True if new_value.upper() in ("TRUE", "T", "1") else False
            else:
                _newval = new_value

            gef.config[key] = _newval
        except Exception:
            err(f"{key} expects type '{_type.__name__}'")
            return

        reset_all_caches()
        return

    def complete(self, text: str, word: str) -> List[str]:
        settings = sorted(gef.config)

        if text == "":
            # no prefix: example: `gef config TAB`
            return [s for s in settings if word in s]

        if "." not in text:
            # if looking for possible prefix
            return [s for s in settings if s.startswith(text.strip())]

        # finally, look for possible values for given prefix
        return [s.split(".", 1)[1] for s in settings if s.startswith(text.strip())]


class GefSaveCommand(gdb.Command):
    """GEF save sub-command.
    Saves the current configuration of GEF to disk (by default in file '~/.gef.rc')."""
    _cmdline_ = "gef save"
    _syntax_  = _cmdline_

    def __init__(self) -> None:
        super().__init__(self._cmdline_, gdb.COMMAND_SUPPORT, gdb.COMPLETE_NONE, False)
        return

    def invoke(self, args: Any, from_tty: bool) -> None:
        self.dont_repeat()
        cfg = configparser.RawConfigParser()
        old_sect = None

        # save the configuration
        for key in sorted(gef.config):
            sect, optname = key.split(".", 1)
            value = gef.config[key]

            if old_sect != sect:
                cfg.add_section(sect)
                old_sect = sect

            cfg.set(sect, optname, value)

        # save the aliases
        cfg.add_section("aliases")
        for alias in gef.session.aliases:
            cfg.set("aliases", alias._alias, alias._command)

        with GEF_RC.open("w") as fd:
            cfg.write(fd)

        ok(f"Configuration saved to '{GEF_RC}'")
        return


class GefRestoreCommand(gdb.Command):
    """GEF restore sub-command.
    Loads settings from file '~/.gef.rc' and apply them to the configuration of GEF."""
    _cmdline_ = "gef restore"
    _syntax_  = _cmdline_

    def __init__(self) -> None:
        super().__init__(self._cmdline_, gdb.COMMAND_SUPPORT, gdb.COMPLETE_NONE, False)
        return

    def invoke(self, args: str, from_tty: bool) -> None:
        self.dont_repeat()
        if not os.access(GEF_RC, os.R_OK):
            return

        quiet = args.lower() == "quiet"
        cfg = configparser.ConfigParser()
        cfg.read(GEF_RC)

        for section in cfg.sections():
            if section == "aliases":
                # load the aliases
                for key in cfg.options(section):
                    try:
                        GefAlias(key, cfg.get(section, key))
                    except:
                        pass
                continue

            # load the other options
            for optname in cfg.options(section):
                key = f"{section}.{optname}"
                try:
                    setting = gef.config.raw_entry(key)
                except Exception as e:
                    warn(f"Invalid setting '{key}': {e}")
                    continue
                new_value = cfg.get(section, optname)
                if setting.type == bool:
                    new_value = True if new_value.upper() in ("TRUE", "T", "1") else False
                setting.value = setting.type(new_value)

        # ensure that the temporary directory always exists
        gef_makedirs(gef.config["gef.tempdir"])

        if not quiet:
            ok(f"Configuration from '{Color.colorify(str(GEF_RC), 'bold blue')}' restored")
        return


class GefMissingCommand(gdb.Command):
    """GEF missing sub-command
    Display the GEF commands that could not be loaded, along with the reason of why
    they could not be loaded.
    """
    _cmdline_ = "gef missing"
    _syntax_  = _cmdline_

    def __init__(self) -> None:
        super().__init__(self._cmdline_, gdb.COMMAND_SUPPORT, gdb.COMPLETE_NONE, False)
        return

    def invoke(self, args: Any, from_tty: bool) -> None:
        self.dont_repeat()
        missing_commands = gef.gdb.missing_commands.keys()
        if not missing_commands:
            ok("No missing command")
            return

        for missing_command in missing_commands:
            reason = gef.gdb.missing_commands[missing_command]
            warn(f"Command `{missing_command}` is missing, reason {RIGHT_ARROW} {reason}")
        return


class GefSetCommand(gdb.Command):
    """Override GDB set commands with the context from GEF."""
    _cmdline_ = "gef set"
    _syntax_  = f"{_cmdline_} [GDB_SET_ARGUMENTS]"

    def __init__(self) -> None:
        super().__init__(self._cmdline_, gdb.COMMAND_SUPPORT, gdb.COMPLETE_SYMBOL, False)
        return

    def invoke(self, args: Any, from_tty: bool) -> None:
        self.dont_repeat()
        args = args.split()
        cmd = ["set", args[0],]
        for p in args[1:]:
            if p.startswith("$_gef"):
                c = gdb.parse_and_eval(p)
                cmd.append(c.string())
            else:
                cmd.append(p)

        gdb.execute(" ".join(cmd))
        return


class GefRunCommand(gdb.Command):
    """Override GDB run commands with the context from GEF.
    Simple wrapper for GDB run command to use arguments set from `gef set args`."""
    _cmdline_ = "gef run"
    _syntax_  = f"{_cmdline_} [GDB_RUN_ARGUMENTS]"

    def __init__(self) -> None:
        super().__init__(self._cmdline_, gdb.COMMAND_SUPPORT, gdb.COMPLETE_FILENAME, False)
        return

    def invoke(self, args: Any, from_tty: bool) -> None:
        self.dont_repeat()
        if is_alive():
            gdb.execute("continue")
            return

        argv = args.split()
        gdb.execute(f"gef set args {' '.join(argv)}")
        gdb.execute("run")
        return


class GefAlias(gdb.Command):
    """Simple aliasing wrapper because GDB doesn't do what it should."""

    def __init__(self, alias: str, command: str, completer_class: int = gdb.COMPLETE_NONE, command_class: int = gdb.COMMAND_NONE) -> None:
        p = command.split()
        if not p:
            return

        if any(x for x in gef.session.aliases if x._alias == alias):
            return

        self._command = command
        self._alias = alias
        c = command.split()[0]
        r = self.lookup_command(c)
        self.__doc__ = f"Alias for '{Color.greenify(command)}'"
        if r is not None:
            _instance = r[2]
            self.__doc__ += f": {_instance.__doc__}"

            if hasattr(_instance,  "complete"):
                self.complete = _instance.complete

        super().__init__(alias, command_class, completer_class=completer_class)
        gef.session.aliases.append(self)
        return

    def invoke(self, args: Any, from_tty: bool) -> None:
        gdb.execute(f"{self._command} {args}", from_tty=from_tty)
        return

    def lookup_command(self, cmd: str) -> Optional[Tuple[str, Type, Any]]:
        global gef
        for _name, _class, _instance in gef.gdb.loaded_commands:
            if cmd == _name:
                return _name, _class, _instance

        return None


@register_command
class AliasesCommand(GenericCommand):
    """Base command to add, remove, or list aliases."""

    _cmdline_ = "aliases"
    _syntax_  = f"{_cmdline_} (add|rm|ls)"

    def __init__(self) -> None:
        super().__init__(prefix=True)
        return

    def do_invoke(self, _: List[str]) -> None:
        self.usage()
        return


@register_command
class AliasesAddCommand(AliasesCommand):
    """Command to add aliases."""

    _cmdline_ = "aliases add"
    _syntax_  = f"{_cmdline_} [ALIAS] [COMMAND]"
    _example_ = f"{_cmdline_} scope telescope"

    def __init__(self) -> None:
        super().__init__()
        return

    def do_invoke(self, argv: List[str]) -> None:
        if len(argv) < 2:
            self.usage()
            return
        GefAlias(argv[0], " ".join(argv[1:]))
        return


@register_command
class AliasesRmCommand(AliasesCommand):
    """Command to remove aliases."""

    _cmdline_ = "aliases rm"
    _syntax_ = f"{_cmdline_} [ALIAS]"

    def __init__(self) -> None:
        super().__init__()
        return

    def do_invoke(self, argv: List[str]) -> None:
        global gef
        if len(argv) != 1:
            self.usage()
            return
        try:
            alias_to_remove = next(filter(lambda x: x._alias == argv[0], gef.session.aliases))
            gef.session.aliases.remove(alias_to_remove)
        except (ValueError, StopIteration):
            err(f"{argv[0]} not found in aliases.")
            return
        gef_print("You must reload GEF for alias removals to apply.")
        return


@register_command
class AliasesListCommand(AliasesCommand):
    """Command to list aliases."""

    _cmdline_ = "aliases ls"
    _syntax_ = _cmdline_

    def __init__(self) -> None:
        super().__init__()
        return

    def do_invoke(self, _: List[str]) -> None:
        ok("Aliases defined:")
        for a in gef.session.aliases:
            gef_print(f"{a._alias:30s} {RIGHT_ARROW} {a._command}")
        return


class GefTmuxSetup(gdb.Command):
    """Setup a confortable tmux debugging environment."""

    def __init__(self) -> None:
        super().__init__("tmux-setup", gdb.COMMAND_NONE, gdb.COMPLETE_NONE)
        GefAlias("screen-setup", "tmux-setup")
        return

    def invoke(self, args: Any, from_tty: bool) -> None:
        self.dont_repeat()

        tmux = os.getenv("TMUX")
        if tmux:
            self.tmux_setup()
            return

        screen = os.getenv("TERM")
        if screen is not None and screen == "screen":
            self.screen_setup()
            return

        warn("Not in a tmux/screen session")
        return

    def tmux_setup(self) -> None:
        """Prepare the tmux environment by vertically splitting the current pane, and
        forcing the context to be redirected there."""
        tmux = which("tmux")
        ok("tmux session found, splitting window...")
        old_ptses = set(os.listdir("/dev/pts"))
        gdb.execute(f"! {tmux} split-window -h 'clear ; cat'")
        gdb.execute(f"! {tmux} select-pane -L")
        new_ptses = set(os.listdir("/dev/pts"))
        pty = list(new_ptses - old_ptses)[0]
        pty = f"/dev/pts/{pty}"
        ok(f"Setting `context.redirect` to '{pty}'...")
        gdb.execute(f"gef config context.redirect {pty}")
        ok("Done!")
        return

    def screen_setup(self) -> None:
        """Hackish equivalent of the tmux_setup() function for screen."""
        screen = which("screen")
        sty = os.getenv("STY")
        ok("screen session found, splitting window...")
        fd_script, script_path = tempfile.mkstemp()
        fd_tty, tty_path = tempfile.mkstemp()
        os.close(fd_tty)

        with os.fdopen(fd_script, "w") as f:
            f.write("startup_message off\n")
            f.write("split -v\n")
            f.write("focus right\n")
            f.write(f"screen bash -c 'tty > {tty_path}; clear; cat'\n")
            f.write("focus left\n")

        gdb.execute(f"! {screen} -r {sty} -m -d -X source {script_path}")
        # artificial delay to make sure `tty_path` is populated
        time.sleep(0.25)
        with open(tty_path, "r") as f:
            pty = f.read().strip()
        ok(f"Setting `context.redirect` to '{pty}'...")
        gdb.execute(f"gef config context.redirect {pty}")
        ok("Done!")
        os.unlink(script_path)
        os.unlink(tty_path)
        return


#
# GEF internal  classes
#

def __gef_prompt__(current_prompt: Any) -> str:
    """GEF custom prompt function."""

    if gef.config["gef.readline_compat"] is True: return GEF_PROMPT
    if gef.config["gef.disable_color"] is True: return GEF_PROMPT
    if is_alive(): return GEF_PROMPT_ON
    return GEF_PROMPT_OFF


class GefManager(metaclass=abc.ABCMeta):
    def reset_caches(self) -> None:
        """Reset the LRU-cached attributes"""
        for attr in dir(self):
            try:
                obj = getattr(self, attr)
                if not hasattr(obj, "cache_clear"):
                    continue
                obj.cache_clear()
            except: # we're reseting the cache here, we don't care if (or which) exception triggers
                continue
        return


class GefMemoryManager(GefManager):
    """Class that manages memory access for gef."""
    def __init__(self) -> None:
        self.reset_caches()
        return

    def reset_caches(self) -> None:
        super().reset_caches()
        self.__maps = None
        return

    def write(self, address: int, buffer: ByteString, length: int = 0x10) -> None:
        """Write `buffer` at address `address`."""
        gdb.selected_inferior().write_memory(address, buffer, length)

    def read(self, addr: int, length: int = 0x10) -> bytes:
        """Return a `length` long byte array with the copy of the process memory at `addr`."""
        return gdb.selected_inferior().read_memory(addr, length).tobytes()

    def read_integer(self, addr: int) -> int:
        """Return an integer read from memory."""
        sz = gef.arch.ptrsize
        mem = self.read(addr, sz)
        unpack = u32 if sz == 4 else u64
        return unpack(mem)

    def read_cstring(self,
                     address: int,
                     max_length: int = GEF_MAX_STRING_LENGTH,
                     encoding: Optional[str] = None) -> str:
        """Return a C-string read from memory."""
        encoding = encoding or "unicode-escape"
        length = min(address | (DEFAULT_PAGE_SIZE-1), max_length+1)

        try:
            res_bytes = self.read(address, length)
        except gdb.error:
            err(f"Can't read memory at '{address}'")
            return ""
        try:
            with warnings.catch_warnings():
                # ignore DeprecationWarnings (see #735)
                warnings.simplefilter("ignore")
                res = res_bytes.decode(encoding, "strict")
        except UnicodeDecodeError:
            # latin-1 as fallback due to its single-byte to glyph mapping
            res = res_bytes.decode("latin-1", "replace")

        res = res.split("\x00", 1)[0]
        ustr = res.replace("\n", "\\n").replace("\r", "\\r").replace("\t", "\\t")
        if max_length and len(res) > max_length:
            return f"{ustr[:max_length]}[...]"
        return ustr

    def read_ascii_string(self, address: int) -> Optional[str]:
        """Read an ASCII string from memory"""
        cstr = self.read_cstring(address)
        if isinstance(cstr, str) and cstr and all(x in string.printable for x in cstr):
            return cstr
        return None

    @property
    def maps(self) -> List[Section]:
        if not self.__maps:
            self.__maps = self.__parse_maps()
        return self.__maps

    def __parse_maps(self) -> List[Section]:
        """Return the mapped memory sections"""
        try:
            return list(self.__parse_procfs_maps())
        except FileNotFoundError:
            return list(self.__parse_gdb_info_sections())

    def __parse_procfs_maps(self) -> Generator[Section, None, None]:
        """Get the memory mapping from procfs."""
        def open_file(path: str, use_cache: bool = False) -> IO:
            """Attempt to open the given file, if remote debugging is active, download
            it first to the mirror in /tmp/."""
            if is_remote_debug() and not gef.session.qemu_mode:
                lpath = download_file(path, use_cache)
                if not lpath:
                    raise IOError(f"cannot open remote path {path}")
                path = lpath
            return open(path, "r")

        __process_map_file = f"/proc/{gef.session.pid}/maps"
        with open_file(__process_map_file, use_cache=False) as fd:
            for line in fd:
                line = line.strip()
                addr, perm, off, _, rest = line.split(" ", 4)
                rest = rest.split(" ", 1)
                if len(rest) == 1:
                    inode = rest[0]
                    pathname = ""
                else:
                    inode = rest[0]
                    pathname = rest[1].lstrip()

                addr_start, addr_end = [int(x, 16) for x in addr.split("-")]
                off = int(off, 16)
                perm = Permission.from_process_maps(perm)
                inode = int(inode)
                yield Section(page_start=addr_start,
                            page_end=addr_end,
                            offset=off,
                            permission=perm,
                            inode=inode,
                            path=pathname)
        return

    def __parse_gdb_info_sections(self) -> Generator[Section, None, None]:
        """Get the memory mapping from GDB's command `maintenance info sections` (limited info)."""
        stream = StringIO(gdb.execute("maintenance info sections", to_string=True))

        for line in stream:
            if not line:
                break

            try:
                parts = [x for x in line.split()]
                addr_start, addr_end = [int(x, 16) for x in parts[1].split("->")]
                off = int(parts[3][:-1], 16)
                path = parts[4]
                perm = Permission.from_info_sections(parts[5:])
                yield Section(
                    page_start=addr_start,
                    page_end=addr_end,
                    offset=off,
                    permission=perm,
                    inode="",
                    path=path
                )

            except IndexError:
                continue
            except ValueError:
                continue
        return


class GefHeapManager(GefManager):
    """Class managing session heap."""
    def __init__(self) -> None:
        self.reset_caches()
        return

    def reset_caches(self) -> None:
        self.__libc_main_arena: Optional[GlibcArena] = None
        self.__libc_selected_arena: Optional[GlibcArena] = None
        self.__heap_base = None
        return

    @property
    def main_arena(self) -> Optional[GlibcArena]:
        if not self.__libc_main_arena:
            try:
                __main_arena_addr = search_for_main_arena()
                self.__libc_main_arena = GlibcArena(f"&{__main_arena_addr:#x}")
                # the initialization of `main_arena` also defined `selected_arena`, so
                # by default, `main_arena` == `selected_arena`
                self.selected_arena = self.__libc_main_arena
            except:
                # the search for arena can fail when the session is not started
                pass
        return self.__libc_main_arena

    @property
    def selected_arena(self) -> Optional[GlibcArena]:
        if not self.__libc_selected_arena:
            # `selected_arena` must default to `main_arena`
            self.__libc_selected_arena = self.__libc_main_arena
        return self.__libc_selected_arena

    @selected_arena.setter
    def selected_arena(self, value: GlibcArena) -> None:
        self.__libc_selected_arena = value
        return

    @property
    def arenas(self) -> Union[List, Iterator[GlibcArena]]:
        if not self.main_arena:
            return []
        return iter(self.main_arena)

    @property
    def base_address(self) -> Optional[int]:
        if not self.__heap_base:
            base = 0
            try:
                base = parse_address("mp_->sbrk_base")
            except gdb.error:
                # missing symbol, try again
                base = 0
            if not base:
                base = get_section_base_address("[heap]")
            self.__heap_base = base
        return self.__heap_base

    @property
    def chunks(self) -> Union[List, Iterator]:
        if not self.base_address:
            return []
        return iter(GlibcChunk(self.base_address, from_base=True))


class GefSetting:
    """Basic class for storing gef settings as objects"""
    def __init__(self, value: Any, cls: Optional[type] = None, description: Optional[str] = None) -> None:
        self.value = value
        self.type = cls or type(value)
        self.description = description or ""
        return


class GefSettingsManager(dict):
    """
    GefSettings acts as a dict where the global settings are stored and can be read, written or deleted as any other dict.
    For instance, to read a specific command setting: `gef.config[mycommand.mysetting]`
    """
    def __getitem__(self, name: str) -> Any:
        return dict.__getitem__(self, name).value

    def __setitem__(self, name: str, value: Any) -> None:
        # check if the key exists
        if dict.__contains__(self, name):
            # if so, update its value directly
            setting = dict.__getitem__(self, name)
            setting.value = setting.type(value)
            dict.__setitem__(self, name, setting)
        else:
            # if not, `value` must be a GefSetting
            if not isinstance(value, GefSetting): raise Exception("Invalid argument")
            if not value.type: raise Exception("Invalid type")
            if not value.description: raise Exception("Invalid description")
            dict.__setitem__(self, name, value)
        return

    def __delitem__(self, name: str) -> None:
        dict.__delitem__(self, name)
        return

    def raw_entry(self, name: str) -> GefSetting:
        return dict.__getitem__(self, name)


class GefSessionManager(GefManager):
    """Class managing the runtime properties of GEF. """
    def __init__(self) -> None:
        self.reset_caches()
        self.remote = None
        self.qemu_mode = False
        self.convenience_vars_index = 0
        self.heap_allocated_chunks: List[Tuple[int, int]] = []
        self.heap_freed_chunks: List[Tuple[int, int]] = []
        self.heap_uaf_watchpoints: List[UafWatchpoint] = []
        self.pie_breakpoints: Dict[int, PieVirtualBreakpoint] = {}
        self.pie_counter = 1
        self.aliases: List[GefAlias] = []
        self.constants = {} # a dict for runtime constants (like 3rd party file paths)
        # add a few extra runtime constants to avoid lookups
        # those must be found, otherwise IOError will be raised
        for constant in ("python3", "readelf", "file", "ps"):
            self.constants[constant] = which(constant)
        return

    def reset_caches(self) -> None:
        super().reset_caches()
        self.__auxiliary_vector = None
        self.__pagesize = None
        self.__os = None
        self.__pid = None
        self.__file = None
        self.__canary = None
        return

    @property
    def auxiliary_vector(self) -> Optional[Dict[str, int]]:
        if not is_alive():
            return None

        if not self.__auxiliary_vector:
            auxiliary_vector = {}
            auxv_info = gdb.execute("info auxv", to_string=True)
            if "failed" in auxv_info:
                err(auxv_info)  # print GDB error
                return None
            for line in auxv_info.splitlines():
                line = line.split('"')[0].strip()  # remove the ending string (if any)
                line = line.split()  # split the string by whitespace(s)
                if len(line) < 4:
                    continue  # a valid entry should have at least 4 columns
                __av_type = line[1]
                __av_value = line[-1]
                auxiliary_vector[__av_type] = int(__av_value, base=0)
            self.__auxiliary_vector = auxiliary_vector
        return self.__auxiliary_vector

    @property
    def os(self) -> str:
        """Return the current OS."""
        if not self.__os:
            self.__os = platform.system().lower()
        return self.__os

    @property
    def pid(self) -> int:
        """Return the PID of the target process."""
        if not self.__pid:
            pid = gdb.selected_inferior().pid if not gef.session.qemu_mode else gdb.selected_thread().ptid[1]
            if not pid:
                raise RuntimeError("cannot retrieve PID for target process")
            self.__pid = pid
        return self.__pid

    @property
    def file(self) -> pathlib.Path:
        """Return a Path object of the target process."""
        if not self.__file:
            self.__file = pathlib.Path(gdb.current_progspace().filename)
        return self.__file

    @property
    def pagesize(self) -> int:
        """Get the system page size"""
        auxval = self.auxiliary_vector
        if not auxval:
            return DEFAULT_PAGE_SIZE
        self.__pagesize = auxval["AT_PAGESZ"]
        return self.__pagesize

    @property
    def canary(self) -> Optional[Tuple[int, int]]:
        """Returns a tuple of the canary address and value, read from the auxiliary vector."""
        auxval = self.auxiliary_vector
        if not auxval:
            return None
        canary_location = auxval["AT_RANDOM"]
        canary = gef.memory.read_integer(canary_location)
        canary &= ~0xFF
        self.__canary = (canary, canary_location)
        return self.__canary


class GefUiManager(GefManager):
    """Class managing UI settings."""
    def __init__(self) -> None:
        self.redirect_fd : Optional[TextIOWrapper] = None
        self.context_hidden = False
        self.stream_buffer : Optional[StringIO] = None
        self.highlight_table: Dict[str, str] = {}
        self.libc_args_table: Dict[str, Dict[str, Dict[str, str]]] = {}
        self.watches: Dict[int, Tuple[int, str]] = {}
        self.context_messages: List[str] = []
        return


class Gef:
    """The GEF root class, which serves as a entrypoint for all the debugging session attributes (architecture,
    memory, settings, etc.)."""
    def __init__(self) -> None:
        self.binary: Optional[Elf] = None
        self.arch: Architecture = GenericArchitecture() # see PR #516, will be reset by `new_objfile_handler`
        self.config = GefSettingsManager()
        self.ui = GefUiManager()
        return

    def reinitialize_managers(self) -> None:
        """Reinitialize the managers. Avoid calling this function directly, using `pi reset()` is preferred"""
        self.memory = GefMemoryManager()
        self.heap = GefHeapManager()
        self.session = GefSessionManager()
        return

    def setup(self) -> None:
        """Setup initialize the runtime setup, which may require for the `gef` to be not None."""
        self.reinitialize_managers()
        self.gdb = GefCommand()
        self.gdb.setup()
        tempdir = self.config["gef.tempdir"]
        gef_makedirs(tempdir)
        gdb.execute(f"save gdb-index {tempdir}")
        return

    def reset_caches(self) -> None:
        """Recursively clean the cache of all the managers. Avoid calling this function directly, using `reset-cache`
        is preferred"""
        for mgr in (self.memory, self.heap, self.session, self.arch):
            mgr.reset_caches()
        return


if __name__ == "__main__":
    if sys.version_info[0] == 2:
        err("GEF has dropped Python2 support for GDB when it reached EOL on 2020/01/01.")
        err("If you require GEF for GDB+Python2, use https://github.com/hugsy/gef-legacy.")
        exit(1)

    if GDB_VERSION < GDB_MIN_VERSION or PYTHON_VERSION < PYTHON_MIN_VERSION:
        err("You're using an old version of GDB. GEF will not work correctly. "
            f"Consider updating to GDB {'.'.join(map(str, GDB_MIN_VERSION))} or higher "
            f"(with Python {'.'.join(map(str, PYTHON_MIN_VERSION))} or higher).")
        exit(1)

    try:
        pyenv = which("pyenv")
        PYENV_ROOT = gef_pystring(subprocess.check_output([pyenv, "root"]).strip())
        PYENV_VERSION = gef_pystring(subprocess.check_output([pyenv, "version-name"]).strip())
        site_packages_dir = os.path.join(PYENV_ROOT, "versions", PYENV_VERSION, "lib",
                                             f"python{PYENV_VERSION[:3]}", "site-packages")
        site.addsitedir(site_packages_dir)
    except FileNotFoundError:
        pass

    # When using a Python virtual environment, GDB still loads the system-installed Python
    # so GEF doesn't load site-packages dir from environment
    # In order to fix it, from the shell with venv activated we run the python binary,
    # take and parse its path, add the path to the current python process using sys.path.extend
    PYTHONBIN = which("python3")
    PREFIX = gef_pystring(subprocess.check_output([PYTHONBIN, '-c', 'import os, sys;print((sys.prefix))'])).strip("\\n")
    if PREFIX != sys.base_prefix:
        SITE_PACKAGES_DIRS = subprocess.check_output(
            [PYTHONBIN, "-c", "import os, sys;print(os.linesep.join(sys.path).strip())"]).decode("utf-8").split()
        sys.path.extend(SITE_PACKAGES_DIRS)

    # setup prompt
    gdb.prompt_hook = __gef_prompt__

    # setup config
    gdb_initial_settings = (
        "set confirm off",
        "set verbose off",
        "set pagination off",
        "set print elements 0",
        "set history save on",
        "set history filename ~/.gdb_history",
        "set output-radix 0x10",
        "set print pretty on",
        "set disassembly-flavor intel",
        "handle SIGALRM print nopass",
    )
    for cmd in gdb_initial_settings:
        try:
            gdb.execute(cmd)
        except gdb.error:
            pass

    # load GEF
    reset()

    # gdb events configuration
    gef_on_continue_hook(continue_handler)
    gef_on_stop_hook(hook_stop_handler)
    gef_on_new_hook(new_objfile_handler)
    gef_on_exit_hook(exit_handler)
    gef_on_memchanged_hook(memchanged_handler)
    gef_on_regchanged_hook(regchanged_handler)

    if gdb.current_progspace().filename is not None:
        # if here, we are sourcing gef from a gdb session already attached
        # we must force a call to the new_objfile handler (see issue #278)
        new_objfile_handler(None)

    GefTmuxSetup()<|MERGE_RESOLUTION|>--- conflicted
+++ resolved
@@ -10317,13 +10317,8 @@
             if directories:
                 for directory in directories.split(";"):
                     directory = pathlib.Path(directory).expanduser()
-<<<<<<< HEAD
                     if not directory.is_dir(): continue
                     sys.path.append(str(directory))
-=======
-                    if not directory.is_dir():
-                        continue
->>>>>>> 8c0f6257
                     for entry in directory.iterdir():
                         if not entry.is_file(): continue
                         if entry.suffix != ".py": continue
