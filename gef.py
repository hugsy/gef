--- conflicted
+++ resolved
@@ -691,7 +691,7 @@
         # https://github.com/sploitfun/lsploits/blob/master/glibc/malloc/malloc.c#L4537
         cursz = self.get_chunk_size()
         if cursz == 0: return cursz
-        if self.has_m_bit(): return cursz - 2 * self.ptrsize
+        if self.has_M_bit(): return cursz - 2 * self.ptrsize
         return cursz - self.ptrsize
 
     @property
@@ -725,21 +725,6 @@
     bk = bck # for compat
     # endif free-ed functions
 
-<<<<<<< HEAD
-    def has_p_bit(self):
-        """Check for in PREV_INUSE bit
-        Ref: https://github.com/sploitfun/lsploits/blob/master/glibc/malloc/malloc.c#L1267"""
-        return read_int_from_memory(self.size_addr) & 0x01
-
-    def has_m_bit(self):
-        """Check for in IS_MMAPPED bit
-        Ref: https://github.com/sploitfun/lsploits/blob/master/glibc/malloc/malloc.c#L1274"""
-        return read_int_from_memory(self.size_addr) & 0x02
-
-    def has_n_bit(self):
-        """Check for in NON_MAIN_ARENA bit.
-        Ref: https://github.com/sploitfun/lsploits/blob/master/glibc/malloc/malloc.c#L1283"""
-=======
     def has_P_bit(self):
         return read_int_from_memory(self.size_addr) & 0x01
 
@@ -747,24 +732,23 @@
         return read_int_from_memory(self.size_addr) & 0x02
 
     def has_N_bit(self):
->>>>>>> 3df05708
         return read_int_from_memory(self.size_addr) & 0x04
 
     def is_used(self):
         """Check if the current block is used by:
         - checking the M bit is true
         - or checking that next chunk PREV_INUSE flag is true """
-        if self.has_m_bit():
+        if self.has_M_bit():
             return True
 
         next_chunk = self.get_next_chunk()
-        return True if next_chunk.has_p_bit() else False
+        return True if next_chunk.has_P_bit() else False
 
     def str_chunk_size_flag(self):
         msg = []
-        msg.append("PREV_INUSE flag: {}".format(Color.greenify("On") if self.has_p_bit() else Color.redify("Off")))
-        msg.append("IS_MMAPPED flag: {}".format(Color.greenify("On") if self.has_m_bit() else Color.redify("Off")))
-        msg.append("NON_MAIN_ARENA flag: {}".format(Color.greenify("On") if self.has_n_bit() else Color.redify("Off")))
+        msg.append("PREV_INUSE flag: {}".format(Color.greenify("On") if self.has_P_bit() else Color.redify("Off")))
+        msg.append("IS_MMAPPED flag: {}".format(Color.greenify("On") if self.has_M_bit() else Color.redify("Off")))
+        msg.append("NON_MAIN_ARENA flag: {}".format(Color.greenify("On") if self.has_N_bit() else Color.redify("Off")))
         return "\n".join(msg)
 
     def _str_sizes(self):
@@ -814,11 +798,11 @@
 
     def flags_as_string(self):
         flags = []
-        if self.has_p_bit():
+        if self.has_P_bit():
             flags.append(Color.colorify("PREV_INUSE", attrs="red bold"))
-        if self.has_m_bit():
+        if self.has_M_bit():
             flags.append(Color.colorify("IS_MMAPPED", attrs="red bold"))
-        if self.has_n_bit():
+        if self.has_N_bit():
             flags.append(Color.colorify("NON_MAIN_ARENA", attrs="red bold"))
         return "|".join(flags)
 
@@ -900,53 +884,33 @@
 
     gef_print("")
     exc_type, exc_value, exc_traceback = sys.exc_info()
-<<<<<<< HEAD
-    print(" Exception raised ".center(80, HORIZONTAL_LINE))
-    print("{}: {}".format(Color.colorify(exc_type.__name__, attrs="bold underline red"), exc_value))
-    print(" Detailed stacktrace ".center(80, HORIZONTAL_LINE))
-=======
-    gef_print(" Exception raised ".center(80, horizontal_line))
+
+    gef_print(" Exception raised ".center(80, HORIZONTAL_LINE))
     gef_print("{}: {}".format(Color.colorify(exc_type.__name__, attrs="bold underline red"), exc_value))
-    gef_print(" Detailed stacktrace ".center(80, horizontal_line))
->>>>>>> 3df05708
+    gef_print(" Detailed stacktrace ".center(80, HORIZONTAL_LINE))
+
     for fs in traceback.extract_tb(exc_traceback)[::-1]:
         filename, lineno, method, code = fs
 
         if not code or not code.strip():
             code = _show_code_line(filename, lineno)
 
-<<<<<<< HEAD
-        print("""{} File "{}", line {:d}, in {}()""".format(DOWN_ARROW, Color.yellowify(filename),
-                                                            lineno, Color.greenify(method)))
-        print("   {}    {}".format(RIGHT_ARROW, code))
-
-    print(" Last 10 GDB commands ".center(80, HORIZONTAL_LINE))
-    gdb.execute("show commands")
-    print(" Runtime environment ".center(80, HORIZONTAL_LINE))
-    print("* GDB: {}".format(gdb.VERSION))
-    print("* Python: {:d}.{:d}.{:d} - {:s}".format(sys.version_info.major, sys.version_info.minor,
-=======
         gef_print("""{} File "{}", line {:d}, in {}()""".format(down_arrow, Color.yellowify(filename),
                                                             lineno, Color.greenify(method)))
-        gef_print("   {}    {}".format(right_arrow, code))
-
-    gef_print(" Last 10 GDB commands ".center(80, horizontal_line))
+        gef_print("   {}    {}".format(RIGHT_ARROW, code))
+
+    gef_print(" Last 10 GDB commands ".center(80, HORIZONTAL_LINE))
     gdb.execute("show commands")
-    gef_print(" Runtime environment ".center(80, horizontal_line))
+    gef_print(" Runtime environment ".center(80, HORIZONTAL_LINE))
     gef_print("* GDB: {}".format(gdb.VERSION))
     gef_print("* Python: {:d}.{:d}.{:d} - {:s}".format(sys.version_info.major, sys.version_info.minor,
->>>>>>> 3df05708
-                                                   sys.version_info.micro, sys.version_info.releaselevel))
+                                                       sys.version_info.micro, sys.version_info.releaselevel))
     gef_print("* OS: {:s} - {:s} ({:s}) on {:s}".format(platform.system(), platform.release(),
-                                                    platform.architecture()[0],
-                                                    " ".join(platform.dist())))
-<<<<<<< HEAD
-    print(HORIZONTAL_LINE*80)
-    print("")
-=======
-    gef_print(horizontal_line*80)
+                                                        platform.architecture()[0],
+                                                        " ".join(platform.dist())))
+
+    gef_print(HORIZONTAL_LINE*80)
     gef_print("")
->>>>>>> 3df05708
     return
 
 
@@ -3787,15 +3751,9 @@
         info("Process Information")
         pid = get_pid()
         cmdline = self.get_cmdline_of(pid)
-<<<<<<< HEAD
-        print("\tPID {} {}".format(RIGHT_ARROW, pid))
-        print("\tExecutable {} {}".format(RIGHT_ARROW, self.get_process_path_of(pid)))
-        print("\tCommand line {} '{}'".format(RIGHT_ARROW, cmdline))
-=======
-        gef_print("\tPID {} {}".format(right_arrow, pid))
-        gef_print("\tExecutable {} {}".format(right_arrow, self.get_process_path_of(pid)))
-        gef_print("\tCommand line {} '{}'".format(right_arrow, cmdline))
->>>>>>> 3df05708
+        gef_print("\tPID {} {}".format(RIGHT_ARROW, pid))
+        gef_print("\tExecutable {} {}".format(RIGHT_ARROW, self.get_process_path_of(pid)))
+        gef_print("\tCommand line {} '{}'".format(RIGHT_ARROW, cmdline))
         return
 
     def show_ancestor(self):
@@ -3803,38 +3761,24 @@
         ppid = int(self.get_state_of(get_pid())["PPid"])
         state = self.get_state_of(ppid)
         cmdline = self.get_cmdline_of(ppid)
-<<<<<<< HEAD
-        print("\tParent PID {} {}".format(RIGHT_ARROW, state["Pid"]))
-        print("\tCommand line {} '{}'".format(RIGHT_ARROW, cmdline))
-=======
-        gef_print("\tParent PID {} {}".format(right_arrow, state["Pid"]))
-        gef_print("\tCommand line {} '{}'".format(right_arrow, cmdline))
->>>>>>> 3df05708
+        gef_print("\tParent PID {} {}".format(RIGHT_ARROW, state["Pid"]))
+        gef_print("\tCommand line {} '{}'".format(RIGHT_ARROW, cmdline))
         return
 
     def show_descendants(self):
         info("Children Process Information")
         children = self.get_children_pids(get_pid())
-<<<<<<< HEAD
         if not children:
-            print("\tNo child process")
-=======
-        if len(children)==0:
             gef_print("\tNo child process")
->>>>>>> 3df05708
             return
 
         for child_pid in children:
             state = self.get_state_of(child_pid)
             pid = state["Pid"]
-<<<<<<< HEAD
-            print("\tPID {} {} (Name: '{}', CmdLine: '{}')".format(RIGHT_ARROW,
-=======
-            gef_print("\tPID {} {} (Name: '{}', CmdLine: '{}')".format(right_arrow,
->>>>>>> 3df05708
-                                                                   pid,
-                                                                   self.get_process_path_of(pid),
-                                                                   self.get_cmdline_of(pid)))
+            gef_print("\tPID {} {} (Name: '{}', CmdLine: '{}')".format(RIGHT_ARROW,
+                                                                       pid,
+                                                                       self.get_process_path_of(pid),
+                                                                       self.get_cmdline_of(pid)))
             return
 
     def show_fds(self):
@@ -3843,23 +3787,15 @@
 
         info("File Descriptors:")
         items = os.listdir(path)
-<<<<<<< HEAD
+
         if not items:
-            print("\tNo FD opened")
-=======
-        if len(items)==0:
             gef_print("\tNo FD opened")
->>>>>>> 3df05708
             return
 
         for fname in items:
             fullpath = os.path.join(path, fname)
             if os.path.islink(fullpath):
-<<<<<<< HEAD
-                print("\t{:s} {:s} {:s}".format (fullpath, RIGHT_ARROW, os.readlink(fullpath)))
-=======
-                gef_print("\t{:s} {:s} {:s}".format (fullpath, right_arrow, os.readlink(fullpath)))
->>>>>>> 3df05708
+                gef_print("\t{:s} {:s} {:s}".format (fullpath, RIGHT_ARROW, os.readlink(fullpath)))
         return
 
     def list_sockets(self, pid):
@@ -3901,13 +3837,8 @@
         info("Network Connections")
         pid = get_pid()
         sockets = self.list_sockets(pid)
-<<<<<<< HEAD
         if not sockets:
-            print("\tNo open connections")
-=======
-        if len(sockets)==0:
             gef_print("\tNo open connections")
->>>>>>> 3df05708
             return
 
         entries = {}
@@ -3924,15 +3855,10 @@
                     state = int(state, 16)
                     state_str = tcp_states_str[state] if proto=="TCP" else udp_states_str[state]
 
-<<<<<<< HEAD
-                    print("\t{}:{} {} {}:{} ({})".format(local[0], local[1],
-                                                         RIGHT_ARROW,
-=======
                     gef_print("\t{}:{} {} {}:{} ({})".format(local[0], local[1],
-                                                         right_arrow,
->>>>>>> 3df05708
-                                                         remote[0], remote[1],
-                                                         state_str))
+                                                             RIGHT_ARROW,
+                                                             remote[0], remote[1],
+                                                             state_str))
         return
 
 
@@ -4144,13 +4070,8 @@
             line += "{} ({})".format(_value, _type.__name__)
             parsed_value = self.get_ctypes_value(_class, _name, _value)
             if parsed_value:
-<<<<<<< HEAD
                 line += " {} {}".format(RIGHT_ARROW, parsed_value)
-            print("".join(line))
-=======
-                line += " {} {}".format(right_arrow, parsed_value)
             gef_print("".join(line))
->>>>>>> 3df05708
 
             if issubclass(_type, ctypes.Structure):
                 self.apply_structure_to_address(mod_name, _type.__name__, addr + _offset, depth + 1)
@@ -4562,11 +4483,7 @@
                         ok(title)
                         old_section = addr_loc_start.section
 
-<<<<<<< HEAD
-                print("""  {:#x} - {:#x} {}  "{}" """.format(loc[0], loc[1], RIGHT_ARROW, Color.pinkify(loc[2]),))
-=======
-                gef_print("""  {:#x} - {:#x} {}  "{}" """.format(loc[0], loc[1], right_arrow, Color.pinkify(loc[2]),))
->>>>>>> 3df05708
+                gef_print("""  {:#x} - {:#x} {}  "{}" """.format(loc[0], loc[1], RIGHT_ARROW, Color.pinkify(loc[2]),))
         return
 
     @only_if_gdb_running
@@ -5556,11 +5473,7 @@
         while True:
 
             if current_chunk.chunk_base_address == arena.top:
-<<<<<<< HEAD
-                print("{} {} {}".format(str(current_chunk), LEFT_ARROW, Color.greenify("top chunk")))
-=======
-                gef_print("{} {} {}".format(str(current_chunk), left_arrow, Color.greenify("top chunk")))
->>>>>>> 3df05708
+                gef_print("{} {} {}".format(str(current_chunk), LEFT_ARROW, Color.greenify("top chunk")))
                 break
 
             if current_chunk.chunk_base_address > arena.top:
@@ -5579,7 +5492,6 @@
             if next_chunk is None:
                 break
 
-            import pdb; pdb.set_trace()
             next_chunk_addr = Address(next_chunk.address)
             if not next_chunk_addr.valid:
                 # corrupted
@@ -5682,15 +5594,9 @@
                     break
 
                 try:
-<<<<<<< HEAD
-                    print("{:s} {:s} ".format(LEFT_ARROW, str(chunk)), end="")
+                    gef_print("{:s} {:s} ".format(LEFT_ARROW, str(chunk)), end="")
                     if chunk.address in chunks:
-                        print("{:s} [loop detected]".format(RIGHT_ARROW), end="")
-=======
-                    gef_print("{:s} {:s} ".format(left_arrow, str(chunk)), end="")
-                    if chunk.address in chunks:
-                        gef_print("{:s} [loop detected]".format(right_arrow), end="")
->>>>>>> 3df05708
+                        gef_print("{:s} [loop detected]".format(RIGHT_ARROW), end="")
                         break
 
                     if fastbin_index(chunk.get_chunk_size()) != i:
@@ -5704,11 +5610,7 @@
 
                     chunk = GlibcChunk(next_chunk, from_base=True)
                 except gdb.MemoryError:
-<<<<<<< HEAD
-                    print("{:s} [Corrupted chunk at {:#x}]".format(LEFT_ARROW, chunk.address), end="")
-=======
-                    gef_print("{:s} [Corrupted chunk at {:#x}]".format(left_arrow, chunk.address), end="")
->>>>>>> 3df05708
+                    gef_print("{:s} [Corrupted chunk at {:#x}]".format(LEFT_ARROW, chunk.address), end="")
                     break
             gef_print()
         return
@@ -6472,20 +6374,12 @@
             heap_addr_color = get_gef_setting("theme.address_heap")
             changed_register_color = get_gef_setting("theme.registers_value_changed")
 
-<<<<<<< HEAD
-            print("[ Legend: {} | {} | {} | {} | {} ]".format(Color.colorify("Modified register", attrs=changed_register_color),
-                                                              Color.colorify("Code", attrs=code_addr_color),
-                                                              Color.colorify("Heap", attrs=heap_addr_color),
-                                                              Color.colorify("Stack", attrs=stack_addr_color),
-                                                              Color.colorify("String", attrs=str_color)))
-=======
             gef_print("[ Legend: {} | {} | {} | {} | {} ]".format( Color.colorify("Modified register", attrs=changed_register_color),
-                                                               Color.colorify("Code", attrs=code_addr_color),
-                                                               Color.colorify("Heap", attrs=heap_addr_color),
-                                                               Color.colorify("Stack", attrs=stack_addr_color),
-                                                               Color.colorify("String", attrs=str_color)
+                                                                   Color.colorify("Code", attrs=code_addr_color),
+                                                                   Color.colorify("Heap", attrs=heap_addr_color),
+                                                                   Color.colorify("Stack", attrs=stack_addr_color),
+                                                                   Color.colorify("String", attrs=str_color)
             ))
->>>>>>> 3df05708
         return
 
     @only_if_gdb_running
@@ -6528,11 +6422,7 @@
         msg_color = get_gef_setting("theme.context_title_message")
 
         if not m:
-<<<<<<< HEAD
-            print(Color.colorify(HORIZONTAL_LINE * self.tty_columns, line_color))
-=======
-            gef_print(Color.colorify(horizontal_line * self.tty_columns, line_color))
->>>>>>> 3df05708
+            gef_print(Color.colorify(HORIZONTAL_LINE * self.tty_columns, line_color))
             return
 
         trail_len = len(m) + 8
@@ -6683,15 +6573,10 @@
                         # If the operand isn't an address right now we can't parse it
                         is_taken = False
                         continue
-<<<<<<< HEAD
-                    for i, tinsn in enumerate(instruction_iterator(target, nb_insn)):
-                        text= "   {}  {}".format (DOWN_ARROW if i==0 else " ", str(tinsn))
-                        print(text)
-=======
-                    for i, insn in enumerate(instruction_iterator(target, nb_insn)):
-                        text= "   {}  {}".format (down_arrow if i==0 else " ", str(insn))
+
+                    for _i, _insn in enumerate(instruction_iterator(target, nb_insn)):
+                        text= "   {}  {}".format (DOWN_ARROW if _i==0 else " ", str(_insn))
                         gef_print(text)
->>>>>>> 3df05708
                     break
 
         except gdb.MemoryError:
@@ -6764,13 +6649,8 @@
 
         self.context_title("arguments")
 
-<<<<<<< HEAD
         if not args:
-            print("{} (<void>)".format(function_name))
-=======
-        if not  len(args):
             gef_print("{} (<void>)".format(function_name))
->>>>>>> 3df05708
             return
 
         gef_print("{} (".format(function_name))
@@ -6835,17 +6715,10 @@
             args.append("{} = {}".format(_key, _value))
 
         self.context_title("arguments (guessed)")
-<<<<<<< HEAD
-        print("{} (".format(function_name))
-        if args:
-            print("   "+",\n   ".join(args))
-        print(")")
-=======
         gef_print("{} (".format(function_name))
         if (len(args)):
             gef_print("   "+",\n   ".join(args))
         gef_print(")")
->>>>>>> 3df05708
         return
 
 
@@ -6880,13 +6753,8 @@
             if i == line_num:
                 extra_info = self.get_pc_context_info(pc, lines[i])
                 if extra_info:
-<<<<<<< HEAD
-                    print(extra_info)
-                print(Color.colorify("{}{:4d}\t {:s}".format(RIGHT_ARROW, i + 1, lines[i]), attrs=cur_line_color))
-=======
                     gef_print(extra_info)
-                gef_print(Color.colorify("{}{:4d}\t {:s}".format(right_arrow, i + 1, lines[i]), attrs=cur_line_color))
->>>>>>> 3df05708
+                gef_print(Color.colorify("{}{:4d}\t {:s}".format(RIGHT_ARROW, i + 1, lines[i]), attrs=cur_line_color))
 
             if i > line_num:
                 try:
@@ -6961,13 +6829,9 @@
                     break
                 items.append(Color.redify("{} {}".format(insn.mnemonic, ', '.join(insn.operands))))
 
-<<<<<<< HEAD
-            print("[{:s}] {:s}".format(Color.colorify("#{:d}".format(i), "bold pink"),
-                                       RIGHT_ARROW.join(items)))
-=======
             gef_print("[{:s}] {:s}".format(Color.colorify("#{:d}".format(i), "bold pink"),
-                                       right_arrow.join(items)))
->>>>>>> 3df05708
+                                           RIGHT_ARROW.join(items)))
+
             current_frame = current_frame.older()
             i += 1
             nb_backtrace -= 1
@@ -7654,15 +7518,10 @@
         info = addr.info
 
         if sect:
-<<<<<<< HEAD
-            print("Page: {:s} {:s} {:s} (size={:#x})".format(format_address(sect.page_start),
-                                                             RIGHT_ARROW,
-=======
             gef_print("Page: {:s} {:s} {:s} (size={:#x})".format(format_address(sect.page_start),
-                                                             right_arrow,
->>>>>>> 3df05708
-                                                             format_address(sect.page_end),
-                                                             sect.page_end-sect.page_start))
+                                                                 RIGHT_ARROW,
+                                                                 format_address(sect.page_end),
+                                                                 sect.page_end-sect.page_start))
             gef_print("Permissions: {}".format(sect.permission))
             gef_print("Pathname: {:s}".format(sect.path))
             gef_print("Offset (from page): {:#x}".format(addr.value-sect.page_start))
@@ -8116,21 +7975,13 @@
 
         if __heap_allocated_list__:
             ok("Tracked as in-use chunks:")
-<<<<<<< HEAD
-            for addr, sz in __heap_allocated_list__: print("{} malloc({:d}) = {:#x}".format(CROSS, sz, addr))
-=======
-            for addr, sz in __heap_allocated_list__: gef_print("{} malloc({:d}) = {:#x}".format(cross, sz, addr))
->>>>>>> 3df05708
+            for addr, sz in __heap_allocated_list__: gef_print("{} malloc({:d}) = {:#x}".format(CROSS, sz, addr))
         else:
             ok("No malloc() chunk tracked")
 
         if __heap_freed_list__:
             ok("Tracked as free-ed chunks:")
-<<<<<<< HEAD
-            for addr, sz in __heap_freed_list__: print("{}  free({:d}) = {:#x}".format(TICK, sz, addr))
-=======
-            for addr, sz in __heap_freed_list__: gef_print("{}  free({:d}) = {:#x}".format(tick, sz, addr))
->>>>>>> 3df05708
+            for addr, sz in __heap_freed_list__: gef_print("{}  free({:d}) = {:#x}".format(TICK, sz, addr))
         else:
             ok("No free() chunk tracked")
         return
@@ -8672,11 +8523,7 @@
         self.dont_repeat()
         ok("Aliases defined:")
         for _alias in __aliases__:
-<<<<<<< HEAD
-            print("{:30s} {} {}".format(_alias._alias, RIGHT_ARROW, _alias._command))
-=======
-            gef_print("{:30s} {} {}".format(_alias._alias, right_arrow, _alias._command))
->>>>>>> 3df05708
+            gef_print("{:30s} {} {}".format(_alias._alias, RIGHT_ARROW, _alias._command))
         return
 
 
