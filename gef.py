#######################################################################################
# GEF - Multi-Architecture GDB Enhanced Features for Exploiters & Reverse-Engineers
#
# by  @_hugsy_
#######################################################################################
#
# GEF is a kick-ass set of commands for X86, ARM, MIPS, PowerPC and SPARC to
# make GDB cool again for exploit dev. It is aimed to be used mostly by exploit
# devs and reversers, to provides additional features to GDB using the Python
# API to assist during the process of dynamic analysis.
#
# GEF fully relies on GDB API and other Linux-specific sources of information
# (such as /proc/<pid>). As a consequence, some of the features might not work
# on custom or hardened systems such as GrSec.
#
# Since January 2020, GEF solely support GDB compiled with Python3 and was tested on
#   * x86-32 & x86-64
#   * arm v5,v6,v7
#   * aarch64 (armv8)
#   * mips & mips64
#   * powerpc & powerpc64
#   * sparc & sparc64(v9)
#
# For GEF with Python2 (only) support was moved to the GEF-Legacy
# (https://github.com/hugsy/gef-legacy)
#
# To start: in gdb, type `source /path/to/gef.py`
#
#######################################################################################
#
# gef is distributed under the MIT License (MIT)
# Copyright (c) 2013-2022 crazy rabbidz
#
# Permission is hereby granted, free of charge, to any person obtaining a copy
# of this software and associated documentation files (the "Software"), to deal
# in the Software without restriction, including without limitation the rights
# to use, copy, modify, merge, publish, distribute, sublicense, and/or sell
# copies of the Software, and to permit persons to whom the Software is
# furnished to do so, subject to the following conditions:
#
# The above copyright notice and this permission notice shall be included in all
# copies or substantial portions of the Software.
#
# THE SOFTWARE IS PROVIDED "AS IS", WITHOUT WARRANTY OF ANY KIND, EXPRESS OR
# IMPLIED, INCLUDING BUT NOT LIMITED TO THE WARRANTIES OF MERCHANTABILITY,
# FITNESS FOR A PARTICULAR PURPOSE AND NONINFRINGEMENT. IN NO EVENT SHALL THE
# AUTHORS OR COPYRIGHT HOLDERS BE LIABLE FOR ANY CLAIM, DAMAGES OR OTHER
# LIABILITY, WHETHER IN AN ACTION OF CONTRACT, TORT OR OTHERWISE, ARISING FROM,
# OUT OF OR IN CONNECTION WITH THE SOFTWARE OR THE USE OR OTHER DEALINGS IN THE
# SOFTWARE.

import abc
import argparse
import ast
import binascii
import codecs
import collections
import configparser
import ctypes
import enum
import functools
import hashlib
import importlib
import inspect
import itertools
import json
import os
import pathlib
import platform
import re
import shutil
import site
import socket
import string
import struct
import subprocess
import sys
import tempfile
import time
import traceback
import warnings
from functools import lru_cache
from io import StringIO, TextIOWrapper
from types import ModuleType
from typing import (Any, ByteString, Callable, Dict, Generator, Iterable,
                    Iterator, List, NoReturn, Optional, Sequence, Set, Tuple, Type,
                    Union)
from urllib.request import urlopen


def http_get(url: str) -> Optional[bytes]:
    """Basic HTTP wrapper for GET request. Return the body of the page if HTTP code is OK,
    otherwise return None."""
    try:
        http = urlopen(url)
        return http.read() if http.getcode() == 200 else None
    except Exception:
        return None


def update_gef(argv: List[str]) -> int:
    """Try to update `gef` to the latest version pushed on GitHub main branch.
    Return 0 on success, 1 on failure. """
    ver = "dev" if "--dev" in argv else GEF_DEFAULT_BRANCH
    latest_gef_data = http_get(f"https://raw.githubusercontent.com/hugsy/gef/{ver}/scripts/gef.sh")
    if not latest_gef_data:
        print("[-] Failed to get remote gef")
        return 1
    with tempfile.NamedTemporaryFile(suffix=".sh") as fd:
        fd.write(latest_gef_data)
        fd.flush()
        fpath = pathlib.Path(fd.name)
        return subprocess.run(["bash", fpath, ver], stdout=subprocess.DEVNULL,
                              stderr=subprocess.DEVNULL).returncode


try:
    import gdb  # type:ignore
except ImportError:
    # if out of gdb, the only action allowed is to update gef.py
    if len(sys.argv) >= 2 and sys.argv[1].lower() in ("--update", "--upgrade"):
        sys.exit(update_gef(sys.argv[2:]))
    print("[-] gef cannot run as standalone")
    sys.exit(0)


GDB_MIN_VERSION                        = (8, 0)
GDB_VERSION                            = tuple(map(int, re.search(r"(\d+)[^\d]+(\d+)", gdb.VERSION).groups()))
PYTHON_MIN_VERSION                     = (3, 6)
PYTHON_VERSION                         = sys.version_info[0:2]

DEFAULT_PAGE_ALIGN_SHIFT               = 12
DEFAULT_PAGE_SIZE                      = 1 << DEFAULT_PAGE_ALIGN_SHIFT

GEF_RC                                 = (pathlib.Path(os.getenv("GEF_RC", "")).absolute()
                                          if os.getenv("GEF_RC")
                                          else pathlib.Path().home() / ".gef.rc")
GEF_TEMP_DIR                           = os.path.join(tempfile.gettempdir(), "gef")
GEF_MAX_STRING_LENGTH                  = 50

LIBC_HEAP_MAIN_ARENA_DEFAULT_NAME      = "main_arena"
ANSI_SPLIT_RE                          = r"(\033\[[\d;]*m)"

LEFT_ARROW                             = " ← "
RIGHT_ARROW                            = " → "
DOWN_ARROW                             = "↳"
HORIZONTAL_LINE                        = "─"
VERTICAL_LINE                          = "│"
CROSS                                  = "✘ "
TICK                                   = "✓ "
BP_GLYPH                               = "●"
GEF_PROMPT                             = "gef➤  "
GEF_PROMPT_ON                          = f"\001\033[1;32m\002{GEF_PROMPT}\001\033[0m\002"
GEF_PROMPT_OFF                         = f"\001\033[1;31m\002{GEF_PROMPT}\001\033[0m\002"

PATTERN_LIBC_VERSION                   = re.compile(rb"glibc (\d+)\.(\d+)")

GEF_DEFAULT_BRANCH                     = "main"
GEF_EXTRAS_DEFAULT_BRANCH              = "main"

gef : "Gef"
__registered_commands__ : Set[Type["GenericCommand"]]                                        = set()
__registered_functions__ : Set[Type["GenericFunction"]]                                      = set()
__registered_architectures__ : Dict[Union["Elf.Abi", str], Type["Architecture"]]              = {}
__registered_file_formats__ : Set[ Type["FileFormat"] ]                                       = set()


def reset_all_caches() -> None:
    """Free all caches. If an object is cached, it will have a callable attribute `cache_clear`
    which will be invoked to purge the function cache."""

    for mod in dir(sys.modules["__main__"]):
        obj = getattr(sys.modules["__main__"], mod)
        if hasattr(obj, "cache_clear"):
            obj.cache_clear()

    gef.reset_caches()
    return


def reset() -> None:
    global gef

    arch = None
    if "gef" in locals().keys():
        reset_all_caches()
        arch = gef.arch
        del gef

    gef = Gef()
    gef.setup()

    if arch:
        gef.arch = arch
    return


def highlight_text(text: str) -> str:
    """
    Highlight text using `gef.ui.highlight_table` { match -> color } settings.

    If RegEx is enabled it will create a match group around all items in the
    `gef.ui.highlight_table` and wrap the specified color in the `gef.ui.highlight_table`
    around those matches.

    If RegEx is disabled, split by ANSI codes and 'colorify' each match found
    within the specified string.
    """
    global gef

    if not gef.ui.highlight_table:
        return text

    if gef.config["highlight.regex"]:
        for match, color in gef.ui.highlight_table.items():
            text = re.sub("(" + match + ")", Color.colorify("\\1", color), text)
        return text

    ansiSplit = re.split(ANSI_SPLIT_RE, text)

    for match, color in gef.ui.highlight_table.items():
        for index, val in enumerate(ansiSplit):
            found = val.find(match)
            if found > -1:
                ansiSplit[index] = val.replace(match, Color.colorify(match, color))
                break
        text = "".join(ansiSplit)
        ansiSplit = re.split(ANSI_SPLIT_RE, text)

    return "".join(ansiSplit)


def gef_print(*args: str, end="\n", sep=" ", **kwargs: Any) -> None:
    """Wrapper around print(), using string buffering feature."""
    parts = [highlight_text(a) for a in args]
    if gef.ui.stream_buffer and not is_debug():
        gef.ui.stream_buffer.write(sep.join(parts) + end)
        return

    print(*parts, sep=sep, end=end, **kwargs)
    return


def bufferize(f: Callable) -> Callable:
    """Store the content to be printed for a function in memory, and flush it on function exit."""

    @functools.wraps(f)
    def wrapper(*args: Any, **kwargs: Any) -> Any:
        global gef

        if gef.ui.stream_buffer:
            return f(*args, **kwargs)

        gef.ui.stream_buffer = StringIO()
        try:
            rv = f(*args, **kwargs)
        finally:
            redirect = gef.config["context.redirect"]
            if redirect.startswith("/dev/pts/"):
                if not gef.ui.redirect_fd:
                    # if the FD has never been open, open it
                    fd = open(redirect, "wt")
                    gef.ui.redirect_fd = fd
                elif redirect != gef.ui.redirect_fd.name:
                    # if the user has changed the redirect setting during runtime, update the state
                    gef.ui.redirect_fd.close()
                    fd = open(redirect, "wt")
                    gef.ui.redirect_fd = fd
                else:
                    # otherwise, keep using it
                    fd = gef.ui.redirect_fd
            else:
                fd = sys.stdout
                gef.ui.redirect_fd = None

            if gef.ui.redirect_fd and fd.closed:
                # if the tty was closed, revert back to stdout
                fd = sys.stdout
                gef.ui.redirect_fd = None
                gef.config["context.redirect"] = ""

            fd.write(gef.ui.stream_buffer.getvalue())
            fd.flush()
            gef.ui.stream_buffer = None
        return rv

    return wrapper


#
# Helpers
#

def p8(x: int, s: bool = False, e: Optional["Endianness"] = None) -> bytes:
    """Pack one byte respecting the current architecture endianness."""
    endian = e or gef.arch.endianness
    return struct.pack(f"{endian}B", x) if not s else struct.pack(f"{endian:s}b", x)


def p16(x: int, s: bool = False, e: Optional["Endianness"] = None) -> bytes:
    """Pack one word respecting the current architecture endianness."""
    endian = e or gef.arch.endianness
    return struct.pack(f"{endian}H", x) if not s else struct.pack(f"{endian:s}h", x)


def p32(x: int, s: bool = False, e: Optional["Endianness"] = None) -> bytes:
    """Pack one dword respecting the current architecture endianness."""
    endian = e or gef.arch.endianness
    return struct.pack(f"{endian}I", x) if not s else struct.pack(f"{endian:s}i", x)


def p64(x: int, s: bool = False, e: Optional["Endianness"] = None) -> bytes:
    """Pack one qword respecting the current architecture endianness."""
    endian = e or gef.arch.endianness
    return struct.pack(f"{endian}Q", x) if not s else struct.pack(f"{endian:s}q", x)


def u8(x: bytes, s: bool = False, e: Optional["Endianness"] = None) -> int:
    """Unpack one byte respecting the current architecture endianness."""
    endian = e or gef.arch.endianness
    return struct.unpack(f"{endian}B", x)[0] if not s else struct.unpack(f"{endian:s}b", x)[0]


def u16(x: bytes, s: bool = False, e: Optional["Endianness"] = None) -> int:
    """Unpack one word respecting the current architecture endianness."""
    endian = e or gef.arch.endianness
    return struct.unpack(f"{endian}H", x)[0] if not s else struct.unpack(f"{endian:s}h", x)[0]


def u32(x: bytes, s: bool = False, e: Optional["Endianness"] = None) -> int:
    """Unpack one dword respecting the current architecture endianness."""
    endian = e or gef.arch.endianness
    return struct.unpack(f"{endian}I", x)[0] if not s else struct.unpack(f"{endian:s}i", x)[0]


def u64(x: bytes, s: bool = False, e: Optional["Endianness"] = None) -> int:
    """Unpack one qword respecting the current architecture endianness."""
    endian = e or gef.arch.endianness
    return struct.unpack(f"{endian}Q", x)[0] if not s else struct.unpack(f"{endian:s}q", x)[0]


def is_ascii_string(address: int) -> bool:
    """Helper function to determine if the buffer pointed by `address` is an ASCII string (in GDB)"""
    try:
        return gef.memory.read_ascii_string(address) is not None
    except Exception:
        return False


def is_alive() -> bool:
    """Check if GDB is running."""
    try:
        return gdb.selected_inferior().pid > 0
    except Exception:
        return False


#
# Decorators
#
def only_if_gdb_running(f: Callable) -> Callable:
    """Decorator wrapper to check if GDB is running."""

    @functools.wraps(f)
    def wrapper(*args: Any, **kwargs: Any) -> Any:
        if is_alive():
            return f(*args, **kwargs)
        else:
            warn("No debugging session active")

    return wrapper


def only_if_gdb_target_local(f: Callable) -> Callable:
    """Decorator wrapper to check if GDB is running locally (target not remote)."""

    @functools.wraps(f)
    def wrapper(*args: Any, **kwargs: Any) -> Any:
        if not is_remote_debug():
            return f(*args, **kwargs)
        else:
            warn("This command cannot work for remote sessions.")

    return wrapper


def deprecated(solution: str = "") -> Callable:
    """Decorator to add a warning when a command is obsolete and will be removed."""
    def decorator(f: Callable) -> Callable:
        @functools.wraps(f)
        def wrapper(*args: Any, **kwargs: Any) -> Any:
            caller = inspect.stack()[1]
            caller_file = pathlib.Path(caller.filename)
            caller_loc = caller.lineno
            msg = f"{caller_file.name}:L{caller_loc} '{f.__name__}' is deprecated and will be removed in a feature release. "
            if not gef:
                print(msg)
            elif gef.config["gef.show_deprecation_warnings"] is True:
                if solution:
                    msg += solution
                warn(msg)
            return f(*args, **kwargs)

        if not wrapper.__doc__:
            wrapper.__doc__ = ""
        wrapper.__doc__ += f"\r\n`{f.__name__}` is **DEPRECATED** and will be removed in the future.\r\n{solution}"
        return wrapper
    return decorator


def experimental_feature(f: Callable) -> Callable:
    """Decorator to add a warning when a feature is experimental."""

    @functools.wraps(f)
    def wrapper(*args: Any, **kwargs: Any) -> Any:
        warn("This feature is under development, expect bugs and unstability...")
        return f(*args, **kwargs)

    return wrapper


def only_if_events_supported(event_type: str) -> Callable:
    """Checks if GDB supports events without crashing."""
    def wrap(f: Callable) -> Callable:
        def wrapped_f(*args: Any, **kwargs: Any) -> Any:
            if getattr(gdb, "events") and getattr(gdb.events, event_type):
                return f(*args, **kwargs)
            warn("GDB events cannot be set")
        return wrapped_f
    return wrap


class classproperty(property):
    """Make the attribute a `classproperty`."""
    def __get__(self, cls, owner):
        return classmethod(self.fget).__get__(None, owner)()


def FakeExit(*args: Any, **kwargs: Any) -> NoReturn:
    raise RuntimeWarning


sys.exit = FakeExit


def parse_arguments(required_arguments: Dict[Union[str, Tuple[str, str]], Any],
                    optional_arguments: Dict[Union[str, Tuple[str, str]], Any]) -> Callable:
    """Argument parsing decorator."""

    def int_wrapper(x: str) -> int: return int(x, 0)

    def decorator(f: Callable) -> Optional[Callable]:
        def wrapper(*args: Any, **kwargs: Any) -> Callable:
            parser = argparse.ArgumentParser(prog=args[0]._cmdline_, add_help=True)
            for argname in required_arguments:
                argvalue = required_arguments[argname]
                argtype = type(argvalue)
                if argtype is int:
                    argtype = int_wrapper

                argname_is_list = not isinstance(argname, str)
                assert not argname_is_list and isinstance(argname, str)
                if not argname_is_list and argname.startswith("-"):
                    # optional args
                    if argtype is bool:
                        parser.add_argument(argname, action="store_true" if argvalue else "store_false")
                    else:
                        parser.add_argument(argname, type=argtype, required=True, default=argvalue)
                else:
                    if argtype in (list, tuple):
                        nargs = "*"
                        argtype = type(argvalue[0])
                    else:
                        nargs = "?"
                    # positional args
                    parser.add_argument(argname, type=argtype, default=argvalue, nargs=nargs)

            for argname in optional_arguments:
                if isinstance(argname, str) and not argname.startswith("-"):
                    # refuse positional arguments
                    continue
                argvalue = optional_arguments[argname]
                argtype = type(argvalue)
                if isinstance(argname, str):
                    argname = [argname,]
                if argtype is int:
                    argtype = int_wrapper
                if argtype is bool:
                    parser.add_argument(*argname, action="store_true" if argvalue else "store_false")
                else:
                    parser.add_argument(*argname, type=argtype, default=argvalue)

            parsed_args = parser.parse_args(*(args[1:]))
            kwargs["arguments"] = parsed_args
            return f(*args, **kwargs)
        return wrapper
    return decorator


class Color:
    """Used to colorify terminal output."""
    colors = {
        "normal"         : "\033[0m",
        "gray"           : "\033[1;38;5;240m",
        "light_gray"     : "\033[0;37m",
        "red"            : "\033[31m",
        "green"          : "\033[32m",
        "yellow"         : "\033[33m",
        "blue"           : "\033[34m",
        "pink"           : "\033[35m",
        "cyan"           : "\033[36m",
        "bold"           : "\033[1m",
        "underline"      : "\033[4m",
        "underline_off"  : "\033[24m",
        "highlight"      : "\033[3m",
        "highlight_off"  : "\033[23m",
        "blink"          : "\033[5m",
        "blink_off"      : "\033[25m",
    }

    @staticmethod
    def redify(msg: str) -> str:        return Color.colorify(msg, "red")
    @staticmethod
    def greenify(msg: str) -> str:      return Color.colorify(msg, "green")
    @staticmethod
    def blueify(msg: str) -> str:       return Color.colorify(msg, "blue")
    @staticmethod
    def yellowify(msg: str) -> str:     return Color.colorify(msg, "yellow")
    @staticmethod
    def grayify(msg: str) -> str:       return Color.colorify(msg, "gray")
    @staticmethod
    def light_grayify(msg: str) -> str: return Color.colorify(msg, "light_gray")
    @staticmethod
    def pinkify(msg: str) -> str:       return Color.colorify(msg, "pink")
    @staticmethod
    def cyanify(msg: str) -> str:       return Color.colorify(msg, "cyan")
    @staticmethod
    def boldify(msg: str) -> str:       return Color.colorify(msg, "bold")
    @staticmethod
    def underlinify(msg: str) -> str:   return Color.colorify(msg, "underline")
    @staticmethod
    def highlightify(msg: str) -> str:  return Color.colorify(msg, "highlight")
    @staticmethod
    def blinkify(msg: str) -> str:      return Color.colorify(msg, "blink")

    @staticmethod
    def colorify(text: str, attrs: str) -> str:
        """Color text according to the given attributes."""
        if gef.config["gef.disable_color"] is True: return text

        colors = Color.colors
        msg = [colors[attr] for attr in attrs.split() if attr in colors]
        msg.append(str(text))
        if colors["highlight"] in msg:   msg.append(colors["highlight_off"])
        if colors["underline"] in msg:   msg.append(colors["underline_off"])
        if colors["blink"] in msg:       msg.append(colors["blink_off"])
        msg.append(colors["normal"])
        return "".join(msg)


class Address:
    """GEF representation of memory addresses."""
    def __init__(self, **kwargs: Any) -> None:
        self.value: int = kwargs.get("value", 0)
        self.section: "Section" = kwargs.get("section", None)
        self.info: "Zone" = kwargs.get("info", None)
        return

    def __str__(self) -> str:
        value = format_address(self.value)
        code_color = gef.config["theme.address_code"]
        stack_color = gef.config["theme.address_stack"]
        heap_color = gef.config["theme.address_heap"]
        if self.is_in_text_segment():
            return Color.colorify(value, code_color)
        if self.is_in_heap_segment():
            return Color.colorify(value, heap_color)
        if self.is_in_stack_segment():
            return Color.colorify(value, stack_color)
        return value

    def __int__(self) -> int:
        return self.value

    def is_in_text_segment(self) -> bool:
        return (hasattr(self.info, "name") and ".text" in self.info.name) or \
            (hasattr(self.section, "path") and get_filepath() == self.section.path and self.section.is_executable())

    def is_in_stack_segment(self) -> bool:
        return hasattr(self.section, "path") and "[stack]" == self.section.path

    def is_in_heap_segment(self) -> bool:
        return hasattr(self.section, "path") and "[heap]" == self.section.path

    def dereference(self) -> Optional[int]:
        addr = align_address(int(self.value))
        derefed = dereference(addr)
        return None if derefed is None else int(derefed)

    @property
    def valid(self) -> bool:
        return any(map(lambda x: x.page_start <= self.value < x.page_end, gef.memory.maps))


class Permission(enum.Flag):
    """GEF representation of Linux permission."""
    NONE      = 0
    EXECUTE   = 1
    WRITE     = 2
    READ      = 4
    ALL       = 7

    def __str__(self) -> str:
        perm_str = ""
        perm_str += "r" if self & Permission.READ else "-"
        perm_str += "w" if self & Permission.WRITE else "-"
        perm_str += "x" if self & Permission.EXECUTE else "-"
        return perm_str

    @staticmethod
    def from_info_sections(*args: str) -> "Permission":
        perm = Permission(0)
        for arg in args:
            if "READONLY" in arg: perm |= Permission.READ
            if "DATA" in arg: perm |= Permission.WRITE
            if "CODE" in arg: perm |= Permission.EXECUTE
        return perm

    @staticmethod
    def from_process_maps(perm_str: str) -> "Permission":
        perm = Permission(0)
        if perm_str[0] == "r": perm |= Permission.READ
        if perm_str[1] == "w": perm |= Permission.WRITE
        if perm_str[2] == "x": perm |= Permission.EXECUTE
        return perm


class Section:
    """GEF representation of process memory sections."""

    def __init__(self, **kwargs: Any) -> None:
        self.page_start: int = kwargs.get("page_start", 0)
        self.page_end: int = kwargs.get("page_end", 0)
        self.offset: int = kwargs.get("offset", 0)
        self.permission: Permission = kwargs.get("permission", Permission(0))
        self.inode: int = kwargs.get("inode", 0)
        self.path: str = kwargs.get("path", "")
        return

    def is_readable(self) -> bool:
        return (self.permission & Permission.READ) != 0

    def is_writable(self) -> bool:
        return (self.permission & Permission.WRITE) != 0

    def is_executable(self) -> bool:
        return (self.permission & Permission.EXECUTE) != 0

    @property
    def size(self) -> int:
        if self.page_end is None or self.page_start is None:
            return -1
        return self.page_end - self.page_start

    @property
    def realpath(self) -> str:
        # when in a `gef-remote` session, realpath returns the path to the binary on the local disk, not remote
        return self.path if gef.session.remote is None else f"/tmp/gef/{gef.session.remote:d}/{self.path}"

    def __str__(self) -> str:
        return (f"Section(page_start={self.page_start:#x}, page_end={self.page_end:#x}, "
                f"permissions={self.permission!s})")


Zone = collections.namedtuple("Zone", ["name", "zone_start", "zone_end", "filename"])


class Endianness(enum.Enum):
    LITTLE_ENDIAN     = 1
    BIG_ENDIAN        = 2

    def __str__(self) -> str:
        return "<" if self == Endianness.LITTLE_ENDIAN else ">"

    def __repr__(self) -> str:
        return self.name

    def __int__(self) -> int:
        return self.value


class FileFormatSection:
    misc: Any


class FileFormat:
    name: str
    path: pathlib.Path
    entry_point: int
    checksec: Dict[str, bool]
    sections: List[FileFormatSection]

    def __init__(self, path: Union[str, pathlib.Path]) -> None:
        raise NotImplemented

    def __init_subclass__(cls: Type["FileFormat"], **kwargs):
        global __registered_file_formats__
        super().__init_subclass__(**kwargs)
        required_attributes = ("name", "entry_point", "is_valid", "checksec",)
        for attr in required_attributes:
            if not hasattr(cls, attr):
                raise NotImplementedError(f"File format '{cls.__name__}' is invalid: missing attribute '{attr}'")
        __registered_file_formats__.add(cls)
        return

    @classmethod
    def is_valid(cls, path: pathlib.Path) -> bool:
        raise NotImplemented

    def __str__(self) -> str:
        return f"{self.name}('{self.path.absolute()}', entry @ {self.entry_point:#x})"


class Elf(FileFormat):
    """Basic ELF parsing.
    Ref:
    - http://www.skyfree.org/linux/references/ELF_Format.pdf
    - https://refspecs.linuxfoundation.org/elf/elfspec_ppc.pdf
    - https://refspecs.linuxfoundation.org/ELF/ppc64/PPC-elf64abi.html
    """
    class Class(enum.Enum):
        ELF_32_BITS       = 0x01
        ELF_64_BITS       = 0x02

    ELF_MAGIC         = 0x7f454c46

    class Abi(enum.Enum):
        X86_64            = 0x3e
        X86_32            = 0x03
        ARM               = 0x28
        MIPS              = 0x08
        POWERPC           = 0x14
        POWERPC64         = 0x15
        SPARC             = 0x02
        SPARC64           = 0x2b
        AARCH64           = 0xb7
        RISCV             = 0xf3
        IA64              = 0x32
        M68K              = 0x04

    class Type(enum.Enum):
        ET_RELOC          = 1
        ET_EXEC           = 2
        ET_DYN            = 3
        ET_CORE           = 4

    class OsAbi(enum.Enum):
        SYSTEMV     = 0x00
        HPUX        = 0x01
        NETBSD      = 0x02
        LINUX       = 0x03
        SOLARIS     = 0x06
        AIX         = 0x07
        IRIX        = 0x08
        FREEBSD     = 0x09
        OPENBSD     = 0x0C

    e_magic: int                = ELF_MAGIC
    e_class: "Elf.Class"        = Class.ELF_32_BITS
    e_endianness: Endianness    = Endianness.LITTLE_ENDIAN
    e_eiversion: int
    e_osabi: "Elf.OsAbi"
    e_abiversion: int
    e_pad: bytes
    e_type: "Elf.Type"          = Type.ET_EXEC
    e_machine: Abi              = Abi.X86_32
    e_version: int
    e_entry: int
    e_phoff: int
    e_shoff: int
    e_flags: int
    e_ehsize: int
    e_phentsize: int
    e_phnum: int
    e_shentsize: int
    e_shnum: int
    e_shstrndx: int

    path: pathlib.Path
    phdrs : List["Phdr"]
    shdrs : List["Shdr"]
    name: str = "ELF"

    __checksec : Dict[str, bool]

    def __init__(self, path: Union[str, pathlib.Path]) -> None:
        """Instantiate an ELF object. A valid ELF must be provided, or an exception will be thrown."""

        if isinstance(path, str):
            self.path = pathlib.Path(path).expanduser()
        elif isinstance(path, pathlib.Path):
            self.path = path
        else:
            raise TypeError

        if not self.path.exists():
            raise FileNotFoundError(f"'{self.path}' not found/readable, most gef features will not work")

        self.__checksec = {}

        with self.path.open("rb") as self.fd:
            # off 0x0
            self.e_magic, e_class, e_endianness, self.e_eiversion = self.read_and_unpack(">IBBB")
            if self.e_magic != Elf.ELF_MAGIC:
                # The ELF is corrupted, GDB won't handle it, no point going further
                raise RuntimeError("Not a valid ELF file (magic)")

            self.e_class, self.e_endianness = Elf.Class(e_class), Endianness(e_endianness)

            if self.e_endianness != gef.arch.endianness:
                warn("Unexpected endianness for architecture")

            endian = self.e_endianness

            # off 0x7
            e_osabi, self.e_abiversion = self.read_and_unpack(f"{endian}BB")
            self.e_osabi = Elf.OsAbi(e_osabi)

            # off 0x9
            self.e_pad = self.read(7)

            # off 0x10
            e_type, e_machine, self.e_version = self.read_and_unpack(f"{endian}HHI")
            self.e_type, self.e_machine = Elf.Type(e_type), Elf.Abi(e_machine)

            # off 0x18
            if self.e_class == Elf.Class.ELF_64_BITS:
                self.e_entry, self.e_phoff, self.e_shoff = self.read_and_unpack(f"{endian}QQQ")
            else:
                self.e_entry, self.e_phoff, self.e_shoff = self.read_and_unpack(f"{endian}III")

            self.e_flags, self.e_ehsize, self.e_phentsize, self.e_phnum = self.read_and_unpack(f"{endian}IHHH")
            self.e_shentsize, self.e_shnum, self.e_shstrndx = self.read_and_unpack(f"{endian}HHH")

            self.phdrs = []
            for i in range(self.e_phnum):
                self.phdrs.append(Phdr(self, self.e_phoff + self.e_phentsize * i))

            self.shdrs = []
            for i in range(self.e_shnum):
                self.shdrs.append(Shdr(self, self.e_shoff + self.e_shentsize * i))
        return

    def read(self, size: int) -> bytes:
        return self.fd.read(size)

    def read_and_unpack(self, fmt: str) -> Tuple[Any, ...]:
        size = struct.calcsize(fmt)
        data = self.fd.read(size)
        return struct.unpack(fmt, data)

    def seek(self, off: int) -> None:
        self.fd.seek(off, 0)

    def __str__(self) -> str:
        return f"ELF('{self.path.absolute()}', {self.e_class.name}, {self.e_machine.name})"

    def __repr__(self) -> str:
        return f"ELF('{self.path.absolute()}', {self.e_class.name}, {self.e_machine.name})"

    @property
    def entry_point(self) -> int:
        return self.e_entry

    @classmethod
    def is_valid(cls, path: pathlib.Path) -> bool:
        return u32(path.open("rb").read(4), e = Endianness.BIG_ENDIAN) == Elf.ELF_MAGIC

    @property
    def checksec(self) -> Dict[str, bool]:
        """Check the security property of the ELF binary. The following properties are:
        - Canary
        - NX
        - PIE
        - Fortify
        - Partial/Full RelRO.
        Return a dict() with the different keys mentioned above, and the boolean
        associated whether the protection was found."""
        if not self.__checksec:
            def __check_security_property(opt: str, filename: str, pattern: str) -> bool:
                cmd   = [readelf,]
                cmd  += opt.split()
                cmd  += [filename,]
                lines = gef_execute_external(cmd, as_list=True)
                for line in lines:
                    if re.search(pattern, line):
                        return True
                return False

            abspath = str(self.path.absolute())
            readelf = gef.session.constants["readelf"]
            self.__checksec["Canary"] = __check_security_property("-rs", abspath, r"__stack_chk_fail") is True
            has_gnu_stack = __check_security_property("-W -l", abspath, r"GNU_STACK") is True
            if has_gnu_stack:
                self.__checksec["NX"] = __check_security_property("-W -l", abspath, r"GNU_STACK.*RWE") is False
            else:
                self.__checksec["NX"] = False
            self.__checksec["PIE"] = __check_security_property("-h", abspath, r":.*EXEC") is False
            self.__checksec["Fortify"] = __check_security_property("-s", abspath, r"_chk@GLIBC") is True
            self.__checksec["Partial RelRO"] = __check_security_property("-l", abspath, r"GNU_RELRO") is True
            self.__checksec["Full RelRO"] = self.__checksec["Partial RelRO"] and __check_security_property("-d", abspath, r"BIND_NOW") is True
        return self.__checksec

    @classproperty
    @deprecated("use `Elf.Abi.X86_64`")
    def X86_64(cls) -> int: return Elf.Abi.X86_64.value # pylint: disable=no-self-argument

    @classproperty
    @deprecated("use `Elf.Abi.X86_32`")
    def X86_32(cls) -> int : return Elf.Abi.X86_32.value # pylint: disable=no-self-argument

    @classproperty
    @deprecated("use `Elf.Abi.ARM`")
    def ARM(cls) -> int : return Elf.Abi.ARM.value # pylint: disable=no-self-argument

    @classproperty
    @deprecated("use `Elf.Abi.MIPS`")
    def MIPS(cls) -> int : return Elf.Abi.MIPS.value # pylint: disable=no-self-argument

    @classproperty
    @deprecated("use `Elf.Abi.POWERPC`")
    def POWERPC(cls) -> int : return Elf.Abi.POWERPC.value # pylint: disable=no-self-argument

    @classproperty
    @deprecated("use `Elf.Abi.POWERPC64`")
    def POWERPC64(cls) -> int : return Elf.Abi.POWERPC64.value # pylint: disable=no-self-argument

    @classproperty
    @deprecated("use `Elf.Abi.SPARC`")
    def SPARC(cls) -> int : return Elf.Abi.SPARC.value # pylint: disable=no-self-argument

    @classproperty
    @deprecated("use `Elf.Abi.SPARC64`")
    def SPARC64(cls) -> int : return Elf.Abi.SPARC64.value # pylint: disable=no-self-argument

    @classproperty
    @deprecated("use `Elf.Abi.AARCH64`")
    def AARCH64(cls) -> int : return Elf.Abi.AARCH64.value  # pylint: disable=no-self-argument

    @classproperty
    @deprecated("use `Elf.Abi.RISCV`")
    def RISCV(cls) -> int : return Elf.Abi.RISCV.value # pylint: disable=no-self-argument


class Phdr:
    class Type(enum.IntEnum):
        PT_NULL         = 0
        PT_LOAD         = 1
        PT_DYNAMIC      = 2
        PT_INTERP       = 3
        PT_NOTE         = 4
        PT_SHLIB        = 5
        PT_PHDR         = 6
        PT_TLS          = 7
        PT_LOOS         = 0x60000000
        PT_GNU_EH_FRAME = 0x6474e550
        PT_GNU_STACK    = 0x6474e551
        PT_GNU_RELRO    = 0x6474e552
        PT_GNU_PROPERTY = 0x6474e553
        PT_LOSUNW       = 0x6ffffffa
        PT_SUNWBSS      = 0x6ffffffa
        PT_SUNWSTACK    = 0x6ffffffb
        PT_HISUNW       = PT_HIOS         = 0x6fffffff
        PT_LOPROC       = 0x70000000
        PT_ARM_EIDX     = 0x70000001
        PT_MIPS_ABIFLAGS= 0x70000003
        PT_HIPROC       = 0x7fffffff
        UNKNOWN_PHDR    = 0xffffffff

        @classmethod
        def _missing_(cls, _:int) -> Type:
            return cls.UNKNOWN_PHDR

    class Flags(enum.IntFlag):
        PF_X            = 1
        PF_W            = 2
        PF_R            = 4

    p_type: "Phdr.Type"
    p_flags: "Phdr.Flags"
    p_offset: int
    p_vaddr: int
    p_paddr: int
    p_filesz: int
    p_memsz: int
    p_align: int

    def __init__(self, elf: Elf, off: int) -> None:
        if not elf:
            return
        elf.seek(off)
        self.offset = off
        endian = elf.e_endianness
        if elf.e_class == Elf.Class.ELF_64_BITS:
            p_type, p_flags, self.p_offset = elf.read_and_unpack(f"{endian}IIQ")
            self.p_vaddr, self.p_paddr = elf.read_and_unpack(f"{endian}QQ")
            self.p_filesz, self.p_memsz, self.p_align = elf.read_and_unpack(f"{endian}QQQ")
        else:
            p_type, self.p_offset = elf.read_and_unpack(f"{endian}II")
            self.p_vaddr, self.p_paddr = elf.read_and_unpack(f"{endian}II")
            self.p_filesz, self.p_memsz, p_flags, self.p_align = elf.read_and_unpack(f"{endian}IIII")

        self.p_type, self.p_flags = Phdr.Type(p_type), Phdr.Flags(p_flags)
        return

    def __str__(self) -> str:
        return (f"Phdr(offset={self.offset}, type={self.p_type.name}, flags={self.p_flags.name}, "
	            f"vaddr={self.p_vaddr}, paddr={self.p_paddr}, filesz={self.p_filesz}, "
	            f"memsz={self.p_memsz}, align={self.p_align})")


class Shdr:
    class Type(enum.IntEnum):
        SHT_NULL             = 0
        SHT_PROGBITS         = 1
        SHT_SYMTAB           = 2
        SHT_STRTAB           = 3
        SHT_RELA             = 4
        SHT_HASH             = 5
        SHT_DYNAMIC          = 6
        SHT_NOTE             = 7
        SHT_NOBITS           = 8
        SHT_REL              = 9
        SHT_SHLIB            = 10
        SHT_DYNSYM           = 11
        SHT_NUM	             = 12
        SHT_INIT_ARRAY       = 14
        SHT_FINI_ARRAY       = 15
        SHT_PREINIT_ARRAY    = 16
        SHT_GROUP            = 17
        SHT_SYMTAB_SHNDX     = 18
        SHT_LOOS             = 0x60000000
        SHT_GNU_ATTRIBUTES   = 0x6ffffff5
        SHT_GNU_HASH         = 0x6ffffff6
        SHT_GNU_LIBLIST      = 0x6ffffff7
        SHT_CHECKSUM         = 0x6ffffff8
        SHT_LOSUNW           = 0x6ffffffa
        SHT_SUNW_move        = 0x6ffffffa
        SHT_SUNW_COMDAT      = 0x6ffffffb
        SHT_SUNW_syminfo     = 0x6ffffffc
        SHT_GNU_verdef       = 0x6ffffffd
        SHT_GNU_verneed      = 0x6ffffffe
        SHT_GNU_versym       = 0x6fffffff
        SHT_LOPROC           = 0x70000000
        SHT_ARM_EXIDX        = 0x70000001
        SHT_X86_64_UNWIND    = 0x70000001
        SHT_ARM_ATTRIBUTES   = 0x70000003
        SHT_MIPS_OPTIONS     = 0x7000000d
        DT_MIPS_INTERFACE    = 0x7000002a
        SHT_HIPROC           = 0x7fffffff
        SHT_LOUSER           = 0x80000000
        SHT_HIUSER           = 0x8fffffff
        UNKNOWN_SHDR         = 0xffffffff

        @classmethod
        def _missing_(cls, _:int) -> Type:
            return cls.UNKNOWN_SHDR

    class Flags(enum.IntFlag):
        WRITE            = 1
        ALLOC            = 2
        EXECINSTR        = 4
        MERGE            = 0x10
        STRINGS          = 0x20
        INFO_LINK        = 0x40
        LINK_ORDER       = 0x80
        OS_NONCONFORMING = 0x100
        GROUP            = 0x200
        TLS              = 0x400
        COMPRESSED       = 0x800
        RELA_LIVEPATCH   = 0x00100000
        RO_AFTER_INIT    = 0x00200000
        ORDERED          = 0x40000000
        EXCLUDE          = 0x80000000
        UNKNOWN_FLAG     = 0xffffffff

        @classmethod
        def _missing_(cls, _:int):
            return cls.UNKNOWN_FLAG

    sh_name: int
    sh_type: "Shdr.Type"
    sh_flags: "Shdr.Flags"
    sh_addr: int
    sh_offset: int
    sh_size: int
    sh_link: int
    sh_info: int
    sh_addralign: int
    sh_entsize: int
    name: str

    def __init__(self, elf: Optional[Elf], off: int) -> None:
        if elf is None:
            return
        elf.seek(off)
        endian = elf.e_endianness
        if elf.e_class == Elf.Class.ELF_64_BITS:
            self.sh_name, sh_type, sh_flags = elf.read_and_unpack(f"{endian}IIQ")
            self.sh_addr, self.sh_offset = elf.read_and_unpack(f"{endian}QQ")
            self.sh_size, self.sh_link, self.sh_info = elf.read_and_unpack(f"{endian}QII")
            self.sh_addralign, self.sh_entsize = elf.read_and_unpack(f"{endian}QQ")
        else:
            self.sh_name, sh_type, sh_flags = elf.read_and_unpack(f"{endian}III")
            self.sh_addr, self.sh_offset = elf.read_and_unpack(f"{endian}II")
            self.sh_size, self.sh_link, self.sh_info = elf.read_and_unpack(f"{endian}III")
            self.sh_addralign, self.sh_entsize = elf.read_and_unpack(f"{endian}II")

        self.sh_type = Shdr.Type(sh_type)
        self.sh_flags = Shdr.Flags(sh_flags)
        stroff = elf.e_shoff + elf.e_shentsize * elf.e_shstrndx

        if elf.e_class == Elf.Class.ELF_64_BITS:
            elf.seek(stroff + 16 + 8)
            offset = u64(elf.read(8))
        else:
            elf.seek(stroff + 12 + 4)
            offset = u32(elf.read(4))
        elf.seek(offset + self.sh_name)
        self.name = ""
        while True:
            c = u8(elf.read(1))
            if c == 0:
                break
            self.name += chr(c)
        return

    def __str__(self) -> str:
        return (f"Shdr(name={self.name}, type={self.sh_type.name}, flags={self.sh_flags.name}, "
	            f"addr={self.sh_addr:#x}, offset={self.sh_offset}, size={self.sh_size}, link={self.sh_link}, "
	            f"info={self.sh_info}, addralign={self.sh_addralign}, entsize={self.sh_entsize})")


class Instruction:
    """GEF representation of a CPU instruction."""

    def __init__(self, address: int, location: str, mnemo: str, operands: List[str], opcodes: bytes) -> None:
        self.address, self.location, self.mnemonic, self.operands, self.opcodes = \
            address, location, mnemo, operands, opcodes
        return

    # Allow formatting an instruction with {:o} to show opcodes.
    # The number of bytes to display can be configured, e.g. {:4o} to only show 4 bytes of the opcodes
    def __format__(self, format_spec: str) -> str:
        if len(format_spec) == 0 or format_spec[-1] != "o":
            return str(self)

        if format_spec == "o":
            opcodes_len = len(self.opcodes)
        else:
            opcodes_len = int(format_spec[:-1])

        opcodes_text = "".join(f"{b:02x}" for b in self.opcodes[:opcodes_len])
        if opcodes_len < len(self.opcodes):
            opcodes_text += "..."
        return (f"{self.address:#10x} {opcodes_text:{opcodes_len * 2 + 3:d}s} {self.location:16} "
                f"{self.mnemonic:6} {', '.join(self.operands)}")

    def __str__(self) -> str:
        return f"{self.address:#10x} {self.location:16} {self.mnemonic:6} {', '.join(self.operands)}"

    def is_valid(self) -> bool:
        return "(bad)" not in self.mnemonic

    def size(self) -> int:
        return len(self.opcodes)


@lru_cache()
def search_for_main_arena() -> int:
    """A helper function to find the libc `main_arena` address, either from symbol or from its offset
    from `__malloc_hook`."""
    try:
        addr = parse_address(f"&{LIBC_HEAP_MAIN_ARENA_DEFAULT_NAME}")

    except gdb.error:
        malloc_hook_addr = parse_address("(void *)&__malloc_hook")

        if is_x86():
            addr = align_address_to_size(malloc_hook_addr + gef.arch.ptrsize, 0x20)
        elif is_arch(Elf.Abi.AARCH64):
            addr = malloc_hook_addr - gef.arch.ptrsize*2 - MallocStateStruct("*0").struct_size
        elif is_arch(Elf.Abi.ARM):
            addr = malloc_hook_addr - gef.arch.ptrsize - MallocStateStruct("*0").struct_size
        else:
            raise OSError(f"Cannot find main_arena for {gef.arch.arch}")

    return addr


class MallocStateStruct:
    """GEF representation of malloc_state
    from https://github.com/bminor/glibc/blob/glibc-2.28/malloc/malloc.c#L1658"""

    def __init__(self, addr: str) -> None:
        try:
            self.__addr = parse_address(f"&{addr}")
        except gdb.error:
            self.__addr = search_for_main_arena()
            # if `search_for_main_arena` throws `gdb.error` on symbol lookup:
            # it means the session is not started, so just propagate the exception

        self.num_fastbins = 10
        self.num_bins = 254

        self.int_size = cached_lookup_type("int").sizeof
        self.size_t = cached_lookup_type("size_t")
        if not self.size_t:
            ptr_type = "unsigned long" if gef.arch.ptrsize == 8 else "unsigned int"
            self.size_t = cached_lookup_type(ptr_type)

        # Account for separation of have_fastchunks flag into its own field
        # within the malloc_state struct in GLIBC >= 2.27
        # https://sourceware.org/git/?p=glibc.git;a=commit;h=e956075a5a2044d05ce48b905b10270ed4a63e87
        # Be aware you could see this change backported into GLIBC release
        # branches.
        if get_libc_version() >= (2, 27):
            self.fastbin_offset = align_address_to_size(self.int_size * 3, 8)
        else:
            self.fastbin_offset = self.int_size * 2
        return

    # struct offsets
    @property
    def addr(self) -> int:
        return self.__addr

    @property
    def fastbins_addr(self) -> int:
        return self.__addr + self.fastbin_offset

    @property
    def top_addr(self) -> int:
        return self.fastbins_addr + self.num_fastbins * gef.arch.ptrsize

    @property
    def last_remainder_addr(self) -> int:
        return self.top_addr + gef.arch.ptrsize

    @property
    def bins_addr(self) -> int:
        return self.last_remainder_addr + gef.arch.ptrsize

    @property
    def next_addr(self) -> int:
        return self.bins_addr + self.num_bins * gef.arch.ptrsize + self.int_size * 4

    @property
    def next_free_addr(self) -> int:
        return self.next_addr + gef.arch.ptrsize

    @property
    def system_mem_addr(self) -> int:
        return self.next_free_addr + gef.arch.ptrsize * 2

    @property
    def struct_size(self) -> int:
        return self.system_mem_addr + gef.arch.ptrsize * 2 - self.__addr

    # struct members
    @property
    def fastbinsY(self) -> "gdb.Value":
        return self.get_size_t_array(self.fastbins_addr, self.num_fastbins)

    @property
    def top(self) -> "gdb.Value":
        return self.get_size_t_pointer(self.top_addr)

    @property
    def last_remainder(self) -> "gdb.Value":
        return self.get_size_t_pointer(self.last_remainder_addr)

    @property
    def bins(self) -> "gdb.Value":
        return self.get_size_t_array(self.bins_addr, self.num_bins)

    @property
    def next(self) -> "gdb.Value":
        return self.get_size_t_pointer(self.next_addr)

    @property
    def next_free(self) -> "gdb.Value":
        return self.get_size_t_pointer(self.next_free_addr)

    @property
    def system_mem(self) -> "gdb.Value":
        return self.get_size_t(self.system_mem_addr)

    # helper methods
    def get_size_t(self, addr: int) -> "gdb.Value":
        return dereference(addr).cast(self.size_t)

    def get_size_t_pointer(self, addr: int) -> "gdb.Value":
        size_t_pointer = self.size_t.pointer()
        return dereference(addr).cast(size_t_pointer)

    def get_size_t_array(self, addr: int, length: int) -> "gdb.Value":
        size_t_array = self.size_t.array(length)
        return dereference(addr).cast(size_t_array)

    def __getitem__(self, item: str) -> Any:
        return getattr(self, item)


class GlibcHeapInfo:
    """Glibc heap_info struct
    See https://github.com/bminor/glibc/blob/glibc-2.34/malloc/arena.c#L64"""

    def __init__(self, addr: Union[int, str]) -> None:
        self.__addr = parse_address(addr) if isinstance(addr, str) else addr
        self.size_t = cached_lookup_type("size_t")
        if not self.size_t:
            ptr_type = "unsigned long" if gef.arch.ptrsize == 8 else "unsigned int"
            self.size_t = cached_lookup_type(ptr_type)

    @property
    def addr(self) -> int:
        return self.__addr

    @property
    def ar_ptr_addr(self) -> int:
        return self.addr

    @property
    def prev_addr(self) -> int:
        return self.ar_ptr_addr + gef.arch.ptrsize

    @property
    def size_addr(self) -> int:
        return self.prev_addr + gef.arch.ptrsize

    @property
    def mprotect_size_addr(self) -> int:
        return self.size_addr + self.size_t.sizeof

    @property
    def ar_ptr(self) -> "gdb.Value":
        return self._get_size_t_pointer(self.ar_ptr_addr)

    @property
    def prev(self) -> "gdb.Value":
        return self._get_size_t_pointer(self.prev_addr)

    @property
    def size(self) -> "gdb.Value":
        return self._get_size_t(self.size_addr)

    @property
    def mprotect_size(self) -> "gdb.Value":
        return self._get_size_t(self.mprotect_size_addr)

    # helper methods
    def _get_size_t_pointer(self, addr: int) -> "gdb.Value":
        size_t_pointer = self.size_t.pointer()
        return dereference(addr).cast(size_t_pointer)

    def _get_size_t(self, addr: int) -> "gdb.Value":
        return dereference(addr).cast(self.size_t)


class GlibcArena:
    """Glibc arena class
    Ref: https://github.com/sploitfun/lsploits/blob/master/glibc/malloc/malloc.c#L1671"""

    def __init__(self, addr: str) -> None:
        self.__arena: Union["gdb.Value", MallocStateStruct]
        try:
            arena = gdb.parse_and_eval(addr)
            malloc_state_t = cached_lookup_type("struct malloc_state")
            self.__arena = arena.cast(malloc_state_t)  # here __arena becomes a "gdb.Value"
            self.__addr = int(arena.address)
            self.struct_size: int = malloc_state_t.sizeof
        except:
            self.__arena = MallocStateStruct(addr)  # here __arena becomes MallocStateStruct
            self.__addr = self.__arena.addr

        try:
            self.top             = int(self.top)
            self.last_remainder  = int(self.last_remainder)
            self.n               = int(self.next)
            self.nfree           = int(self.next_free)
            self.sysmem          = int(self.system_mem)
        except gdb.error as e:
            err("Glibc arena: {}".format(e))
        return

    def __getitem__(self, item: Any) -> Any:
        return self.__arena[item]

    def __getattr__(self, item: Any) -> Any:
        return self.__arena[item]

    def __int__(self) -> int:
        return self.__addr

    def __iter__(self) -> Generator["GlibcArena", None, None]:
        yield self
        current_arena = self

        while True:
            next_arena_address = int(current_arena.next)
            if next_arena_address == int(gef.heap.main_arena):
                break

            current_arena = GlibcArena(f"*{next_arena_address:#x} ")
            yield current_arena
        return

    def __eq__(self, other: "GlibcArena") -> bool:
        # You cannot have 2 arenas at the same address, so this check should be enough
        return self.__addr == int(other)

    def fastbin(self, i: int) -> Optional["GlibcChunk"]:
        """Return head chunk in fastbinsY[i]."""
        addr = int(self.fastbinsY[i])
        if addr == 0:
            return None
        return GlibcChunk(addr + 2 * gef.arch.ptrsize)

    def bin(self, i: int) -> Tuple[int, int]:
        idx = i * 2
        fd = int(self.bins[idx])
        bw = int(self.bins[idx + 1])
        return fd, bw

    def is_main_arena(self) -> bool:
        return gef.heap.main_arena is not None and int(self) == int(gef.heap.main_arena)

    def heap_addr(self, allow_unaligned: bool = False) -> Optional[int]:
        if self.is_main_arena():
            heap_section = gef.heap.base_address
            if not heap_section:
                return None
            return heap_section
        _addr = int(self) + self.struct_size
        if allow_unaligned:
            return _addr
        return gef.heap.malloc_align_address(_addr)

    def get_heap_info_list(self) -> Optional[List[GlibcHeapInfo]]:
        if self.is_main_arena():
            return None
        heap_addr = self.get_heap_for_ptr(self.top)
        heap_infos = [GlibcHeapInfo(heap_addr)]
        while heap_infos[-1].prev != 0:
            prev = int(heap_infos[-1].prev)
            heap_info = GlibcHeapInfo(prev)
            heap_infos.append(heap_info)
        return heap_infos[::-1]

    @staticmethod
    def get_heap_for_ptr(ptr: int) -> int:
        """Find the corresponding heap for a given pointer (int).
        See https://github.com/bminor/glibc/blob/glibc-2.34/malloc/arena.c#L129"""
        if is_32bit():
            default_mmap_threshold_max = 512 * 1024
        else:  # 64bit
            default_mmap_threshold_max = 4 * 1024 * 1024 * cached_lookup_type("long").sizeof
        heap_max_size = 2 * default_mmap_threshold_max
        return ptr & ~(heap_max_size - 1)

    def __str__(self) -> str:
        return (f"{Color.colorify('Arena', 'blue bold underline')}(base={self.__addr:#x}, top={self.top:#x}, "
                f"last_remainder={self.last_remainder:#x}, next={self.n:#x}, next_free={self.nfree:#x}, "
                f"system_mem={self.sysmem:#x})")

    @property
    def addr(self) -> int:
        return int(self)


class GlibcChunk:
    """Glibc chunk class. The default behavior (from_base=False) is to interpret the data starting at the memory
    address pointed to as the chunk data. Setting from_base to True instead treats that data as the chunk header.
    Ref:  https://sploitfun.wordpress.com/2015/02/10/understanding-glibc-malloc/."""

    def __init__(self, addr: int, from_base: bool = False, allow_unaligned: bool = True) -> None:
        self.ptrsize = gef.arch.ptrsize
        if from_base:
            self.data_address = addr + 2 * self.ptrsize
        else:
            self.data_address = addr
        if not allow_unaligned:
            self.data_address = gef.heap.malloc_align_address(self.data_address)
        self.base_address = addr - 2 * self.ptrsize

        self.size_addr = int(self.data_address - self.ptrsize)
        self.prev_size_addr = self.base_address
        return

    def get_chunk_size(self) -> int:
        return gef.memory.read_integer(self.size_addr) & (~0x07)

    @property
    def size(self) -> int:
        return self.get_chunk_size()

    def get_usable_size(self) -> int:
        # https://github.com/sploitfun/lsploits/blob/master/glibc/malloc/malloc.c#L4537
        cursz = self.get_chunk_size()
        if cursz == 0: return cursz
        if self.has_m_bit(): return cursz - 2 * self.ptrsize
        return cursz - self.ptrsize

    @property
    def usable_size(self) -> int:
        return self.get_usable_size()

    def get_prev_chunk_size(self) -> int:
        return gef.memory.read_integer(self.prev_size_addr)

    def __iter__(self) -> Generator["GlibcChunk", None, None]:
        current_chunk = self
        top = gef.heap.main_arena.top

        while True:
            yield current_chunk

            if current_chunk.base_address == top:
                break

            if current_chunk.size == 0:
                break

            next_chunk_addr = current_chunk.get_next_chunk_addr()

            if not Address(value=next_chunk_addr).valid:
                break

            next_chunk = current_chunk.get_next_chunk()
            if next_chunk is None:
                break

            current_chunk = next_chunk
        return

    def get_next_chunk(self, allow_unaligned: bool = False) -> "GlibcChunk":
        addr = self.get_next_chunk_addr()
        return GlibcChunk(addr, allow_unaligned=allow_unaligned)

    def get_next_chunk_addr(self) -> int:
        return self.data_address + self.get_chunk_size()

    # if free-ed functions
    def get_fwd_ptr(self, sll: bool) -> int:
        # Not a single-linked-list (sll) or no Safe-Linking support yet
        if not sll or get_libc_version() < (2, 32):
            return gef.memory.read_integer(self.data_address)
        # Unmask ("reveal") the Safe-Linking pointer
        else:
            return gef.memory.read_integer(self.data_address) ^ (self.data_address >> 12)

    @property
    def fwd(self) -> int:
        return self.get_fwd_ptr(False)

    fd = fwd  # for compat

    def get_bkw_ptr(self) -> int:
        return gef.memory.read_integer(self.data_address + self.ptrsize)

    @property
    def bck(self) -> int:
        return self.get_bkw_ptr()

    bk = bck  # for compat
    # endif free-ed functions

    def has_p_bit(self) -> bool:
        return bool(gef.memory.read_integer(self.size_addr) & 0x01)

    def has_m_bit(self) -> bool:
        return bool(gef.memory.read_integer(self.size_addr) & 0x02)

    def has_n_bit(self) -> bool:
        return bool(gef.memory.read_integer(self.size_addr) & 0x04)

    def is_used(self) -> bool:
        """Check if the current block is used by:
        - checking the M bit is true
        - or checking that next chunk PREV_INUSE flag is true"""
        if self.has_m_bit():
            return True

        next_chunk = self.get_next_chunk()
        return True if next_chunk.has_p_bit() else False

    def str_chunk_size_flag(self) -> str:
        msg = []
        msg.append(f"PREV_INUSE flag: {Color.greenify('On') if self.has_p_bit() else Color.redify('Off')}")
        msg.append(f"IS_MMAPPED flag: {Color.greenify('On') if self.has_m_bit() else Color.redify('Off')}")
        msg.append(f"NON_MAIN_ARENA flag: {Color.greenify('On') if self.has_n_bit() else Color.redify('Off')}")
        return "\n".join(msg)

    def _str_sizes(self) -> str:
        msg = []
        failed = False

        try:
            msg.append("Chunk size: {0:d} ({0:#x})".format(self.get_chunk_size()))
            msg.append("Usable size: {0:d} ({0:#x})".format(self.get_usable_size()))
            failed = True
        except gdb.MemoryError:
            msg.append(f"Chunk size: Cannot read at {self.size_addr:#x} (corrupted?)")

        try:
            msg.append("Previous chunk size: {0:d} ({0:#x})".format(self.get_prev_chunk_size()))
            failed = True
        except gdb.MemoryError:
            msg.append(f"Previous chunk size: Cannot read at {self.base_address:#x} (corrupted?)")

        if failed:
            msg.append(self.str_chunk_size_flag())

        return "\n".join(msg)

    def _str_pointers(self) -> str:
        fwd = self.data_address
        bkw = self.data_address + self.ptrsize

        msg = []
        try:
            msg.append(f"Forward pointer: {self.get_fwd_ptr(False):#x}")
        except gdb.MemoryError:
            msg.append(f"Forward pointer: {fwd:#x} (corrupted?)")

        try:
            msg.append(f"Backward pointer: {self.get_bkw_ptr():#x}")
        except gdb.MemoryError:
            msg.append(f"Backward pointer: {bkw:#x} (corrupted?)")

        return "\n".join(msg)

    def str_as_alloced(self) -> str:
        return self._str_sizes()

    def str_as_freed(self) -> str:
        return f"{self._str_sizes()}\n\n{self._str_pointers()}"

    def flags_as_string(self) -> str:
        flags = []
        if self.has_p_bit():
            flags.append(Color.colorify("PREV_INUSE", "red bold"))
        else:
            flags.append(Color.colorify("! PREV_INUSE", "green bold"))
        if self.has_m_bit():
            flags.append(Color.colorify("IS_MMAPPED", "red bold"))
        if self.has_n_bit():
            flags.append(Color.colorify("NON_MAIN_ARENA", "red bold"))
        return "|".join(flags)

    def __str__(self) -> str:
        return (f"{Color.colorify('Chunk', 'yellow bold underline')}(addr={self.data_address:#x}, "
                f"size={self.get_chunk_size():#x}, flags={self.flags_as_string()})")

    def psprint(self) -> str:
        msg = []
        msg.append(str(self))
        if self.is_used():
            msg.append(self.str_as_alloced())
        else:
            msg.append(self.str_as_freed())

        return "\n".join(msg) + "\n"


@lru_cache()
def get_libc_version() -> Tuple[int, ...]:
    sections = gef.memory.maps
    for section in sections:
        match = re.search(r"libc6?[-_](\d+)\.(\d+)\.so", section.path)
        if match:
            return tuple(int(_) for _ in match.groups())
        if "libc" in section.path:
            try:
                with open(section.path, "rb") as f:
                    data = f.read()
            except OSError:
                continue
            match = re.search(PATTERN_LIBC_VERSION, data)
            if match:
                return tuple(int(_) for _ in match.groups())
    return 0, 0


def titlify(text: str, color: Optional[str] = None, msg_color: Optional[str] = None) -> str:
    """Print a centered title."""
    _, cols = get_terminal_size()
    nb = (cols - len(text) - 2) // 2
    line_color = color or gef.config["theme.default_title_line"]
    text_color = msg_color or gef.config["theme.default_title_message"]

    msg = [Color.colorify(f"{HORIZONTAL_LINE * nb} ", line_color),
           Color.colorify(text, text_color),
           Color.colorify(f" {HORIZONTAL_LINE * nb}", line_color)]
    return "".join(msg)


def dbg(msg: str) -> None:
    if gef.config["gef.debug"] is True:
        gef_print(f"{Color.colorify('[=]', 'bold cyan')} {msg}")
    return


def err(msg: str) -> None:
    gef_print(f"{Color.colorify('[!]', 'bold red')} {msg}")
    return


def warn(msg: str) -> None:
    gef_print(f"{Color.colorify('[*]', 'bold yellow')} {msg}")
    return


def ok(msg: str) -> None:
    gef_print(f"{Color.colorify('[+]', 'bold green')} {msg}")
    return


def info(msg: str) -> None:
    gef_print(f"{Color.colorify('[+]', 'bold blue')} {msg}")
    return


def push_context_message(level: str, message: str) -> None:
    """Push the message to be displayed the next time the context is invoked."""
    if level not in ("error", "warn", "ok", "info"):
        err(f"Invalid level '{level}', discarding message")
        return
    gef.ui.context_messages.append((level, message))
    return


def show_last_exception() -> None:
    """Display the last Python exception."""

    def _show_code_line(fname: str, idx: int) -> str:
        fname = os.path.expanduser(os.path.expandvars(fname))
        with open(fname, "r") as f:
            __data = f.readlines()
        return __data[idx - 1] if 0 < idx < len(__data) else ""

    gef_print("")
    exc_type, exc_value, exc_traceback = sys.exc_info()

    gef_print(" Exception raised ".center(80, HORIZONTAL_LINE))
    gef_print(f"{Color.colorify(exc_type.__name__, 'bold underline red')}: {exc_value}")
    gef_print(" Detailed stacktrace ".center(80, HORIZONTAL_LINE))

    for fs in traceback.extract_tb(exc_traceback)[::-1]:
        filename, lineno, method, code = fs

        if not code or not code.strip():
            code = _show_code_line(filename, lineno)

        gef_print(f"""{DOWN_ARROW} File "{Color.yellowify(filename)}", line {lineno:d}, in {Color.greenify(method)}()""")
        gef_print(f"   {RIGHT_ARROW}    {code}")

    gef_print(" Version ".center(80, HORIZONTAL_LINE))
    gdb.execute("version full")
    gef_print(" Last 10 GDB commands ".center(80, HORIZONTAL_LINE))
    gdb.execute("show commands")
    gef_print(" Runtime environment ".center(80, HORIZONTAL_LINE))
    gef_print(f"* GDB: {gdb.VERSION}")
    gef_print(f"* Python: {sys.version_info.major:d}.{sys.version_info.minor:d}.{sys.version_info.micro:d} - {sys.version_info.releaselevel}")
    gef_print(f"* OS: {platform.system()} - {platform.release()} ({platform.machine()})")

    try:
        lsb_release = which("lsb_release")
        gdb.execute(f"!{lsb_release} -a")
    except FileNotFoundError:
        gef_print("lsb_release is missing, cannot collect additional debug information")

    gef_print(HORIZONTAL_LINE*80)
    gef_print("")
    return


def gef_pystring(x: bytes) -> str:
    """Returns a sanitized version as string of the bytes list given in input."""
    res = str(x, encoding="utf-8")
    substs = [("\n", "\\n"), ("\r", "\\r"), ("\t", "\\t"), ("\v", "\\v"), ("\b", "\\b"), ]
    for x, y in substs: res = res.replace(x, y)
    return res


def gef_pybytes(x: str) -> bytes:
    """Returns an immutable bytes list from the string given as input."""
    return bytes(str(x), encoding="utf-8")


@lru_cache()
def which(program: str) -> pathlib.Path:
    """Locate a command on the filesystem."""
    for path in os.environ["PATH"].split(os.pathsep):
        dirname = pathlib.Path(path)
        fpath = dirname / program
        if os.access(fpath, os.X_OK):
            return fpath

    raise FileNotFoundError(f"Missing file `{program}`")


def style_byte(b: int, color: bool = True) -> str:
    style = {
        "nonprintable": "yellow",
        "printable": "white",
        "00": "gray",
        "0a": "blue",
        "ff": "green",
    }
    sbyte = f"{b:02x}"
    if not color or gef.config["highlight.regex"]:
        return sbyte

    if sbyte in style:
        st = style[sbyte]
    elif chr(b) in (string.ascii_letters + string.digits + string.punctuation + " "):
        st = style.get("printable")
    else:
        st = style.get("nonprintable")
    if st:
        sbyte = Color.colorify(sbyte, st)
    return sbyte


def hexdump(source: ByteString, length: int = 0x10, separator: str = ".", show_raw: bool = False, show_symbol: bool = True, base: int = 0x00) -> str:
    """Return the hexdump of `src` argument.
    @param source *MUST* be of type bytes or bytearray
    @param length is the length of items per line
    @param separator is the default character to use if one byte is not printable
    @param show_raw if True, do not add the line nor the text translation
    @param base is the start address of the block being hexdump
    @return a string with the hexdump"""
    result = []
    align = gef.arch.ptrsize * 2 + 2 if is_alive() else 18

    for i in range(0, len(source), length):
        chunk = bytearray(source[i : i + length])
        hexa = " ".join([style_byte(b, color=not show_raw) for b in chunk])

        if show_raw:
            result.append(hexa)
            continue

        text = "".join([chr(b) if 0x20 <= b < 0x7F else separator for b in chunk])
        if show_symbol:
            sym = gdb_get_location_from_symbol(base + i)
            sym = "<{:s}+{:04x}>".format(*sym) if sym else ""
        else:
            sym = ""

        result.append(f"{base + i:#0{align}x} {sym}    {hexa:<{3 * length}}    {text}")
    return "\n".join(result)


def is_debug() -> bool:
    """Check if debug mode is enabled."""
    return gef.config["gef.debug"] is True


def hide_context() -> bool:
    """Helper function to hide the context pane."""
    gef.ui.context_hidden = True
    return True


def unhide_context() -> bool:
    """Helper function to unhide the context pane."""
    gef.ui.context_hidden = False
    return True


class DisableContextOutputContext:
    def __enter__(self) -> None:
        hide_context()
        return

    def __exit__(self, *exc: Any) -> None:
        unhide_context()
        return


class RedirectOutputContext:
    def __init__(self, to: str = "/dev/null") -> None:
        self.redirection_target_file = to
        return

    def __enter__(self) -> None:
        """Redirect all GDB output to `to_file` parameter. By default, `to_file` redirects to `/dev/null`."""
        gdb.execute("set logging overwrite")
        gdb.execute(f"set logging file {self.redirection_target_file}")
        gdb.execute("set logging redirect on")
        gdb.execute("set logging on")
        return

    def __exit__(self, *exc: Any) -> None:
        """Disable the output redirection, if any."""
        gdb.execute("set logging off")
        gdb.execute("set logging redirect off")
        return


def enable_redirect_output(to_file: str = "/dev/null") -> None:
    """Redirect all GDB output to `to_file` parameter. By default, `to_file` redirects to `/dev/null`."""
    gdb.execute("set logging overwrite")
    gdb.execute(f"set logging file {to_file}")
    gdb.execute("set logging redirect on")
    gdb.execute("set logging on")
    return


def disable_redirect_output() -> None:
    """Disable the output redirection, if any."""
    gdb.execute("set logging off")
    gdb.execute("set logging redirect off")
    return


def gef_makedirs(path: str, mode: int = 0o755) -> pathlib.Path:
    """Recursive mkdir() creation. If successful, return the absolute path of the directory created."""
    fpath = pathlib.Path(path)
    if not fpath.is_dir():
        fpath.mkdir(mode=mode, exist_ok=True, parents=True)
    return fpath.absolute()


@lru_cache()
def gdb_lookup_symbol(sym: str) -> Optional[Tuple[Optional[str], Optional[Tuple[gdb.Symtab_and_line, ...]]]]:
    """Fetch the proper symbol or None if not defined."""
    try:
        return gdb.decode_line(sym)[1]
    except gdb.error:
        return None


@lru_cache(maxsize=512)
def gdb_get_location_from_symbol(address: int) -> Optional[Tuple[str, int]]:
    """Retrieve the location of the `address` argument from the symbol table.
    Return a tuple with the name and offset if found, None otherwise."""
    # this is horrible, ugly hack and shitty perf...
    # find a *clean* way to get gdb.Location from an address
    sym = gdb.execute(f"info symbol {address:#x}", to_string=True)
    if sym.startswith("No symbol matches"):
        return None

    i = sym.find(" in section ")
    sym = sym[:i].split()
    name, offset = sym[0], 0
    if len(sym) == 3 and sym[2].isdigit():
        offset = int(sym[2])
    return name, offset


def gdb_disassemble(start_pc: int, **kwargs: int) -> Generator[Instruction, None, None]:
    """Disassemble instructions from `start_pc` (Integer). Accepts the following named parameters:
    - `end_pc` (Integer) only instructions whose start address fall in the interval from start_pc to end_pc are returned.
    - `count` (Integer) list at most this many disassembled instructions
    If `end_pc` and `count` are not provided, the function will behave as if `count=1`.
    Return an iterator of Instruction objects
    """
    frame = gdb.selected_frame()
    arch = frame.architecture()

    for insn in arch.disassemble(start_pc, **kwargs):
        address = insn["addr"]
        asm = insn["asm"].rstrip().split(None, 1)
        if len(asm) > 1:
            mnemo, operands = asm
            operands = operands.split(",")
        else:
            mnemo, operands = asm[0], []

        loc = gdb_get_location_from_symbol(address)
        location = "<{}+{}>".format(*loc) if loc else ""

        opcodes = gef.memory.read(insn["addr"], insn["length"])

        yield Instruction(address, location, mnemo, operands, opcodes)


def gdb_get_nth_previous_instruction_address(addr: int, n: int) -> Optional[int]:
    """Return the address (Integer) of the `n`-th instruction before `addr`."""
    # fixed-length ABI
    if gef.arch.instruction_length:
        return max(0, addr - n * gef.arch.instruction_length)

    # variable-length ABI
    cur_insn_addr = gef_current_instruction(addr).address

    # we try to find a good set of previous instructions by "guessing" disassembling backwards
    # the 15 comes from the longest instruction valid size
    for i in range(15 * n, 0, -1):
        try:
            insns = list(gdb_disassemble(addr - i, end_pc=cur_insn_addr))
        except gdb.MemoryError:
            # this is because we can hit an unmapped page trying to read backward
            break

        # 1. check that the disassembled instructions list size can satisfy
        if len(insns) < n + 1:  # we expect the current instruction plus the n before it
            continue

        # If the list of instructions is longer than what we need, then we
        # could get lucky and already have more than what we need, so slice down
        insns = insns[-n - 1 :]

        # 2. check that the sequence ends with the current address
        if insns[-1].address != cur_insn_addr:
            continue

        # 3. check all instructions are valid
        if all(insn.is_valid() for insn in insns):
            return insns[0].address

    return None


def gdb_get_nth_next_instruction_address(addr: int, n: int) -> int:
    """Return the address (Integer) of the `n`-th instruction after `addr`."""
    # fixed-length ABI
    if gef.arch.instruction_length:
        return addr + n * gef.arch.instruction_length

    # variable-length ABI
    insn = list(gdb_disassemble(addr, count=n))[-1]
    return insn.address


def gef_instruction_n(addr: int, n: int) -> Instruction:
    """Return the `n`-th instruction after `addr` as an Instruction object."""
    return list(gdb_disassemble(addr, count=n + 1))[n]


def gef_get_instruction_at(addr: int) -> Instruction:
    """Return the full Instruction found at the specified address."""
    insn = next(gef_disassemble(addr, 1))
    return insn


def gef_current_instruction(addr: int) -> Instruction:
    """Return the current instruction as an Instruction object."""
    return gef_instruction_n(addr, 0)


def gef_next_instruction(addr: int) -> Instruction:
    """Return the next instruction as an Instruction object."""
    return gef_instruction_n(addr, 1)


def gef_disassemble(addr: int, nb_insn: int, nb_prev: int = 0) -> Generator[Instruction, None, None]:
    """Disassemble `nb_insn` instructions after `addr` and `nb_prev` before `addr`.
    Return an iterator of Instruction objects."""
    nb_insn = max(1, nb_insn)

    if nb_prev:
        start_addr = gdb_get_nth_previous_instruction_address(addr, nb_prev)
        if start_addr:
            for insn in gdb_disassemble(start_addr, count=nb_prev):
                if insn.address == addr: break
                yield insn

    for insn in gdb_disassemble(addr, count=nb_insn):
        yield insn




def gef_execute_external(command: Sequence[str], as_list: bool = False, **kwargs: Any) -> Union[str, List[str]]:
    """Execute an external command and return the result."""
    res = subprocess.check_output(command, stderr=subprocess.STDOUT, shell=kwargs.get("shell", False))
    return [gef_pystring(_) for _ in res.splitlines()] if as_list else gef_pystring(res)


def gef_execute_gdb_script(commands: str) -> None:
    """Execute the parameter `source` as GDB command. This is done by writing `commands` to
    a temporary file, which is then executed via GDB `source` command. The tempfile is then deleted."""
    fd, fname = tempfile.mkstemp(suffix=".gdb", prefix="gef_")
    with os.fdopen(fd, "w") as f:
        f.write(commands)
        f.flush()

    fname = pathlib.Path(fname)
    if fname.is_file() and os.access(fname, os.R_OK):
        gdb.execute(f"source {fname}")
        fname.unlink()
    return


@deprecated("Use Elf(fname).checksec()")
def checksec(filename: str) -> Dict[str, bool]:
    return Elf(filename).checksec


@lru_cache()
def get_arch() -> str:
    """Return the binary's architecture."""
    if is_alive():
        arch = gdb.selected_frame().architecture()
        return arch.name()

    arch_str = gdb.execute("show architecture", to_string=True).strip()
    pat = "The target architecture is set automatically (currently "
    if arch_str.startswith(pat):
        arch_str = arch_str[len(pat):].rstrip(")")
        return arch_str

    pat = "The target architecture is assumed to be "
    if arch_str.startswith(pat):
        return arch_str[len(pat):]

    pat = "The target architecture is set to "
    if arch_str.startswith(pat):
        # GDB version >= 10.1
        if '"auto"' in arch_str:
            return re.findall(r"currently \"(.+)\"", arch_str)[0]
        return re.findall(r"\"(.+)\"", arch_str)[0]

    # Unknown, we throw an exception to be safe
    raise RuntimeError(f"Unknown architecture: {arch_str}")


@deprecated("Use `gef.binary.entry_point` instead")
def get_entry_point() -> Optional[int]:
    """Return the binary entry point."""
    return gef.binary.entry_point if gef.binary else None


def is_pie(fpath: str) -> bool:
    return Elf(fpath).checksec["PIE"]


@deprecated("Prefer `gef.arch.endianness == Endianness.BIG_ENDIAN`")
def is_big_endian() -> bool:
    return gef.arch.endianness == Endianness.BIG_ENDIAN


@deprecated("gef.arch.endianness == Endianness.LITTLE_ENDIAN")
def is_little_endian() -> bool:
    return gef.arch.endianness == Endianness.LITTLE_ENDIAN


def flags_to_human(reg_value: int, value_table: Dict[int, str]) -> str:
    """Return a human readable string showing the flag states."""
    flags = []
    for bit_index, name in value_table.items():
        flags.append(Color.boldify(name.upper()) if reg_value & (1<<bit_index) != 0 else name.lower())
    return f"[{' '.join(flags)}]"


@lru_cache()
def get_section_base_address(name: str) -> Optional[int]:
    section = process_lookup_path(name)
    return section.page_start if section else None


@lru_cache()
def get_zone_base_address(name: str) -> Optional[int]:
    zone = file_lookup_name_path(name, get_filepath())
    return zone.zone_start if zone else None


#
# Architecture classes
#
@deprecated("Using the decorator `register_architecture` is unecessary")
def register_architecture(cls: Type["Architecture"]) -> Type["Architecture"]:
    return cls

class ArchitectureBase:
    """Class decorator for declaring an architecture to GEF."""
    aliases: Union[Tuple[()], Tuple[Union[str, Elf.Abi], ...]] = ()

    def __init_subclass__(cls: Type["ArchitectureBase"], **kwargs):
        global __registered_architectures__
        super().__init_subclass__(**kwargs)
        for key in getattr(cls, "aliases"):
            if issubclass(cls, Architecture):
                __registered_architectures__[key] = cls
        return


class Architecture(ArchitectureBase):
    """Generic metaclass for the architecture supported by GEF."""

    # Mandatory defined attributes by inheriting classes
    arch: str
    mode: str
    all_registers: Union[Tuple[()], Tuple[str, ...]]
    nop_insn: bytes
    return_register: str
    flag_register: Optional[str]
    instruction_length: Optional[int]
    flags_table: Dict[int, str]
    syscall_register: Optional[str]
    syscall_instructions: Union[Tuple[()], Tuple[str, ...]]
    function_parameters: Union[Tuple[()], Tuple[str, ...]]

    # Optionally defined attributes
    _ptrsize: Optional[int] = None
    _endianness: Optional[Endianness] = None
    special_registers: Union[Tuple[()], Tuple[str, ...]] = ()

    def __init_subclass__(cls, **kwargs):
        super().__init_subclass__(**kwargs)
        attributes = ("arch", "mode", "aliases", "all_registers", "nop_insn",
             "return_register", "flag_register", "instruction_length", "flags_table",
             "function_parameters",)
        if not all(map(lambda x: hasattr(cls, x), attributes)):
            raise NotImplementedError

    def __str__(self) -> str:
        return f"Architecture({self.arch}, {self.mode or 'None'}, {repr(self.endianness)})"

    @staticmethod
    def supports_gdb_arch(gdb_arch: str) -> Optional[bool]:
        """If implemented by a child `Architecture`, this function dictates if the current class
        supports the loaded ELF file (which can be accessed via `gef.binary`). This callback
        function will override any assumption made by GEF to determine the architecture."""
        return None

    def flag_register_to_human(self, val: Optional[int] = None) -> str:
        raise NotImplementedError

    def is_call(self, insn: Instruction) -> bool:
        raise NotImplementedError

    def is_ret(self, insn: Instruction) -> bool:
        raise NotImplementedError

    def is_conditional_branch(self, insn: Instruction) -> bool:
        raise NotImplementedError

    def is_branch_taken(self, insn: Instruction) -> Tuple[bool, str]:
        raise NotImplementedError

    def get_ra(self, insn: Instruction, frame: "gdb.Frame") -> Optional[int]:
        raise NotImplementedError

    @classmethod
    def mprotect_asm(cls, addr: int, size: int, perm: Permission) -> str:
        raise NotImplementedError

    def reset_caches(self) -> None:
        self.__get_register_for_selected_frame.cache_clear()
        return

    def __get_register(self, regname: str) -> int:
        """Return a register's value."""
        curframe = gdb.selected_frame()
        key = curframe.pc() ^ int(curframe.read_register('sp')) # todo: check when/if gdb.Frame implements `level()`
        return self.__get_register_for_selected_frame(regname, key)

    @lru_cache()
    def __get_register_for_selected_frame(self, regname: str, hash_key: int) -> int:
        # 1st chance
        try:
            return parse_address(regname)
        except gdb.error:
            pass

        # 2nd chance - if an exception, propagate it
        regname = regname.lstrip("$")
        value = gdb.selected_frame().read_register(regname)
        return int(value)

    def register(self, name: str) -> int:
        if not is_alive():
            raise gdb.error("No debugging session active")
        return self.__get_register(name)

    @property
    def registers(self) -> Generator[str, None, None]:
        yield from self.all_registers

    @property
    def pc(self) -> int:
        return self.register("$pc")

    @property
    def sp(self) -> int:
        return self.register("$sp")

    @property
    def fp(self) -> int:
        return self.register("$fp")

    @property
    def ptrsize(self) -> int:
        if not self._ptrsize:
            res = cached_lookup_type("size_t")
            if res is not None:
                self._ptrsize = res.sizeof
            else:
                self._ptrsize = gdb.parse_and_eval("$pc").type.sizeof
        return self._ptrsize

    @property
    def endianness(self) -> Endianness:
        if not self._endianness:
            output = gdb.execute("show endian", to_string=True).strip().lower()
            if "little endian" in output:
                self._endianness = Endianness.LITTLE_ENDIAN
            elif "big endian" in output:
                self._endianness = Endianness.BIG_ENDIAN
            else:
                raise OSError(f"No valid endianess found in '{output}'")
        return self._endianness

    def get_ith_parameter(self, i: int, in_func: bool = True) -> Tuple[str, Optional[int]]:
        """Retrieves the correct parameter used for the current function call."""
        reg = self.function_parameters[i]
        val = self.register(reg)
        key = reg
        return key, val


class GenericArchitecture(Architecture):
    arch = "Generic"
    mode = ""
    aliases = ("GenericArchitecture",)
    all_registers = ()
    instruction_length = 0
    return_register = ""
    function_parameters = ()
    syscall_register = ""
    syscall_instructions = ()
    nop_insn = b""
    flag_register = None
    flags_table = {}


class RISCV(Architecture):
    arch = "RISCV"
    mode = "RISCV"
    aliases = ("RISCV", Elf.Abi.RISCV)
    all_registers = ("$zero", "$ra", "$sp", "$gp", "$tp", "$t0", "$t1",
                     "$t2", "$fp", "$s1", "$a0", "$a1", "$a2", "$a3",
                     "$a4", "$a5", "$a6", "$a7", "$s2", "$s3", "$s4",
                     "$s5", "$s6", "$s7", "$s8", "$s9", "$s10", "$s11",
                     "$t3", "$t4", "$t5", "$t6",)
    return_register = "$a0"
    function_parameters = ("$a0", "$a1", "$a2", "$a3", "$a4", "$a5", "$a6", "$a7")
    syscall_register = "$a7"
    syscall_instructions = ("ecall",)
    nop_insn = b"\x00\x00\x00\x13"
    # RISC-V has no flags registers
    flag_register = None
    flags_table = {}

    @property
    def instruction_length(self) -> int:
        return 4

    def is_call(self, insn: Instruction) -> bool:
        return insn.mnemonic == "call"

    def is_ret(self, insn: Instruction) -> bool:
        mnemo = insn.mnemonic
        if mnemo == "ret":
            return True
        elif (mnemo == "jalr" and insn.operands[0] == "zero" and
              insn.operands[1] == "ra" and insn.operands[2] == 0):
            return True
        elif (mnemo == "c.jalr" and insn.operands[0] == "ra"):
            return True
        return False

    @classmethod
    def mprotect_asm(cls, addr: int, size: int, perm: Permission) -> str:
        raise OSError(f"Architecture {cls.arch} not supported yet")

    @property
    def ptrsize(self) -> int:
        if self._ptrsize is not None:
            return self._ptrsize
        if is_alive():
            self._ptrsize = gdb.parse_and_eval("$pc").type.sizeof
            return self._ptrsize
        return 4

    def is_conditional_branch(self, insn: Instruction) -> bool:
        return insn.mnemonic.startswith("b")

    def is_branch_taken(self, insn: Instruction) -> Tuple[bool, str]:
        def long_to_twos_complement(v: int) -> int:
            """Convert a python long value to its two's complement."""
            if is_32bit():
                if v & 0x80000000:
                    return v - 0x100000000
            elif is_64bit():
                if v & 0x8000000000000000:
                    return v - 0x10000000000000000
            else:
                raise OSError("RISC-V: ELF file is not ELF32 or ELF64. This is not currently supported")
            return v

        mnemo = insn.mnemonic
        condition = mnemo[1:]

        if condition.endswith("z"):
            # r2 is the zero register if we are comparing to 0
            rs1 = gef.arch.register(insn.operands[0])
            rs2 = gef.arch.register("$zero")
            condition = condition[:-1]
        elif len(insn.operands) > 2:
            # r2 is populated with the second operand
            rs1 = gef.arch.register(insn.operands[0])
            rs2 = gef.arch.register(insn.operands[1])
        else:
            raise OSError(f"RISC-V: Failed to get rs1 and rs2 for instruction: `{insn}`")

        # If the conditional operation is not unsigned, convert the python long into
        # its two's complement
        if not condition.endswith("u"):
            rs2 = long_to_twos_complement(rs2)
            rs1 = long_to_twos_complement(rs1)
        else:
            condition = condition[:-1]

        if condition == "eq":
            if rs1 == rs2: taken, reason = True, f"{rs1}={rs2}"
            else: taken, reason = False, f"{rs1}!={rs2}"
        elif condition == "ne":
            if rs1 != rs2: taken, reason = True, f"{rs1}!={rs2}"
            else: taken, reason = False, f"{rs1}={rs2}"
        elif condition == "lt":
            if rs1 < rs2: taken, reason = True, f"{rs1}<{rs2}"
            else: taken, reason = False, f"{rs1}>={rs2}"
        elif condition == "ge":
            if rs1 < rs2: taken, reason = True, f"{rs1}>={rs2}"
            else: taken, reason = False, f"{rs1}<{rs2}"
        else:
            raise OSError(f"RISC-V: Conditional instruction `{insn}` not supported yet")

        return taken, reason

    def get_ra(self, insn: Instruction, frame: "gdb.Frame") -> Optional[int]:
        ra = None
        if self.is_ret(insn):
            ra = gef.arch.register("$ra")
        elif frame.older():
            ra = frame.older().pc()
        return ra


class ARM(Architecture):
    aliases = ("ARM", Elf.Abi.ARM)
    arch = "ARM"
    all_registers = ("$r0", "$r1", "$r2", "$r3", "$r4", "$r5", "$r6",
                     "$r7", "$r8", "$r9", "$r10", "$r11", "$r12", "$sp",
                     "$lr", "$pc", "$cpsr",)

    # https://infocenter.arm.com/help/index.jsp?topic=/com.arm.doc.dui0041c/Caccegih.html
    nop_insn = b"\x01\x10\xa0\xe1" # mov r1, r1
    return_register = "$r0"
    flag_register: str = "$cpsr"
    flags_table = {
        31: "negative",
        30: "zero",
        29: "carry",
        28: "overflow",
        7: "interrupt",
        6: "fast",
        5: "thumb",
    }
    function_parameters = ("$r0", "$r1", "$r2", "$r3")
    syscall_register = "$r7"
    syscall_instructions = ("swi 0x0", "swi NR")
    _endianness = Endianness.LITTLE_ENDIAN

    def is_thumb(self) -> bool:
        """Determine if the machine is currently in THUMB mode."""
        return is_alive() and (self.cpsr & (1 << 5) == 1)

    @property
    def pc(self) -> Optional[int]:
        pc = gef.arch.register("$pc")
        if self.is_thumb():
            pc += 1
        return pc

    @property
    def cpsr(self) -> int:
        if not is_alive():
            raise RuntimeError("Cannot get CPSR, program not started?")
        return gef.arch.register(self.flag_register)

    @property
    def mode(self) -> str:
        return "THUMB" if self.is_thumb() else "ARM"

    @property
    def instruction_length(self) -> Optional[int]:
        # Thumb instructions have variable-length (2 or 4-byte)
        return None if self.is_thumb() else 4

    @property
    def ptrsize(self) -> int:
        return 2 if self.is_thumb() else 4

    def is_call(self, insn: Instruction) -> bool:
        mnemo = insn.mnemonic
        call_mnemos = {"bl", "blx"}
        return mnemo in call_mnemos

    def is_ret(self, insn: Instruction) -> bool:
        pop_mnemos = {"pop"}
        branch_mnemos = {"bl", "bx"}
        write_mnemos = {"ldr", "add"}
        if insn.mnemonic in pop_mnemos:
            return insn.operands[-1] == " pc}"
        if insn.mnemonic in branch_mnemos:
            return insn.operands[-1] == "lr"
        if insn.mnemonic in write_mnemos:
            return insn.operands[0] == "pc"
        return False

    def flag_register_to_human(self, val: Optional[int] = None) -> str:
        # https://www.botskool.com/user-pages/tutorials/electronics/arm-7-tutorial-part-1
        if val is None:
            reg = self.flag_register
            val = gef.arch.register(reg)
        return flags_to_human(val, self.flags_table)

    def is_conditional_branch(self, insn: Instruction) -> bool:
        conditions = {"eq", "ne", "lt", "le", "gt", "ge", "vs", "vc", "mi", "pl", "hi", "ls", "cc", "cs"}
        return insn.mnemonic[-2:] in conditions

    def is_branch_taken(self, insn: Instruction) -> Tuple[bool, str]:
        mnemo = insn.mnemonic
        # ref: https://www.davespace.co.uk/arm/introduction-to-arm/conditional.html
        flags = dict((self.flags_table[k], k) for k in self.flags_table)
        val = gef.arch.register(self.flag_register)
        taken, reason = False, ""

        if mnemo.endswith("eq"): taken, reason = bool(val&(1<<flags["zero"])), "Z"
        elif mnemo.endswith("ne"): taken, reason = not bool(val&(1<<flags["zero"])), "!Z"
        elif mnemo.endswith("lt"):
            taken, reason = bool(val&(1<<flags["negative"])) != bool(val&(1<<flags["overflow"])), "N!=V"
        elif mnemo.endswith("le"):
            taken, reason = bool(val&(1<<flags["zero"])) or \
                bool(val&(1<<flags["negative"])) != bool(val&(1<<flags["overflow"])), "Z || N!=V"
        elif mnemo.endswith("gt"):
            taken, reason = bool(val&(1<<flags["zero"])) == 0 and \
                bool(val&(1<<flags["negative"])) == bool(val&(1<<flags["overflow"])), "!Z && N==V"
        elif mnemo.endswith("ge"):
            taken, reason = bool(val&(1<<flags["negative"])) == bool(val&(1<<flags["overflow"])), "N==V"
        elif mnemo.endswith("vs"): taken, reason = bool(val&(1<<flags["overflow"])), "V"
        elif mnemo.endswith("vc"): taken, reason = not val&(1<<flags["overflow"]), "!V"
        elif mnemo.endswith("mi"):
            taken, reason = bool(val&(1<<flags["negative"])), "N"
        elif mnemo.endswith("pl"):
            taken, reason = not val&(1<<flags["negative"]), "N==0"
        elif mnemo.endswith("hi"):
            taken, reason = bool(val&(1<<flags["carry"])) and not bool(val&(1<<flags["zero"])), "C && !Z"
        elif mnemo.endswith("ls"):
            taken, reason = not val&(1<<flags["carry"]) or bool(val&(1<<flags["zero"])), "!C || Z"
        elif mnemo.endswith("cs"): taken, reason = bool(val&(1<<flags["carry"])), "C"
        elif mnemo.endswith("cc"): taken, reason = not val&(1<<flags["carry"]), "!C"
        return taken, reason

    def get_ra(self, insn: Instruction, frame: "gdb.Frame") -> int:
        ra = None
        if self.is_ret(insn):
            # If it's a pop, we have to peek into the stack, otherwise use lr
            if insn.mnemonic == "pop":
                ra_addr = gef.arch.sp + (len(insn.operands)-1) * self.ptrsize
                ra = to_unsigned_long(dereference(ra_addr))
            elif insn.mnemonic == "ldr":
                return to_unsigned_long(dereference(gef.arch.sp))
            else:  # 'bx lr' or 'add pc, lr, #0'
                return gef.arch.register("$lr")
        elif frame.older():
            ra = frame.older().pc()
        return ra

    @classmethod
    def mprotect_asm(cls, addr: int, size: int, perm: Permission) -> str:
        _NR_mprotect = 125
        insns = [
            "push {r0-r2, r7}",
            f"mov r1, {addr & 0xffff:d}",
            f"mov r0, {(addr & 0xffff0000) >> 16:d}",
            "lsl r0, r0, 16",
            "add r0, r0, r1",
            f"mov r1, {size & 0xffff:d}",
            f"mov r2, {perm.value & 0xff:d}",
            f"mov r7, {_NR_mprotect:d}",
            "svc 0",
            "pop {r0-r2, r7}",
        ]
        return "; ".join(insns)


class AARCH64(ARM):
    aliases = ("ARM64", "AARCH64", Elf.Abi.AARCH64)
    arch = "ARM64"
    mode: str = ""

    all_registers = (
        "$x0", "$x1", "$x2", "$x3", "$x4", "$x5", "$x6", "$x7",
        "$x8", "$x9", "$x10", "$x11", "$x12", "$x13", "$x14","$x15",
        "$x16", "$x17", "$x18", "$x19", "$x20", "$x21", "$x22", "$x23",
        "$x24", "$x25", "$x26", "$x27", "$x28", "$x29", "$x30", "$sp",
        "$pc", "$cpsr", "$fpsr", "$fpcr",)
    return_register = "$x0"
    flag_register = "$cpsr"
    flags_table = {
        31: "negative",
        30: "zero",
        29: "carry",
        28: "overflow",
        7: "interrupt",
        9: "endian",
        6: "fast",
        5: "t32",
        4: "m[4]",
    }
    function_parameters = ("$x0", "$x1", "$x2", "$x3", "$x4", "$x5", "$x6", "$x7",)
    syscall_register = "$x8"
    syscall_instructions = ("svc $x0",)

    def is_call(self, insn: Instruction) -> bool:
        mnemo = insn.mnemonic
        call_mnemos = {"bl", "blr"}
        return mnemo in call_mnemos

    def flag_register_to_human(self, val: Optional[int] = None) -> str:
        # https://events.linuxfoundation.org/sites/events/files/slides/KoreaLinuxForum-2014.pdf
        reg = self.flag_register
        if not val:
            val = gef.arch.register(reg)
        return flags_to_human(val, self.flags_table)

    def is_aarch32(self) -> bool:
        """Determine if the CPU is currently in AARCH32 mode from runtime."""
        return (self.cpsr & (1 << 4) != 0) and (self.cpsr & (1 << 5) == 0)

    def is_thumb32(self) -> bool:
        """Determine if the CPU is currently in THUMB32 mode from runtime."""
        return (self.cpsr & (1 << 4) == 1) and (self.cpsr & (1 << 5) == 1)

    @property
    def ptrsize(self) -> int:
        """Determine the size of pointer from the current CPU mode"""
        if not is_alive():
            return 8
        if self.is_aarch32():
            return 4
        if self.is_thumb32():
            return 2
        return 8

    @classmethod
    def mprotect_asm(cls, addr: int, size: int, perm: Permission) -> str:
        _NR_mprotect = 226
        insns = [
            "str x8, [sp, -16]!",
            "str x0, [sp, -16]!",
            "str x1, [sp, -16]!",
            "str x2, [sp, -16]!",
            f"mov x8, {_NR_mprotect:d}",
            f"movz x0, {addr & 0xFFFF:#x}",
            f"movk x0, {(addr >> 16) & 0xFFFF:#x}, lsl 16",
            f"movk x0, {(addr >> 32) & 0xFFFF:#x}, lsl 32",
            f"movk x0, {(addr >> 48) & 0xFFFF:#x}, lsl 48",
            f"movz x1, {size & 0xFFFF:#x}",
            f"movk x1, {(size >> 16) & 0xFFFF:#x}, lsl 16",
            f"mov x2, {perm.value:d}",
            "svc 0",
            "ldr x2, [sp], 16",
            "ldr x1, [sp], 16",
            "ldr x0, [sp], 16",
            "ldr x8, [sp], 16",
        ]
        return "; ".join(insns)

    def is_conditional_branch(self, insn: Instruction) -> bool:
        # https://www.element14.com/community/servlet/JiveServlet/previewBody/41836-102-1-229511/ARM.Reference_Manual.pdf
        # sect. 5.1.1
        mnemo = insn.mnemonic
        branch_mnemos = {"cbnz", "cbz", "tbnz", "tbz"}
        return mnemo.startswith("b.") or mnemo in branch_mnemos

    def is_branch_taken(self, insn: Instruction) -> Tuple[bool, str]:
        mnemo, operands = insn.mnemonic, insn.operands
        taken, reason = False, ""

        if mnemo in {"cbnz", "cbz", "tbnz", "tbz"}:
            reg = f"${operands[0]}"
            op = gef.arch.register(reg)
            if mnemo == "cbnz":
                if op!=0: taken, reason = True, f"{reg}!=0"
                else: taken, reason = False, f"{reg}==0"
            elif mnemo == "cbz":
                if op == 0: taken, reason = True, f"{reg}==0"
                else: taken, reason = False, f"{reg}!=0"
            elif mnemo == "tbnz":
                # operands[1] has one or more white spaces in front, then a #, then the number
                # so we need to eliminate them
                i = int(operands[1].strip().lstrip("#"))
                if (op & 1<<i) != 0: taken, reason = True, f"{reg}&1<<{i}!=0"
                else: taken, reason = False, f"{reg}&1<<{i}==0"
            elif mnemo == "tbz":
                # operands[1] has one or more white spaces in front, then a #, then the number
                # so we need to eliminate them
                i = int(operands[1].strip().lstrip("#"))
                if (op & 1<<i) == 0: taken, reason = True, f"{reg}&1<<{i}==0"
                else: taken, reason = False, f"{reg}&1<<{i}!=0"

        if not reason:
            taken, reason = super().is_branch_taken(insn)
        return taken, reason


class X86(Architecture):
    aliases: Tuple[Union[str, Elf.Abi], ...] = ("X86", Elf.Abi.X86_32)
    arch = "X86"
    mode = "32"

    nop_insn = b"\x90"
    flag_register: str = "$eflags"
    special_registers = ("$cs", "$ss", "$ds", "$es", "$fs", "$gs", )
    gpr_registers = ("$eax", "$ebx", "$ecx", "$edx", "$esp", "$ebp", "$esi", "$edi", "$eip", )
    all_registers = gpr_registers + ( flag_register,) + special_registers
    instruction_length = None
    return_register = "$eax"
    function_parameters = ("$esp", )
    flags_table = {
        6: "zero",
        0: "carry",
        2: "parity",
        4: "adjust",
        7: "sign",
        8: "trap",
        9: "interrupt",
        10: "direction",
        11: "overflow",
        16: "resume",
        17: "virtualx86",
        21: "identification",
    }
    syscall_register = "$eax"
    syscall_instructions = ("sysenter", "int 0x80")
    _ptrsize = 4
    _endianness = Endianness.LITTLE_ENDIAN

    def flag_register_to_human(self, val: Optional[int] = None) -> str:
        reg = self.flag_register
        if not val:
            val = gef.arch.register(reg)
        return flags_to_human(val, self.flags_table)

    def is_call(self, insn: Instruction) -> bool:
        mnemo = insn.mnemonic
        call_mnemos = {"call", "callq"}
        return mnemo in call_mnemos

    def is_ret(self, insn: Instruction) -> bool:
        return insn.mnemonic == "ret"

    def is_conditional_branch(self, insn: Instruction) -> bool:
        mnemo = insn.mnemonic
        branch_mnemos = {
            "ja", "jnbe", "jae", "jnb", "jnc", "jb", "jc", "jnae", "jbe", "jna",
            "jcxz", "jecxz", "jrcxz", "je", "jz", "jg", "jnle", "jge", "jnl",
            "jl", "jnge", "jle", "jng", "jne", "jnz", "jno", "jnp", "jpo", "jns",
            "jo", "jp", "jpe", "js"
        }
        return mnemo in branch_mnemos

    def is_branch_taken(self, insn: Instruction) -> Tuple[bool, str]:
        mnemo = insn.mnemonic
        # all kudos to fG! (https://github.com/gdbinit/Gdbinit/blob/master/gdbinit#L1654)
        flags = dict((self.flags_table[k], k) for k in self.flags_table)
        val = gef.arch.register(self.flag_register)

        taken, reason = False, ""

        if mnemo in ("ja", "jnbe"):
            taken, reason = not val&(1<<flags["carry"]) and not bool(val&(1<<flags["zero"])), "!C && !Z"
        elif mnemo in ("jae", "jnb", "jnc"):
            taken, reason = not val&(1<<flags["carry"]), "!C"
        elif mnemo in ("jb", "jc", "jnae"):
            taken, reason = bool(val&(1<<flags["carry"])) != 0, "C"
        elif mnemo in ("jbe", "jna"):
            taken, reason = bool(val&(1<<flags["carry"])) or bool(val&(1<<flags["zero"])), "C || Z"
        elif mnemo in ("jcxz", "jecxz", "jrcxz"):
            cx = gef.arch.register("$rcx") if is_x86_64() else gef.arch.register("$ecx")
            taken, reason = cx == 0, "!$CX"
        elif mnemo in ("je", "jz"):
            taken, reason = bool(val&(1<<flags["zero"])), "Z"
        elif mnemo in ("jne", "jnz"):
            taken, reason = not bool(val&(1<<flags["zero"])), "!Z"
        elif mnemo in ("jg", "jnle"):
            taken, reason = not bool(val&(1<<flags["zero"])) and bool(val&(1<<flags["overflow"])) == bool(val&(1<<flags["sign"])), "!Z && S==O"
        elif mnemo in ("jge", "jnl"):
            taken, reason = bool(val&(1<<flags["sign"])) == bool(val&(1<<flags["overflow"])), "S==O"
        elif mnemo in ("jl", "jnge"):
            taken, reason = bool(val&(1<<flags["overflow"]) != val&(1<<flags["sign"])), "S!=O"
        elif mnemo in ("jle", "jng"):
            taken, reason = bool(val&(1<<flags["zero"])) or bool(val&(1<<flags["overflow"])) != bool(val&(1<<flags["sign"])), "Z || S!=O"
        elif mnemo in ("jo",):
            taken, reason = bool(val&(1<<flags["overflow"])), "O"
        elif mnemo in ("jno",):
            taken, reason = not val&(1<<flags["overflow"]), "!O"
        elif mnemo in ("jpe", "jp"):
            taken, reason = bool(val&(1<<flags["parity"])), "P"
        elif mnemo in ("jnp", "jpo"):
            taken, reason = not val&(1<<flags["parity"]), "!P"
        elif mnemo in ("js",):
            taken, reason = bool(val&(1<<flags["sign"])) != 0, "S"
        elif mnemo in ("jns",):
            taken, reason = not val&(1<<flags["sign"]), "!S"
        return taken, reason

    def get_ra(self, insn: Instruction, frame: "gdb.Frame") -> Optional[int]:
        ra = None
        if self.is_ret(insn):
            ra = to_unsigned_long(dereference(gef.arch.sp))
        if frame.older():
            ra = frame.older().pc()

        return ra

    @classmethod
    def mprotect_asm(cls, addr: int, size: int, perm: Permission) -> str:
        _NR_mprotect = 125
        insns = [
            "pushad",
            "pushfd",
            f"mov eax, {_NR_mprotect:d}",
            f"mov ebx, {addr:d}",
            f"mov ecx, {size:d}",
            f"mov edx, {perm.value:d}",
            "int 0x80",
            "popfd",
            "popad",
        ]
        return "; ".join(insns)

    def get_ith_parameter(self, i: int, in_func: bool = True) -> Tuple[str, Optional[int]]:
        if in_func:
            i += 1  # Account for RA being at the top of the stack
        sp = gef.arch.sp
        sz = gef.arch.ptrsize
        loc = sp + (i * sz)
        val = gef.memory.read_integer(loc)
        key = f"[sp + {i * sz:#x}]"
        return key, val


class X86_64(X86):
    aliases = ("X86_64", Elf.Abi.X86_64, "i386:x86-64")
    arch = "X86"
    mode = "64"

    gpr_registers = (
        "$rax", "$rbx", "$rcx", "$rdx", "$rsp", "$rbp", "$rsi", "$rdi", "$rip",
        "$r8", "$r9", "$r10", "$r11", "$r12", "$r13", "$r14", "$r15", )
    all_registers = gpr_registers + ( X86.flag_register, ) + X86.special_registers
    return_register = "$rax"
    function_parameters = ["$rdi", "$rsi", "$rdx", "$rcx", "$r8", "$r9"]
    syscall_register = "$rax"
    syscall_instructions = ["syscall"]
    # We don't want to inherit x86's stack based param getter
    get_ith_parameter = Architecture.get_ith_parameter
    _ptrsize = 8

    @classmethod
    def mprotect_asm(cls, addr: int, size: int, perm: Permission) -> str:
        _NR_mprotect = 10
        insns = [
            "pushfq",
            "push rax",
            "push rdi",
            "push rsi",
            "push rdx",
            "push rcx",
            "push r11",
            f"mov rax, {_NR_mprotect:d}",
            f"mov rdi, {addr:d}",
            f"mov rsi, {size:d}",
            f"mov rdx, {perm.value:d}",
            "syscall",
            "pop r11",
            "pop rcx",
            "pop rdx",
            "pop rsi",
            "pop rdi",
            "pop rax",
            "popfq",
        ]
        return "; ".join(insns)


class PowerPC(Architecture):
    aliases = ("PowerPC", Elf.Abi.POWERPC, "PPC")
    arch = "PPC"
    mode = "PPC32"

    all_registers = (
        "$r0", "$r1", "$r2", "$r3", "$r4", "$r5", "$r6", "$r7",
        "$r8", "$r9", "$r10", "$r11", "$r12", "$r13", "$r14", "$r15",
        "$r16", "$r17", "$r18", "$r19", "$r20", "$r21", "$r22", "$r23",
        "$r24", "$r25", "$r26", "$r27", "$r28", "$r29", "$r30", "$r31",
        "$pc", "$msr", "$cr", "$lr", "$ctr", "$xer", "$trap",)
    instruction_length = 4
    nop_insn = b"\x60\x00\x00\x00" # https://developer.ibm.com/articles/l-ppc/
    return_register = "$r0"
    flag_register: str = "$cr"
    flags_table = {
        3: "negative[0]",
        2: "positive[0]",
        1: "equal[0]",
        0: "overflow[0]",
        # cr7
        31: "less[7]",
        30: "greater[7]",
        29: "equal[7]",
        28: "overflow[7]",
    }
    function_parameters = ("$i0", "$i1", "$i2", "$i3", "$i4", "$i5")
    syscall_register = "$r0"
    syscall_instructions = ("sc",)
    ptrsize = 4


    def flag_register_to_human(self, val: Optional[int] = None) -> str:
        # https://www.cebix.net/downloads/bebox/pem32b.pdf (% 2.1.3)
        if not val:
            reg = self.flag_register
            val = gef.arch.register(reg)
        return flags_to_human(val, self.flags_table)

    def is_call(self, insn: Instruction) -> bool:
        return False

    def is_ret(self, insn: Instruction) -> bool:
        return insn.mnemonic == "blr"

    def is_conditional_branch(self, insn: Instruction) -> bool:
        mnemo = insn.mnemonic
        branch_mnemos = {"beq", "bne", "ble", "blt", "bgt", "bge"}
        return mnemo in branch_mnemos

    def is_branch_taken(self, insn: Instruction) -> Tuple[bool, str]:
        mnemo = insn.mnemonic
        flags = dict((self.flags_table[k], k) for k in self.flags_table)
        val = gef.arch.register(self.flag_register)
        taken, reason = False, ""
        if mnemo == "beq":   taken, reason = bool(val&(1<<flags["equal[7]"])), "E"
        elif mnemo == "bne": taken, reason = val&(1<<flags["equal[7]"]) == 0, "!E"
        elif mnemo == "ble": taken, reason = bool(val&(1<<flags["equal[7]"])) or bool(val&(1<<flags["less[7]"])), "E || L"
        elif mnemo == "blt": taken, reason = bool(val&(1<<flags["less[7]"])), "L"
        elif mnemo == "bge": taken, reason = bool(val&(1<<flags["equal[7]"])) or bool(val&(1<<flags["greater[7]"])), "E || G"
        elif mnemo == "bgt": taken, reason = bool(val&(1<<flags["greater[7]"])), "G"
        return taken, reason

    def get_ra(self, insn: Instruction, frame: "gdb.Frame") -> Optional[int]:
        ra = None
        if self.is_ret(insn):
            ra = gef.arch.register("$lr")
        elif frame.older():
            ra = frame.older().pc()
        return ra

    @classmethod
    def mprotect_asm(cls, addr: int, size: int, perm: Permission) -> str:
        # Ref: https://developer.ibm.com/articles/l-ppc/
        _NR_mprotect = 125
        insns = [
            "addi 1, 1, -16",  # 1 = r1 = sp
            "stw 0, 0(1)",
            "stw 3, 4(1)",  # r0 = syscall_code | r3, r4, r5 = args
            "stw 4, 8(1)",
            "stw 5, 12(1)",
            f"li 0, {_NR_mprotect:d}",
            f"lis 3, {addr:#x}@h",
            f"ori 3, 3, {addr:#x}@l",
            f"lis 4, {size:#x}@h",
            f"ori 4, 4, {size:#x}@l",
            f"li 5, {perm.value:d}",
            "sc",
            "lwz 0, 0(1)",
            "lwz 3, 4(1)",
            "lwz 4, 8(1)",
            "lwz 5, 12(1)",
            "addi 1, 1, 16",
        ]
        return ";".join(insns)


class PowerPC64(PowerPC):
    aliases = ("PowerPC64", Elf.Abi.POWERPC64, "PPC64")
    arch = "PPC"
    mode = "PPC64"
    ptrsize = 8


class SPARC(Architecture):
    """ Refs:
    - https://www.cse.scu.edu/~atkinson/teaching/sp05/259/sparc.pdf
    """
    aliases = ("SPARC", Elf.Abi.SPARC)
    arch = "SPARC"
    mode = ""

    all_registers = (
        "$g0", "$g1", "$g2", "$g3", "$g4", "$g5", "$g6", "$g7",
        "$o0", "$o1", "$o2", "$o3", "$o4", "$o5", "$o7",
        "$l0", "$l1", "$l2", "$l3", "$l4", "$l5", "$l6", "$l7",
        "$i0", "$i1", "$i2", "$i3", "$i4", "$i5", "$i7",
        "$pc", "$npc", "$sp ", "$fp ", "$psr",)
    instruction_length = 4
    nop_insn = b"\x00\x00\x00\x00"  # sethi 0, %g0
    return_register = "$i0"
    flag_register: str = "$psr"
    flags_table = {
        23: "negative",
        22: "zero",
        21: "overflow",
        20: "carry",
        7: "supervisor",
        5: "trap",
    }
    function_parameters = ("$o0 ", "$o1 ", "$o2 ", "$o3 ", "$o4 ", "$o5 ", "$o7 ",)
    syscall_register = "%g1"
    syscall_instructions = ("t 0x10",)

    def flag_register_to_human(self, val: Optional[int] = None) -> str:
        # https://www.gaisler.com/doc/sparcv8.pdf
        reg = self.flag_register
        if not val:
            val = gef.arch.register(reg)
        return flags_to_human(val, self.flags_table)

    def is_call(self, insn: Instruction) -> bool:
        return False

    def is_ret(self, insn: Instruction) -> bool:
        return insn.mnemonic == "ret"

    def is_conditional_branch(self, insn: Instruction) -> bool:
        mnemo = insn.mnemonic
        # http://moss.csc.ncsu.edu/~mueller/codeopt/codeopt00/notes/condbranch.html
        branch_mnemos = {
            "be", "bne", "bg", "bge", "bgeu", "bgu", "bl", "ble", "blu", "bleu",
            "bneg", "bpos", "bvs", "bvc", "bcs", "bcc"
        }
        return mnemo in branch_mnemos

    def is_branch_taken(self, insn: Instruction) -> Tuple[bool, str]:
        mnemo = insn.mnemonic
        flags = dict((self.flags_table[k], k) for k in self.flags_table)
        val = gef.arch.register(self.flag_register)
        taken, reason = False, ""

        if mnemo == "be": taken, reason = bool(val&(1<<flags["zero"])), "Z"
        elif mnemo == "bne": taken, reason = bool(val&(1<<flags["zero"])) == 0, "!Z"
        elif mnemo == "bg": taken, reason = bool(val&(1<<flags["zero"])) == 0 and (val&(1<<flags["negative"]) == 0 or val&(1<<flags["overflow"]) == 0), "!Z && (!N || !O)"
        elif mnemo == "bge": taken, reason = val&(1<<flags["negative"]) == 0 or val&(1<<flags["overflow"]) == 0, "!N || !O"
        elif mnemo == "bgu": taken, reason = val&(1<<flags["carry"]) == 0 and val&(1<<flags["zero"]) == 0, "!C && !Z"
        elif mnemo == "bgeu": taken, reason = val&(1<<flags["carry"]) == 0, "!C"
        elif mnemo == "bl": taken, reason = bool(val&(1<<flags["negative"])) and bool(val&(1<<flags["overflow"])), "N && O"
        elif mnemo == "blu": taken, reason = bool(val&(1<<flags["carry"])), "C"
        elif mnemo == "ble": taken, reason = bool(val&(1<<flags["zero"])) or bool(val&(1<<flags["negative"]) or val&(1<<flags["overflow"])), "Z || (N || O)"
        elif mnemo == "bleu": taken, reason = bool(val&(1<<flags["carry"])) or bool(val&(1<<flags["zero"])), "C || Z"
        elif mnemo == "bneg": taken, reason = bool(val&(1<<flags["negative"])), "N"
        elif mnemo == "bpos": taken, reason = val&(1<<flags["negative"]) == 0, "!N"
        elif mnemo == "bvs": taken, reason = bool(val&(1<<flags["overflow"])), "O"
        elif mnemo == "bvc": taken, reason = val&(1<<flags["overflow"]) == 0, "!O"
        elif mnemo == "bcs": taken, reason = bool(val&(1<<flags["carry"])), "C"
        elif mnemo == "bcc": taken, reason = val&(1<<flags["carry"]) == 0, "!C"
        return taken, reason

    def get_ra(self, insn: Instruction, frame: "gdb.Frame") -> Optional[int]:
        ra = None
        if self.is_ret(insn):
            ra = gef.arch.register("$o7")
        elif frame.older():
            ra = frame.older().pc()
        return ra

    @classmethod
    def mprotect_asm(cls, addr: int, size: int, perm: Permission) -> str:
        hi = (addr & 0xffff0000) >> 16
        lo = (addr & 0x0000ffff)
        _NR_mprotect = 125
        insns = ["add %sp, -16, %sp",
                 "st %g1, [ %sp ]", "st %o0, [ %sp + 4 ]",
                 "st %o1, [ %sp + 8 ]", "st %o2, [ %sp + 12 ]",
                 f"sethi  %hi({hi}), %o0",
                 f"or  %o0, {lo}, %o0",
                 "clr  %o1",
                 "clr  %o2",
                 f"mov  {_NR_mprotect}, %g1",
                 "t 0x10",
                 "ld [ %sp ], %g1", "ld [ %sp + 4 ], %o0",
                 "ld [ %sp + 8 ], %o1", "ld [ %sp + 12 ], %o2",
                 "add %sp, 16, %sp",]
        return "; ".join(insns)


class SPARC64(SPARC):
    """Refs:
    - http://math-atlas.sourceforge.net/devel/assembly/abi_sysV_sparc.pdf
    - https://cr.yp.to/2005-590/sparcv9.pdf
    """
    aliases = ("SPARC64", Elf.Abi.SPARC64)
    arch = "SPARC"
    mode = "V9"

    all_registers = [
        "$g0", "$g1", "$g2", "$g3", "$g4", "$g5", "$g6", "$g7",
        "$o0", "$o1", "$o2", "$o3", "$o4", "$o5", "$o7",
        "$l0", "$l1", "$l2", "$l3", "$l4", "$l5", "$l6", "$l7",
        "$i0", "$i1", "$i2", "$i3", "$i4", "$i5", "$i7",
        "$pc", "$npc", "$sp", "$fp", "$state", ]

    flag_register = "$state"  # sparcv9.pdf, 5.1.5.1 (ccr)
    flags_table = {
        35: "negative",
        34: "zero",
        33: "overflow",
        32: "carry",
    }

    syscall_instructions = ["t 0x6d"]

    @classmethod
    def mprotect_asm(cls, addr: int, size: int, perm: Permission) -> str:
        hi = (addr & 0xffff0000) >> 16
        lo = (addr & 0x0000ffff)
        _NR_mprotect = 125
        insns = ["add %sp, -16, %sp",
                 "st %g1, [ %sp ]", "st %o0, [ %sp + 4 ]",
                 "st %o1, [ %sp + 8 ]", "st %o2, [ %sp + 12 ]",
                 f"sethi  %hi({hi}), %o0",
                 f"or  %o0, {lo}, %o0",
                 "clr  %o1",
                 "clr  %o2",
                 f"mov  {_NR_mprotect}, %g1",
                 "t 0x6d",
                 "ld [ %sp ], %g1", "ld [ %sp + 4 ], %o0",
                 "ld [ %sp + 8 ], %o1", "ld [ %sp + 12 ], %o2",
                 "add %sp, 16, %sp",]
        return "; ".join(insns)


class MIPS(Architecture):
    aliases: Tuple[Union[str, Elf.Abi], ...] = ("MIPS", Elf.Abi.MIPS)
    arch = "MIPS"
    mode = "MIPS32"

    # https://vhouten.home.xs4all.nl/mipsel/r3000-isa.html
    all_registers = (
        "$zero", "$at", "$v0", "$v1", "$a0", "$a1", "$a2", "$a3",
        "$t0", "$t1", "$t2", "$t3", "$t4", "$t5", "$t6", "$t7",
        "$s0", "$s1", "$s2", "$s3", "$s4", "$s5", "$s6", "$s7",
        "$t8", "$t9", "$k0", "$k1", "$s8", "$pc", "$sp", "$hi",
        "$lo", "$fir", "$ra", "$gp", )
    instruction_length = 4
    _ptrsize = 4
    nop_insn = b"\x00\x00\x00\x00"  # sll $0,$0,0
    return_register = "$v0"
    flag_register = "$fcsr"
    flags_table = {}
    function_parameters = ("$a0", "$a1", "$a2", "$a3")
    syscall_register = "$v0"
    syscall_instructions = ("syscall",)

    def flag_register_to_human(self, val: Optional[int] = None) -> str:
        return Color.colorify("No flag register", "yellow underline")

    def is_call(self, insn: Instruction) -> bool:
        return False

    def is_ret(self, insn: Instruction) -> bool:
        return insn.mnemonic == "jr" and insn.operands[0] == "ra"

    def is_conditional_branch(self, insn: Instruction) -> bool:
        mnemo = insn.mnemonic
        branch_mnemos = {"beq", "bne", "beqz", "bnez", "bgtz", "bgez", "bltz", "blez"}
        return mnemo in branch_mnemos

    def is_branch_taken(self, insn: Instruction) -> Tuple[bool, str]:
        mnemo, ops = insn.mnemonic, insn.operands
        taken, reason = False, ""

        if mnemo == "beq":
            taken, reason = gef.arch.register(ops[0]) == gef.arch.register(ops[1]), "{0[0]} == {0[1]}".format(ops)
        elif mnemo == "bne":
            taken, reason = gef.arch.register(ops[0]) != gef.arch.register(ops[1]), "{0[0]} != {0[1]}".format(ops)
        elif mnemo == "beqz":
            taken, reason = gef.arch.register(ops[0]) == 0, "{0[0]} == 0".format(ops)
        elif mnemo == "bnez":
            taken, reason = gef.arch.register(ops[0]) != 0, "{0[0]} != 0".format(ops)
        elif mnemo == "bgtz":
            taken, reason = gef.arch.register(ops[0]) > 0, "{0[0]} > 0".format(ops)
        elif mnemo == "bgez":
            taken, reason = gef.arch.register(ops[0]) >= 0, "{0[0]} >= 0".format(ops)
        elif mnemo == "bltz":
            taken, reason = gef.arch.register(ops[0]) < 0, "{0[0]} < 0".format(ops)
        elif mnemo == "blez":
            taken, reason = gef.arch.register(ops[0]) <= 0, "{0[0]} <= 0".format(ops)
        return taken, reason

    def get_ra(self, insn: Instruction, frame: "gdb.Frame") -> Optional[int]:
        ra = None
        if self.is_ret(insn):
            ra = gef.arch.register("$ra")
        elif frame.older():
            ra = frame.older().pc()
        return ra

    @classmethod
    def mprotect_asm(cls, addr: int, size: int, perm: Permission) -> str:
        _NR_mprotect = 4125
        insns = ["addi $sp, $sp, -16",
                 "sw $v0, 0($sp)", "sw $a0, 4($sp)",
                 "sw $a3, 8($sp)", "sw $a3, 12($sp)",
                 f"li $v0, {_NR_mprotect:d}",
                 f"li $a0, {addr:d}",
                 f"li $a1, {size:d}",
                 f"li $a2, {perm.value:d}",
                 "syscall",
                 "lw $v0, 0($sp)", "lw $a1, 4($sp)",
                 "lw $a3, 8($sp)", "lw $a3, 12($sp)",
                 "addi $sp, $sp, 16",]
        return "; ".join(insns)


class MIPS64(MIPS):
    aliases = ("MIPS64",)
    arch = "MIPS"
    mode = "MIPS64"
    _ptrsize = 8

    @staticmethod
    def supports_gdb_arch(gdb_arch: str) -> Optional[bool]:
        return gdb_arch.startswith("mips") and gef.binary.e_class == Elf.Class.ELF_64_BITS


def copy_to_clipboard(data: bytes) -> None:
    """Helper function to submit data to the clipboard"""
    if sys.platform == "linux":
        xclip = which("xclip")
        prog = [xclip, "-selection", "clipboard", "-i"]
    elif sys.platform == "darwin":
        pbcopy = which("pbcopy")
        prog = [pbcopy]
    else:
        raise NotImplementedError("copy: Unsupported OS")

    with subprocess.Popen(prog, stdin=subprocess.PIPE) as p:
        p.stdin.write(data)
        p.stdin.close()
        p.wait()
    return


def use_stdtype() -> str:
    if is_32bit(): return "uint32_t"
    elif is_64bit(): return "uint64_t"
    return "uint16_t"


def use_default_type() -> str:
    if is_32bit(): return "unsigned int"
    elif is_64bit(): return "unsigned long"
    return "unsigned short"


def use_golang_type() -> str:
    if is_32bit(): return "uint32"
    elif is_64bit(): return "uint64"
    return "uint16"


def use_rust_type() -> str:
    if is_32bit(): return "u32"
    elif is_64bit(): return "u64"
    return "u16"


def to_unsigned_long(v: gdb.Value) -> int:
    """Cast a gdb.Value to unsigned long."""
    mask = (1 << 64) - 1
    return int(v.cast(gdb.Value(mask).type)) & mask


def get_path_from_info_proc() -> Optional[str]:
    for x in gdb.execute("info proc", to_string=True).splitlines():
        if x.startswith("exe = "):
            return x.split(" = ")[1].replace("'", "")
    return None


@deprecated("Use `gef.session.os`")
def get_os() -> str:
    return gef.session.os


@lru_cache()
def is_qemu() -> bool:
    if not is_remote_debug():
        return False
    response = gdb.execute('maintenance packet Qqemu.sstepbits', to_string=True, from_tty=False)
    return 'ENABLE=' in response


@lru_cache()
def is_qemu_usermode() -> bool:
    if not is_qemu():
        return False
    response = gdb.execute('maintenance packet QOffsets', to_string=True, from_tty=False)
    return "Text=" in response


@lru_cache()
def is_qemu_system() -> bool:
    if not is_qemu():
        return False
    response = gdb.execute('maintenance packet QOffsets', to_string=True, from_tty=False)
    return 'received: ""' in response


def get_filepath() -> Optional[str]:
    """Return the local absolute path of the file currently debugged."""
    if gef.session.remote:
        return str(gef.session.remote.lfile.absolute())
    if gef.session.file:
        return str(gef.session.file.absolute())
    return None


def get_function_length(sym: str) -> int:
    """Attempt to get the length of the raw bytes of a function."""
    dis = gdb.execute(f"disassemble {sym}", to_string=True).splitlines()
    start_addr = int(dis[1].split()[0], 16)
    end_addr = int(dis[-2].split()[0], 16)
    return end_addr - start_addr


@lru_cache()
def get_info_files() -> List[Zone]:
    """Retrieve all the files loaded by debuggee."""
    lines = gdb.execute("info files", to_string=True).splitlines()
    infos = []
    for line in lines:
        line = line.strip()
        if not line:
            break

        if not line.startswith("0x"):
            continue

        blobs = [x.strip() for x in line.split(" ")]
        addr_start = int(blobs[0], 16)
        addr_end = int(blobs[2], 16)
        section_name = blobs[4]

        if len(blobs) == 7:
            filename = blobs[6]
        else:
            filename = get_filepath()

        infos.append(Zone(section_name, addr_start, addr_end, filename))
    return infos


def process_lookup_address(address: int) -> Optional[Section]:
    """Look up for an address in memory.
    Return an Address object if found, None otherwise."""
    if not is_alive():
        err("Process is not running")
        return None

    if is_x86():
        if is_in_x86_kernel(address):
            return None

    for sect in gef.memory.maps:
        if sect.page_start <= address < sect.page_end:
            return sect

    return None


@lru_cache()
def process_lookup_path(name: str, perm: Permission = Permission.ALL) -> Optional[Section]:
    """Look up for a path in the process memory mapping.
    Return a Section object if found, None otherwise."""
    if not is_alive():
        err("Process is not running")
        return None

    for sect in gef.memory.maps:
        if name in sect.path and sect.permission & perm:
            return sect

    return None


@lru_cache()
def file_lookup_name_path(name: str, path: str) -> Optional[Zone]:
    """Look up a file by name and path.
    Return a Zone object if found, None otherwise."""
    for xfile in get_info_files():
        if path == xfile.filename and name == xfile.name:
            return xfile
    return None


@lru_cache()
def file_lookup_address(address: int) -> Optional[Zone]:
    """Look up for a file by its address.
    Return a Zone object if found, None otherwise."""
    for info in get_info_files():
        if info.zone_start <= address < info.zone_end:
            return info
    return None


@lru_cache()
def lookup_address(address: int) -> Address:
    """Try to find the address in the process address space.
    Return an Address object, with validity flag set based on success."""
    sect = process_lookup_address(address)
    info = file_lookup_address(address)
    if sect is None and info is None:
        # i.e. there is no info on this address
        return Address(value=address, valid=False)
    return Address(value=address, section=sect, info=info)


def xor(data: ByteString, key: str) -> bytearray:
    """Return `data` xor-ed with `key`."""
    key_raw = binascii.unhexlify(key.lstrip("0x"))
    return bytearray(x ^ y for x, y in zip(data, itertools.cycle(key_raw)))


def is_hex(pattern: str) -> bool:
    """Return whether provided string is a hexadecimal value."""
    if not pattern.lower().startswith("0x"):
        return False
    return len(pattern) % 2 == 0 and all(c in string.hexdigits for c in pattern[2:])


def continue_handler(_: "gdb.Event") -> None:
    """GDB event handler for new object continue cases."""
    return


def hook_stop_handler(_: "gdb.StopEvent") -> None:
    """GDB event handler for stop cases."""
    reset_all_caches()
    gdb.execute("context")
    return


def new_objfile_handler(evt: "gdb.Event") -> None:
    """GDB event handler for new object file cases."""
    reset_all_caches()
    try:
        target = pathlib.Path( evt.new_objfile.filename if evt else gdb.current_progspace().filename)
        FileFormatClasses = list(filter(lambda fmtcls: fmtcls.is_valid(target), __registered_file_formats__))
        GuessedFileFormatClass : Type[FileFormat] = FileFormatClasses.pop() if len(FileFormatClasses) else Elf
        binary = GuessedFileFormatClass(target)
        if not gef.binary:
            gef.binary = binary
            reset_architecture()
        else:
            gef.session.modules.append(binary)
    except FileNotFoundError as fne:
        warn(f"Failed to find objfile or not a valid file format: {str(fne)}")
    except RuntimeError as re:
        warn(f"Not a valid file format: {str(re)}")
    return


def exit_handler(_: "gdb.ExitedEvent") -> None:
    """GDB event handler for exit cases."""
    global gef
    reset_all_caches()
    gef.session.qemu_mode = False
    if gef.session.remote:
        # make sure the tempdir is trashed
        del(gef.session.remote)
        gef.session.remote = None
    return


def memchanged_handler(_: "gdb.MemoryChangedEvent") -> None:
    """GDB event handler for mem changes cases."""
    reset_all_caches()
    return


def regchanged_handler(_: "gdb.RegisterChangedEvent") -> None:
    """GDB event handler for reg changes cases."""
    reset_all_caches()
    return


def get_terminal_size() -> Tuple[int, int]:
    """Return the current terminal size."""
    if is_debug():
        return 600, 100

    if platform.system() == "Windows":
        from ctypes import create_string_buffer, windll
        hStdErr = -12
        herr = windll.kernel32.GetStdHandle(hStdErr)
        csbi = create_string_buffer(22)
        res = windll.kernel32.GetConsoleScreenBufferInfo(herr, csbi)
        if res:
            _, _, _, _, _, left, top, right, bottom, _, _ = struct.unpack("hhhhHhhhhhh", csbi.raw)
            tty_columns = right - left + 1
            tty_rows = bottom - top + 1
            return tty_rows, tty_columns
        else:
            return 600, 100
    else:
        import fcntl
        import termios
        try:
            tty_rows, tty_columns = struct.unpack("hh", fcntl.ioctl(1, termios.TIOCGWINSZ, "1234")) # type: ignore
            return tty_rows, tty_columns
        except OSError:
            return 600, 100


@lru_cache()
def is_64bit() -> bool:
    """Checks if current target is 64bit."""
    return gef.arch.ptrsize == 8


@lru_cache()
def is_32bit() -> bool:
    """Checks if current target is 32bit."""
    return gef.arch.ptrsize == 4


@lru_cache()
def is_x86_64() -> bool:
    """Checks if current target is x86-64"""
    return Elf.Abi.X86_64 in gef.arch.aliases


@lru_cache()
def is_x86_32():
    """Checks if current target is an x86-32"""
    return Elf.Abi.X86_32 in gef.arch.aliases


@lru_cache()
def is_x86() -> bool:
    return is_x86_32() or is_x86_64()


@lru_cache()
def is_arch(arch: Elf.Abi) -> bool:
    return arch in gef.arch.aliases


def reset_architecture(arch: Optional[str] = None) -> None:
    """Sets the current architecture.
    If an architecture is explicitly specified by parameter, try to use that one. If this fails, an `OSError`
    exception will occur.
    If no architecture is specified, then GEF will attempt to determine automatically based on the current
    ELF target. If this fails, an `OSError` exception will occur.
    """
    global gef
    arches = __registered_architectures__

    # check if the architecture is forced by parameter
    if arch:
        try:
            gef.arch = arches[arch]()
        except KeyError:
            raise OSError(f"Specified arch {arch.upper()} is not supported")

    gdb_arch = get_arch()

    preciser_arch = next((a for a in arches.values() if a.supports_gdb_arch(gdb_arch)), None)
    if preciser_arch:
        gef.arch = preciser_arch()
        return

    # last resort, use the info from elf header to find it from the known architectures
    try:
        arch_name = gef.binary.e_machine if gef.binary else gdb_arch
        gef.arch = arches[arch_name]()
    except KeyError:
        raise OSError(f"CPU type is currently not supported: {get_arch()}")
    return


@lru_cache()
def cached_lookup_type(_type: str) -> Optional[gdb.Type]:
    try:
        return gdb.lookup_type(_type).strip_typedefs()
    except RuntimeError:
        return None


@deprecated("Use `gef.arch.ptrsize` instead")
def get_memory_alignment(in_bits: bool = False) -> int:
    """Try to determine the size of a pointer on this system.
    First, try to parse it out of the ELF header.
    Next, use the size of `size_t`.
    Finally, try the size of $pc.
    If `in_bits` is set to True, the result is returned in bits, otherwise in
    bytes."""
    res = cached_lookup_type("size_t")
    if res is not None:
        return res.sizeof if not in_bits else res.sizeof * 8

    try:
        return gdb.parse_and_eval("$pc").type.sizeof
    except:
        pass

    raise OSError("GEF is running under an unsupported mode")


def clear_screen(tty: str = "") -> None:
    """Clear the screen."""
    global gef
    if not tty:
        gdb.execute("shell clear -x")
        return

    # Since the tty can be closed at any time, a PermissionError exception can
    # occur when `clear_screen` is called. We handle this scenario properly
    try:
        with open(tty, "wt") as f:
            f.write("\x1b[H\x1b[J")
    except PermissionError:
        gef.ui.redirect_fd = None
        gef.config["context.redirect"] = ""
    return


def format_address(addr: int) -> str:
    """Format the address according to its size."""
    memalign_size = gef.arch.ptrsize
    addr = align_address(addr)

    if memalign_size == 4:
        return f"0x{addr:08x}"

    return f"0x{addr:016x}"


def format_address_spaces(addr: int, left: bool = True) -> str:
    """Format the address according to its size, but with spaces instead of zeroes."""
    width = gef.arch.ptrsize * 2 + 2
    addr = align_address(addr)

    if not left:
        return f"{addr:#x}".rjust(width)

    return f"{addr:#x}".ljust(width)


def align_address(address: int) -> int:
    """Align the provided address to the process's native length."""
    if gef.arch.ptrsize == 4:
        return address & 0xFFFFFFFF

    return address & 0xFFFFFFFFFFFFFFFF


def align_address_to_size(address: int, align: int) -> int:
    """Align the address to the given size."""
    return address + ((align - (address % align)) % align)


def align_address_to_page(address: int) -> int:
    """Align the address to a page."""
    a = align_address(address) >> DEFAULT_PAGE_ALIGN_SHIFT
    return a << DEFAULT_PAGE_ALIGN_SHIFT


def parse_address(address: str) -> int:
    """Parse an address and return it as an Integer."""
    if is_hex(address):
        return int(address, 16)
    return to_unsigned_long(gdb.parse_and_eval(address))


def is_in_x86_kernel(address: int) -> bool:
    address = align_address(address)
    memalign = gef.arch.ptrsize*8 - 1
    return (address >> memalign) == 0xF


def is_remote_debug() -> bool:
    """"Return True is the current debugging session is running through GDB remote session."""
    return gef.session.remote is not None


def de_bruijn(alphabet: bytes, n: int) -> Generator[str, None, None]:
    """De Bruijn sequence for alphabet and subsequences of length n (for compat. w/ pwnlib)."""
    k = len(alphabet)
    a = [0] * k * n

    def db(t: int, p: int) -> Generator[str, None, None]:
        if t > n:
            if n % p == 0:
                for j in range(1, p + 1):
                    yield alphabet[a[j]]
        else:
            a[t] = a[t - p]
            yield from db(t + 1, p)

            for j in range(a[t - p] + 1, k):
                a[t] = j
                yield from db(t + 1, t)

    return db(1, 1)


def generate_cyclic_pattern(length: int, cycle: int = 4) -> bytearray:
    """Create a `length` byte bytearray of a de Bruijn cyclic pattern."""
    charset = bytearray(b"abcdefghijklmnopqrstuvwxyz")
    return bytearray(itertools.islice(de_bruijn(charset, cycle), length))


def safe_parse_and_eval(value: str) -> Optional["gdb.Value"]:
    """GEF wrapper for gdb.parse_and_eval(): this function returns None instead of raising
    gdb.error if the eval failed."""
    try:
        return gdb.parse_and_eval(value)
    except gdb.error:
        pass
    return None


@lru_cache()
def dereference(addr: int) -> Optional["gdb.Value"]:
    """GEF wrapper for gdb dereference function."""
    try:
        ulong_t = cached_lookup_type(use_stdtype()) or \
                  cached_lookup_type(use_default_type()) or \
                  cached_lookup_type(use_golang_type()) or \
                  cached_lookup_type(use_rust_type())
        unsigned_long_type = ulong_t.pointer()
        res = gdb.Value(addr).cast(unsigned_long_type).dereference()
        # GDB does lazy fetch by default so we need to force access to the value
        res.fetch_lazy()
        return res
    except gdb.MemoryError:
        pass
    return None


def gef_convenience(value: Union[str, bytes]) -> str:
    """Defines a new convenience value."""
    global gef
    var_name = f"$_gef{gef.session.convenience_vars_index:d}"
    gef.session.convenience_vars_index += 1
    if isinstance(value, str):
        gdb.execute(f"""set {var_name} = "{value}" """)
    elif isinstance(value, bytes):
        value_as_array = "{" + ", ".join(["%#.02x" % x for x in value]) + "}"
        gdb.execute(f"""set {var_name} = {value_as_array} """)
    else:
        raise TypeError
    return var_name


def parse_string_range(s: str) -> Iterator[int]:
    """Parses an address range (e.g. 0x400000-0x401000)"""
    addrs = s.split("-")
    return map(lambda x: int(x, 16), addrs)


@lru_cache()
def is_syscall(instruction: Union[Instruction,int]) -> bool:
    """Checks whether an instruction or address points to a system call."""
    if isinstance(instruction, int):
        instruction = gef_current_instruction(instruction)
    insn_str = instruction.mnemonic
    if len(instruction.operands):
        insn_str += f" {', '.join(instruction.operands)}"
    return insn_str in gef.arch.syscall_instructions


#
# Deprecated API
#

@deprecated("Use `gef.session.pie_breakpoints[num]`")
def gef_get_pie_breakpoint(num: int) -> "PieVirtualBreakpoint":
    return gef.session.pie_breakpoints[num]


@deprecated("Use `str(gef.arch.endianness)` instead")
def endian_str() -> str:
    return str(gef.arch.endianness)


@deprecated("Use `gef.config[key]`")
def get_gef_setting(name: str) -> Any:
    return gef.config[name]


@deprecated("Use `gef.config[key] = value`")
def set_gef_setting(name: str, value: Any) -> None:
    gef.config[name] = value
    return


@deprecated("Use `gef.session.pagesize`")
def gef_getpagesize() -> int:
    return gef.session.pagesize


@deprecated("Use `gef.session.canary`")
def gef_read_canary() -> Optional[Tuple[int, int]]:
    return gef.session.canary


@deprecated("Use `gef.session.pid`")
def get_pid() -> int:
    return gef.session.pid


@deprecated("Use `gef.session.file.name`")
def get_filename() -> str:
    return gef.session.file.name


@deprecated("Use `gef.heap.main_arena`")
def get_glibc_arena() -> Optional[GlibcArena]:
    return gef.heap.main_arena


@deprecated("Use `gef.arch.register(regname)`")
def get_register(regname) -> Optional[int]:
    return gef.arch.register(regname)


@deprecated("Use `gef.memory.maps`")
def get_process_maps() -> List[Section]:
    return gef.memory.maps


@deprecated("Use `reset_architecture`")
def set_arch(arch: Optional[str] = None, _: Optional[str] = None) -> None:
    return reset_architecture(arch)

#
# GDB event hooking
#

@only_if_events_supported("cont")
def gef_on_continue_hook(func: Callable[["gdb.ThreadEvent"], None]) -> None:
    gdb.events.cont.connect(func)


@only_if_events_supported("cont")
def gef_on_continue_unhook(func: Callable[["gdb.ThreadEvent"], None]) -> None:
    gdb.events.cont.disconnect(func)


@only_if_events_supported("stop")
def gef_on_stop_hook(func: Callable[["gdb.StopEvent"], None]) -> None:
    gdb.events.stop.connect(func)


@only_if_events_supported("stop")
def gef_on_stop_unhook(func: Callable[["gdb.StopEvent"], None]) -> None:
    gdb.events.stop.disconnect(func)


@only_if_events_supported("exited")
def gef_on_exit_hook(func: Callable[["gdb.ExitedEvent"], None]) -> None:
    gdb.events.exited.connect(func)


@only_if_events_supported("exited")
def gef_on_exit_unhook(func: Callable[["gdb.ExitedEvent"], None]) -> None:
    gdb.events.exited.disconnect(func)


@only_if_events_supported("new_objfile")
def gef_on_new_hook(func: Callable[["gdb.NewObjFileEvent"], None]) -> None:
    gdb.events.new_objfile.connect(func)


@only_if_events_supported("new_objfile")
def gef_on_new_unhook(func: Callable[["gdb.NewObjFileEvent"], None]) -> None:
    gdb.events.new_objfile.disconnect(func)


@only_if_events_supported("clear_objfiles")
def gef_on_unload_objfile_hook(func: Callable[["gdb.ClearObjFilesEvent"], None]) -> None:
    gdb.events.clear_objfiles.connect(func)


@only_if_events_supported("clear_objfiles")
def gef_on_unload_objfile_unhook(func: Callable[["gdb.ClearObjFilesEvent"], None]) -> None:
    gdb.events.clear_objfiles.disconnect(func)


@only_if_events_supported("memory_changed")
def gef_on_memchanged_hook(func: Callable[["gdb.MemoryChangedEvent"], None]) -> None:
    gdb.events.memory_changed.connect(func)


@only_if_events_supported("memory_changed")
def gef_on_memchanged_unhook(func: Callable[["gdb.MemoryChangedEvent"], None]) -> None:
    gdb.events.memory_changed.disconnect(func)


@only_if_events_supported("register_changed")
def gef_on_regchanged_hook(func: Callable[["gdb.RegisterChangedEvent"], None]) -> None:
    gdb.events.register_changed.connect(func)


@only_if_events_supported("register_changed")
def gef_on_regchanged_unhook(func: Callable[["gdb.RegisterChangedEvent"], None]) -> None:
    gdb.events.register_changed.disconnect(func)


#
# Virtual breakpoints
#

class PieVirtualBreakpoint:
    """PIE virtual breakpoint (not real breakpoint)."""

    def __init__(self, set_func: Callable[[int], str], vbp_num: int, addr: int) -> None:
        # set_func(base): given a base address return a
        # "set breakpoint" gdb command string
        self.set_func = set_func
        self.vbp_num = vbp_num
        # breakpoint num, 0 represents not instantiated yet
        self.bp_num = 0
        self.bp_addr = 0
        # this address might be a symbol, just to know where to break
        if isinstance(addr, int):
            self.addr: Union[int, str] = hex(addr)
        else:
            self.addr = addr
        return

    def instantiate(self, base: int) -> None:
        if self.bp_num:
            self.destroy()

        try:
            res = gdb.execute(self.set_func(base), to_string=True)
        except gdb.error as e:
            err(e)
            return

        if "Breakpoint" not in res:
            err(res)
            return
        res_list = res.split()
        self.bp_num = res_list[1]
        self.bp_addr = res_list[3]
        return

    def destroy(self) -> None:
        if not self.bp_num:
            err("Destroy PIE breakpoint not even set")
            return
        gdb.execute(f"delete {self.bp_num}")
        self.bp_num = 0
        return


#
# Breakpoints
#

class FormatStringBreakpoint(gdb.Breakpoint):
    """Inspect stack for format string."""
    def __init__(self, spec: str, num_args: int) -> None:
        super().__init__(spec, type=gdb.BP_BREAKPOINT, internal=False)
        self.num_args = num_args
        self.enabled = True
        return

    def stop(self) -> bool:
        reset_all_caches()
        msg = []
        ptr, addr = gef.arch.get_ith_parameter(self.num_args)
        addr = lookup_address(addr)

        if not addr.valid:
            return False

        if addr.section.is_writable():
            content = gef.memory.read_cstring(addr.value)
            name = addr.info.name if addr.info else addr.section.path
            msg.append(Color.colorify("Format string helper", "yellow bold"))
            msg.append(f"Possible insecure format string: {self.location}('{ptr}' {RIGHT_ARROW} {addr.value:#x}: '{content}')")
            msg.append(f"Reason: Call to '{self.location}()' with format string argument in position "
                       f"#{self.num_args:d} is in page {addr.section.page_start:#x} ({name}) that has write permission")
            push_context_message("warn", "\n".join(msg))
            return True

        return False


class StubBreakpoint(gdb.Breakpoint):
    """Create a breakpoint to permanently disable a call (fork/alarm/signal/etc.)."""

    def __init__(self, func: str, retval: Optional[int]) -> None:
        super().__init__(func, gdb.BP_BREAKPOINT, internal=False)
        self.func = func
        self.retval = retval

        m = f"All calls to '{self.func}' will be skipped"
        if self.retval is not None:
            m += f" (with return value set to {self.retval:#x})"
        info(m)
        return

    def stop(self) -> bool:
        gdb.execute(f"return (unsigned int){self.retval:#x}")
        ok(f"Ignoring call to '{self.func}' "
           f"(setting return value to {self.retval:#x})")
        return False


class ChangePermissionBreakpoint(gdb.Breakpoint):
    """When hit, this temporary breakpoint will restore the original code, and position
    $pc correctly."""

    def __init__(self, loc: str, code: ByteString, pc: int) -> None:
        super().__init__(loc, gdb.BP_BREAKPOINT, internal=False)
        self.original_code = code
        self.original_pc = pc
        return

    def stop(self) -> bool:
        info("Restoring original context")
        gef.memory.write(self.original_pc, self.original_code, len(self.original_code))
        info("Restoring $pc")
        gdb.execute(f"set $pc = {self.original_pc:#x}")
        return True


class TraceMallocBreakpoint(gdb.Breakpoint):
    """Track allocations done with malloc() or calloc()."""

    def __init__(self, name: str) -> None:
        super().__init__(name, gdb.BP_BREAKPOINT, internal=True)
        self.silent = True
        self.name = name
        return

    def stop(self) -> bool:
        reset_all_caches()
        _, size = gef.arch.get_ith_parameter(0)
        self.retbp = TraceMallocRetBreakpoint(size, self.name)
        return False


class TraceMallocRetBreakpoint(gdb.FinishBreakpoint):
    """Internal temporary breakpoint to retrieve the return value of malloc()."""

    def __init__(self, size: int, name: str) -> None:
        super().__init__(gdb.newest_frame(), internal=True)
        self.size = size
        self.name = name
        self.silent = True
        return

    def stop(self) -> bool:
        if self.return_value:
            loc = int(self.return_value)
        else:
            loc = parse_address(gef.arch.return_register)

        size = self.size
        ok(f"{Color.colorify('Heap-Analysis', 'yellow bold')} - {self.name}({size})={loc:#x}")
        check_heap_overlap = gef.config["heap-analysis-helper.check_heap_overlap"]

        # pop from free-ed list if it was in it
        if gef.session.heap_freed_chunks:
            idx = 0
            for item in gef.session.heap_freed_chunks:
                addr = item[0]
                if addr == loc:
                    gef.session.heap_freed_chunks.remove(item)
                    continue
                idx += 1

        # pop from uaf watchlist
        if gef.session.heap_uaf_watchpoints:
            idx = 0
            for wp in gef.session.heap_uaf_watchpoints:
                wp_addr = wp.address
                if loc <= wp_addr < loc + size:
                    gef.session.heap_uaf_watchpoints.remove(wp)
                    wp.enabled = False
                    continue
                idx += 1

        item = (loc, size)

        if check_heap_overlap:
            # seek all the currently allocated chunks, read their effective size and check for overlap
            msg = []
            align = gef.arch.ptrsize
            for chunk_addr, _ in gef.session.heap_allocated_chunks:
                current_chunk = GlibcChunk(chunk_addr)
                current_chunk_size = current_chunk.get_chunk_size()

                if chunk_addr <= loc < chunk_addr + current_chunk_size:
                    offset = loc - chunk_addr - 2*align
                    if offset < 0: continue # false positive, discard

                    msg.append(Color.colorify("Heap-Analysis", "yellow bold"))
                    msg.append("Possible heap overlap detected")
                    msg.append(f"Reason {RIGHT_ARROW} new allocated chunk {loc:#x} (of size {size:d}) overlaps in-used chunk {chunk_addr:#x} (of size {current_chunk_size:#x})")
                    msg.append(f"Writing {offset:d} bytes from {chunk_addr:#x} will reach chunk {loc:#x}")
                    msg.append(f"Payload example for chunk {chunk_addr:#x} (to overwrite {loc:#x} headers):")
                    msg.append("  data = 'A'*{0:d} + 'B'*{1:d} + 'C'*{1:d}".format(offset, align))
                    push_context_message("warn", "\n".join(msg))
                    return True

        # add it to alloc-ed list
        gef.session.heap_allocated_chunks.append(item)
        return False


class TraceReallocBreakpoint(gdb.Breakpoint):
    """Track re-allocations done with realloc()."""

    def __init__(self) -> None:
        super().__init__("__libc_realloc", gdb.BP_BREAKPOINT, internal=True)
        self.silent = True
        return

    def stop(self) -> bool:
        _, ptr = gef.arch.get_ith_parameter(0)
        _, size = gef.arch.get_ith_parameter(1)
        self.retbp = TraceReallocRetBreakpoint(ptr, size)
        return False


class TraceReallocRetBreakpoint(gdb.FinishBreakpoint):
    """Internal temporary breakpoint to retrieve the return value of realloc()."""

    def __init__(self, ptr: int, size: int) -> None:
        super().__init__(gdb.newest_frame(), internal=True)
        self.ptr = ptr
        self.size = size
        self.silent = True
        return

    def stop(self) -> bool:
        if self.return_value:
            newloc = int(self.return_value)
        else:
            newloc = parse_address(gef.arch.return_register)

        if newloc != self:
            ok("{} - realloc({:#x}, {})={}".format(Color.colorify("Heap-Analysis", "yellow bold"),
                                                   self.ptr, self.size,
                                                   Color.colorify(f"{newloc:#x}", "green"),))
        else:
            ok("{} - realloc({:#x}, {})={}".format(Color.colorify("Heap-Analysis", "yellow bold"),
                                                   self.ptr, self.size,
                                                   Color.colorify(f"{newloc:#x}", "red"),))

        item = (newloc, self.size)

        try:
            # check if item was in alloc-ed list
            idx = [x for x, y in gef.session.heap_allocated_chunks].index(self.ptr)
            # if so pop it out
            item = gef.session.heap_allocated_chunks.pop(idx)
        except ValueError:
            if is_debug():
                warn(f"Chunk {self.ptr:#x} was not in tracking list")
        finally:
            # add new item to alloc-ed list
            gef.session.heap_allocated_chunks.append(item)

        return False


class TraceFreeBreakpoint(gdb.Breakpoint):
    """Track calls to free() and attempts to detect inconsistencies."""

    def __init__(self) -> None:
        super().__init__("__libc_free", gdb.BP_BREAKPOINT, internal=True)
        self.silent = True
        return

    def stop(self) -> bool:
        reset_all_caches()
        _, addr = gef.arch.get_ith_parameter(0)
        msg = []
        check_free_null = gef.config["heap-analysis-helper.check_free_null"]
        check_double_free = gef.config["heap-analysis-helper.check_double_free"]
        check_weird_free = gef.config["heap-analysis-helper.check_weird_free"]
        check_uaf = gef.config["heap-analysis-helper.check_uaf"]

        ok(f"{Color.colorify('Heap-Analysis', 'yellow bold')} - free({addr:#x})")
        if addr == 0:
            if check_free_null:
                msg.append(Color.colorify("Heap-Analysis", "yellow bold"))
                msg.append(f"Attempting to free(NULL) at {gef.arch.pc:#x}")
                msg.append("Reason: if NULL page is allocatable, this can lead to code execution.")
                push_context_message("warn", "\n".join(msg))
                return True
            return False

        if addr in [x for (x, y) in gef.session.heap_freed_chunks]:
            if check_double_free:
                msg.append(Color.colorify("Heap-Analysis", "yellow bold"))
                msg.append(f"Double-free detected {RIGHT_ARROW} free({addr:#x}) is called at {gef.arch.pc:#x} but is already in the free-ed list")
                msg.append("Execution will likely crash...")
                push_context_message("warn", "\n".join(msg))
                return True
            return False

        # if here, no error
        # 1. move alloc-ed item to free list
        try:
            # pop from alloc-ed list
            idx = [x for x, y in gef.session.heap_allocated_chunks].index(addr)
            item = gef.session.heap_allocated_chunks.pop(idx)

        except ValueError:
            if check_weird_free:
                msg.append(Color.colorify("Heap-Analysis", "yellow bold"))
                msg.append("Heap inconsistency detected:")
                msg.append(f"Attempting to free an unknown value: {addr:#x}")
                push_context_message("warn", "\n".join(msg))
                return True
            return False

        # 2. add it to free-ed list
        gef.session.heap_freed_chunks.append(item)

        self.retbp = None
        if check_uaf:
            # 3. (opt.) add a watchpoint on pointer
            self.retbp = TraceFreeRetBreakpoint(addr)
        return False


class TraceFreeRetBreakpoint(gdb.FinishBreakpoint):
    """Internal temporary breakpoint to track free()d values."""

    def __init__(self, addr: int) -> None:
        super().__init__(gdb.newest_frame(), internal=True)
        self.silent = True
        self.addr = addr
        return

    def stop(self) -> bool:
        reset_all_caches()
        wp = UafWatchpoint(self.addr)
        gef.session.heap_uaf_watchpoints.append(wp)
        return False


class UafWatchpoint(gdb.Breakpoint):
    """Custom watchpoints set TraceFreeBreakpoint() to monitor free()d pointers being used."""

    def __init__(self, addr: int) -> None:
        super().__init__(f"*{addr:#x}", gdb.BP_WATCHPOINT, internal=True)
        self.address = addr
        self.silent = True
        self.enabled = True
        return

    def stop(self) -> bool:
        """If this method is triggered, we likely have a UaF. Break the execution and report it."""
        reset_all_caches()
        frame = gdb.selected_frame()
        if frame.name() in ("_int_malloc", "malloc_consolidate", "__libc_calloc", ):
            return False

        # software watchpoints stop after the next statement (see
        # https://sourceware.org/gdb/onlinedocs/gdb/Set-Watchpoints.html)
        pc = gdb_get_nth_previous_instruction_address(gef.arch.pc, 2)
        insn = gef_current_instruction(pc)
        msg = []
        msg.append(Color.colorify("Heap-Analysis", "yellow bold"))
        msg.append(f"Possible Use-after-Free in '{get_filepath()}': "
                   f"pointer {self.address:#x} was freed, but is attempted to be used at {pc:#x}")
        msg.append(f"{insn.address:#x}   {insn.mnemonic} {Color.yellowify(', '.join(insn.operands))}")
        push_context_message("warn", "\n".join(msg))
        return True


class EntryBreakBreakpoint(gdb.Breakpoint):
    """Breakpoint used internally to stop execution at the most convenient entry point."""

    def __init__(self, location: str) -> None:
        super().__init__(location, gdb.BP_BREAKPOINT, internal=True, temporary=True)
        self.silent = True
        return

    def stop(self) -> bool:
        reset_all_caches()
        return True


class NamedBreakpoint(gdb.Breakpoint):
    """Breakpoint which shows a specified name, when hit."""

    def __init__(self, location: str, name: str) -> None:
        super().__init__(spec=location, type=gdb.BP_BREAKPOINT, internal=False, temporary=False)
        self.name = name
        self.loc = location
        return

    def stop(self) -> bool:
        reset_all_caches()
        push_context_message("info", f"Hit breakpoint {self.loc} ({Color.colorify(self.name, 'red bold')})")
        return True


#
# Context Panes
#

def register_external_context_pane(pane_name: str, display_pane_function: Callable[[], None], pane_title_function: Callable[[], Optional[str]], condition : Optional[Callable[[], bool]] = None) -> None:
    """
    Registering function for new GEF Context View.
    pane_name: a string that has no spaces (used in settings)
    display_pane_function: a function that uses gef_print() to print strings
    pane_title_function: a function that returns a string or None, which will be displayed as the title.
    If None, no title line is displayed.
    condition: an optional callback: if not None, the callback will be executed first. If it returns true,
      then only the pane title and content will displayed. Otherwise, it's simply skipped.

    Example usage for a simple text to show when we hit a syscall:
    def only_syscall(): return gef_current_instruction(gef.arch.pc).is_syscall()
    def display_pane():
      gef_print("Wow, I am a context pane!")
    def pane_title():
      return "example:pane"
    register_external_context_pane("example_pane", display_pane, pane_title, only_syscall)
    """
    gef.gdb.add_context_pane(pane_name, display_pane_function, pane_title_function, condition)
    return


#
# Commands
#
@deprecated("Use `register()`, and inherit from `GenericCommand` instead")
def register_external_command(cls: Type["GenericCommand"]) -> Type["GenericCommand"]:
    """Registering function for new GEF (sub-)command to GDB."""
    return cls

@deprecated("Use `register()`, and inherit from `GenericCommand` instead")
def register_command(cls: Type["GenericCommand"]) -> Type["GenericCommand"]:
    """Decorator for registering new GEF (sub-)command to GDB."""
    return cls

@deprecated("")
def register_priority_command(cls: Type["GenericCommand"]) -> Type["GenericCommand"]:
    """Decorator for registering new command with priority, meaning that it must
    loaded before the other generic commands."""
    return cls


def register(cls: Union[Type["GenericCommand"], Type["GenericFunction"]]) -> Union[Type["GenericCommand"], Type["GenericFunction"]]:
    global __registered_commands__, __registered_functions__
    if issubclass(cls, GenericCommand):
        assert( hasattr(cls, "_cmdline_"))
        assert( hasattr(cls, "do_invoke"))
        assert( all(map(lambda x: x._cmdline_ != cls._cmdline_, __registered_commands__)))
        __registered_commands__.add(cls)
        return cls

    if issubclass(cls, GenericFunction):
        assert( hasattr(cls, "_function_"))
        assert( hasattr(cls, "invoke"))
        assert( all(map(lambda x: x._function_ != cls._function_, __registered_functions__)))
        __registered_functions__.add(cls)
        return cls

    raise TypeError(f"`{cls.__class__}` is an illegal class for `register`")


class GenericCommand(gdb.Command):
    """This is an abstract class for invoking commands, should not be instantiated."""

    _cmdline_: str
    _syntax_: str
    _example_: Union[str, List[str]] = ""

    def __init_subclass__(cls, **kwargs):
        super().__init_subclass__(**kwargs)
        attributes = ("_cmdline_", "_syntax_", )
        if not all(map(lambda x: hasattr(cls, x), attributes)):
            raise NotImplementedError

    def __init__(self, *args: Any, **kwargs: Any) -> None:
        self.pre_load()
        syntax = Color.yellowify("\nSyntax: ") + self._syntax_
        example = Color.yellowify("\nExamples: \n\t")
        if isinstance(self._example_, list):
            example += "\n\t".join(self._example_)
        elif isinstance(self._example_, str):
            example += self._example_
        self.__doc__ = self.__doc__.replace(" "*4, "") + syntax + example
        self.repeat = False
        self.repeat_count = 0
        self.__last_command = None
        command_type = kwargs.setdefault("command", gdb.COMMAND_OBSCURE)
        complete_type = kwargs.setdefault("complete", gdb.COMPLETE_NONE)
        prefix = kwargs.setdefault("prefix", False)
        super().__init__(self._cmdline_, command_type, complete_type, prefix)
        self.post_load()
        return

    def invoke(self, args: str, from_tty: bool) -> None:
        try:
            argv = gdb.string_to_argv(args)
            self.__set_repeat_count(argv, from_tty)
            bufferize(self.do_invoke)(argv)
        except Exception as e:
            # Note: since we are intercepting cleaning exceptions here, commands preferably should avoid
            # catching generic Exception, but rather specific ones. This is allows a much cleaner use.
            if is_debug():
                show_last_exception()
            else:
                err(f"Command '{self._cmdline_}' failed to execute properly, reason: {e}")
        return

    def usage(self) -> None:
        err(f"Syntax\n{self._syntax_}")
        return

    def do_invoke(self, argv: List[str]) -> None:
        raise NotImplementedError

    def pre_load(self) -> None:
        return

    def post_load(self) -> None:
        return

    def __get_setting_name(self, name: str) -> str:
        clsname = self.__class__._cmdline_.replace(" ", "-")
        return f"{clsname}.{name}"

    def __iter__(self) -> Generator[str, None, None]:
        for key in gef.config.keys():
            if key.startswith(self._cmdline_):
                yield key.replace(f"{self._cmdline_}.", "", 1)

    @property
    def settings(self) -> List[str]:
        """Return the list of settings for this command."""
        return list(iter(self))

    @deprecated(f"Use `self[setting_name]` instead")
    def get_setting(self, name: str) -> Any:
        return self.__getitem__(name)

    def __getitem__(self, name: str) -> Any:
        key = self.__get_setting_name(name)
        return gef.config[key]

    @deprecated(f"Use `setting_name in self` instead")
    def has_setting(self, name: str) -> bool:
        return self.__contains__(name)

    def __contains__(self, name: str) -> bool:
        return self.__get_setting_name(name) in gef.config

    @deprecated(f"Use `self[setting_name] = value` instead")
    def add_setting(self, name: str, value: Tuple[Any, type, str], description: str = "") -> None:
        return self.__setitem__(name, (value, type(value), description))

    def __setitem__(self, name: str, value: Union[Any, Tuple[Any, str]]) -> None:
        # make sure settings are always associated to the root command (which derives from GenericCommand)
        if "GenericCommand" not in [x.__name__ for x in self.__class__.__bases__]:
            return
        key = self.__get_setting_name(name)
        if key in gef.config:
            setting = gef.config.raw_entry(key)
            setting.value = value
        else:
            if len(value) == 1:
                gef.config[key] = GefSetting(value[0])
            elif len(value) == 2:
                gef.config[key] = GefSetting(value[0], description=value[1])
        return

    @deprecated(f"Use `del self[setting_name]` instead")
    def del_setting(self, name: str) -> None:
        return self.__delitem__(name)

    def __delitem__(self, name: str) -> None:
        del gef.config[self.__get_setting_name(name)]
        return

    def __set_repeat_count(self, argv: List[str], from_tty: bool) -> None:
        if not from_tty:
            self.repeat = False
            self.repeat_count = 0
            return

        command = gdb.execute("show commands", to_string=True).strip().split("\n")[-1]
        self.repeat = self.__last_command == command
        self.repeat_count = self.repeat_count + 1 if self.repeat else 0
        self.__last_command = command
        return


@register
class VersionCommand(GenericCommand):
    """Display GEF version info."""

    _cmdline_ = "version"
    _syntax_ = f"{_cmdline_}"
    _example_ = f"{_cmdline_}"

    def do_invoke(self, argv: List[str]) -> None:
        gef_fpath = pathlib.Path(inspect.stack()[0][1]).expanduser().absolute()
        gef_dir = gef_fpath.parent
        with gef_fpath.open("rb") as f:
            gef_hash = hashlib.sha256(f.read()).hexdigest()

        if os.access(f"{gef_dir}/.git", os.X_OK):
            ver = subprocess.check_output("git log --format='%H' -n 1 HEAD", cwd=gef_dir, shell=True).decode("utf8").strip()
            extra = "dirty" if len(subprocess.check_output("git ls-files -m", cwd=gef_dir, shell=True).decode("utf8").strip()) else "clean"
            gef_print(f"GEF: rev:{ver} (Git - {extra})")
        else:
            gef_blob_hash = subprocess.check_output(f"git hash-object {gef_fpath}", shell=True).decode().strip()
            gef_print("GEF: (Standalone)")
            gef_print(f"Blob Hash({gef_fpath}): {gef_blob_hash}")
        gef_print(f"SHA256({gef_fpath}): {gef_hash}")
        gef_print(f"GDB: {gdb.VERSION}")
        py_ver = f"{sys.version_info.major:d}.{sys.version_info.minor:d}"
        gef_print(f"GDB-Python: {py_ver}")

        if "full" in argv:
            gef_print(f"Loaded commands: {', '.join(gef.gdb.loaded_command_names)}")
        return


@register
class PrintFormatCommand(GenericCommand):
    """Print bytes format in commonly used formats, such as literals in high level languages."""

    valid_formats = ("py", "c", "js", "asm", "hex", "bytearray")
    valid_bitness = (8, 16, 32, 64)

    _cmdline_ = "print-format"
    _aliases_ = ["pf",]
    _syntax_  = (f"{_cmdline_} [--lang LANG] [--bitlen SIZE] [(--length,-l) LENGTH] [--clip] LOCATION"
                 f"\t--lang LANG specifies the output format for programming language (available: {valid_formats!s}, default 'py')."
                 f"\t--bitlen SIZE specifies size of bit (possible values: {valid_bitness!s}, default is 8)."
                 "\t--length LENGTH specifies length of array (default is 256)."
                 "\t--clip The output data will be copied to clipboard"
                 "\tLOCATION specifies where the address of bytes is stored.")
    _example_ = f"{_cmdline_} --lang py -l 16 $rsp"

    def __init__(self) -> None:
        super().__init__(complete=gdb.COMPLETE_LOCATION)
        self["max_size_preview"] = (10, "max size preview of bytes")
        return

    @property
    def format_matrix(self) -> Dict[int, Tuple[str, str, str]]:
        # `gef.arch.endianness` is a runtime property, should not be defined as a class property
        return {
            8:  (f"{gef.arch.endianness}B", "char", "db"),
            16: (f"{gef.arch.endianness}H", "short", "dw"),
            32: (f"{gef.arch.endianness}I", "int", "dd"),
            64: (f"{gef.arch.endianness}Q", "long long", "dq"),
        }

    @only_if_gdb_running
    @parse_arguments({"location": "$pc", }, {("--length", "-l"): 256, "--bitlen": 0, "--lang": "py", "--clip": True,})
    def do_invoke(self, _: List[str], **kwargs: Any) -> None:
        """Default value for print-format command."""
        args: argparse.Namespace = kwargs["arguments"]
        args.bitlen = args.bitlen or gef.arch.ptrsize * 2

        valid_bitlens = self.format_matrix.keys()
        if args.bitlen not in valid_bitlens:
            err(f"Size of bit must be in: {valid_bitlens!s}")
            return

        if args.lang not in self.valid_formats:
            err(f"Language must be in: {self.valid_formats!s}")
            return

        start_addr = parse_address(args.location)
        size = int(args.bitlen / 8)
        end_addr = start_addr + args.length * size
        fmt = self.format_matrix[args.bitlen][0]
        data = []

        if args.lang != "bytearray":
            for addr in range(start_addr, end_addr, size):
                value = struct.unpack(fmt, gef.memory.read(addr, size))[0]
                data += [value]
            sdata = ", ".join(map(hex, data))

        if args.lang == "bytearray":
            data = gef.memory.read(start_addr, args.length)
            preview = str(data[0:self["max_size_preview"]])
            out = f"Saved data {preview}... in '{gef_convenience(data)}'"
        elif args.lang == "py":
            out = f"buf = [{sdata}]"
        elif args.lang == "c":
            c_type = self.format_matrix[args.bitlen][1]
            out = f"unsigned {c_type} buf[{args.length}] = {{{sdata}}};"
        elif args.lang == "js":
            out = f"var buf = [{sdata}]"
        elif args.lang == "asm":
            asm_type = self.format_matrix[args.bitlen][2]
            out = "buf {0} {1}".format(asm_type, sdata)
        elif args.lang == "hex":
            out = binascii.hexlify(gef.memory.read(start_addr, end_addr-start_addr)).decode()
        else:
            raise ValueError(f"Invalid format: {args.lang}")

        if args.clip:
            if copy_to_clipboard(gef_pybytes(out)):
                info("Copied to clipboard")
            else:
                warn("There's a problem while copying")

        gef_print(out)
        return


@register
class PieCommand(GenericCommand):
    """PIE breakpoint support."""

    _cmdline_ = "pie"
    _syntax_ = f"{_cmdline_} (breakpoint|info|delete|run|attach|remote)"

    def __init__(self) -> None:
        super().__init__(prefix=True)
        return

    def do_invoke(self, argv: List[str]) -> None:
        if not argv:
            self.usage()
        return


@register
class PieBreakpointCommand(GenericCommand):
    """Set a PIE breakpoint at an offset from the target binaries base address."""

    _cmdline_ = "pie breakpoint"
    _syntax_ = f"{_cmdline_} OFFSET"

    @parse_arguments({"offset": ""}, {})
    def do_invoke(self, _: List[str], **kwargs: Any) -> None:
        args = kwargs["arguments"]
        if not args.offset:
            self.usage()
            return

        addr = parse_address(args.offset)
        self.set_pie_breakpoint(lambda base: f"b *{base + addr}", addr)

        # When the process is already on, set real breakpoints immediately
        if is_alive():
            vmmap = gef.memory.maps
            base_address = [x.page_start for x in vmmap if x.path == get_filepath()][0]
            for bp_ins in gef.session.pie_breakpoints.values():
                bp_ins.instantiate(base_address)
        return

    @staticmethod
    def set_pie_breakpoint(set_func: Callable[[int], str], addr: int) -> None:
        gef.session.pie_breakpoints[gef.session.pie_counter] = PieVirtualBreakpoint(set_func, gef.session.pie_counter, addr)
        gef.session.pie_counter += 1
        return


@register
class PieInfoCommand(GenericCommand):
    """Display breakpoint info."""

    _cmdline_ = "pie info"
    _syntax_ = f"{_cmdline_} BREAKPOINT"

    @parse_arguments({"breakpoints": [-1,]}, {})
    def do_invoke(self, _: List[str], **kwargs: Any) -> None:
        args = kwargs["arguments"]
        if args.breakpoints[0] == -1:
            # No breakpoint info needed
            bps = gef.session.pie_breakpoints.values()
        else:
            bps = [gef.session.pie_breakpoints[x]
                   for x in args.breakpoints
                   if x in gef.session.pie_breakpoints]

        lines = ["{:6s}  {:6s}  {:18s}".format("VNum","Num","Addr")]
        lines += [
            f"{x.vbp_num:6d}  {str(x.bp_num) if x.bp_num else 'N/A':6s}  {x.addr:18s}" for x in bps
        ]
        gef_print("\n".join(lines))
        return


@register
class PieDeleteCommand(GenericCommand):
    """Delete a PIE breakpoint."""

    _cmdline_ = "pie delete"
    _syntax_ = f"{_cmdline_} [BREAKPOINT]"

    @parse_arguments({"breakpoints": [-1,]}, {})
    def do_invoke(self, _: List[str], **kwargs: Any) -> None:
        global gef
        args = kwargs["arguments"]
        if args.breakpoints[0] == -1:
            # no arg, delete all
            to_delete = list(gef.session.pie_breakpoints.values())
            self.delete_bp(to_delete)
        else:
            self.delete_bp([gef.session.pie_breakpoints[x]
                            for x in args.breakpoints
                            if x in gef.session.pie_breakpoints])
        return


    @staticmethod
    def delete_bp(breakpoints: List[PieVirtualBreakpoint]) -> None:
        global gef
        for bp in breakpoints:
            # delete current real breakpoints if exists
            if bp.bp_num:
                gdb.execute(f"delete {bp.bp_num}")
            # delete virtual breakpoints
            del gef.session.pie_breakpoints[bp.vbp_num]
        return


@register
class PieRunCommand(GenericCommand):
    """Run process with PIE breakpoint support."""

    _cmdline_ = "pie run"
    _syntax_ = _cmdline_

    def do_invoke(self, argv: List[str]) -> None:
        global gef
        fpath = get_filepath()
        if not fpath:
            warn("No executable to debug, use `file` to load a binary")
            return

        if not os.access(fpath, os.X_OK):
            warn(f"The file '{fpath}' is not executable.")
            return

        if is_alive():
            warn("gdb is already running. Restart process.")

        # get base address
        gdb.execute("set stop-on-solib-events 1")
        hide_context()
        gdb.execute(f"run {' '.join(argv)}")
        unhide_context()
        gdb.execute("set stop-on-solib-events 0")
        vmmap = gef.memory.maps
        base_address = [x.page_start for x in vmmap if x.path == get_filepath()][0]
        info(f"base address {hex(base_address)}")

        # modify all breakpoints
        for bp_ins in gef.session.pie_breakpoints.values():
            bp_ins.instantiate(base_address)

        try:
            gdb.execute("continue")
        except gdb.error as e:
            err(e)
            gdb.execute("kill")
        return


@register
class PieAttachCommand(GenericCommand):
    """Do attach with PIE breakpoint support."""

    _cmdline_ = "pie attach"
    _syntax_ = f"{_cmdline_} PID"

    def do_invoke(self, argv: List[str]) -> None:
        try:
            gdb.execute(f"attach {' '.join(argv)}", to_string=True)
        except gdb.error as e:
            err(e)
            return
        # after attach, we are stopped so that we can
        # get base address to modify our breakpoint
        vmmap = gef.memory.maps
        base_address = [x.page_start for x in vmmap if x.path == get_filepath()][0]

        for bp_ins in gef.session.pie_breakpoints.values():
            bp_ins.instantiate(base_address)
        gdb.execute("context")
        return


@register
class PieRemoteCommand(GenericCommand):
    """Attach to a remote connection with PIE breakpoint support."""

    _cmdline_ = "pie remote"
    _syntax_ = f"{_cmdline_} REMOTE"

    def do_invoke(self, argv: List[str]) -> None:
        try:
            gdb.execute(f"gef-remote {' '.join(argv)}")
        except gdb.error as e:
            err(e)
            return
        # after remote attach, we are stopped so that we can
        # get base address to modify our breakpoint
        vmmap = gef.memory.maps
        base_address = [x.page_start for x in vmmap if x.realpath == get_filepath()][0]

        for bp_ins in gef.session.pie_breakpoints.values():
            bp_ins.instantiate(base_address)
        gdb.execute("context")
        return


@register
class SmartEvalCommand(GenericCommand):
    """SmartEval: Smart eval (vague approach to mimic WinDBG `?`)."""

    _cmdline_ = "$"
    _syntax_  = f"{_cmdline_} EXPR\n{_cmdline_} ADDRESS1 ADDRESS2"
    _example_ = (f"\n{_cmdline_} $pc+1"
                 f"\n{_cmdline_} 0x00007ffff7a10000 0x00007ffff7bce000")

    def do_invoke(self, argv: List[str]) -> None:
        argc = len(argv)
        if argc == 1:
            self.evaluate(argv)
            return

        if argc == 2:
            self.distance(argv)
        return

    def evaluate(self, expr: List[str]) -> None:
        def show_as_int(i: int) -> None:
            off = gef.arch.ptrsize*8
            def comp2_x(x: Any) -> str: return f"{(x + (1 << off)) % (1 << off):x}"
            def comp2_b(x: Any) -> str: return f"{(x + (1 << off)) % (1 << off):b}"

            try:
                s_i = comp2_x(res)
                s_i = s_i.rjust(len(s_i)+1, "0") if len(s_i)%2 else s_i
                gef_print(f"{i:d}")
                gef_print("0x" + comp2_x(res))
                gef_print("0b" + comp2_b(res))
                gef_print(f"{binascii.unhexlify(s_i)}")
                gef_print(f"{binascii.unhexlify(s_i)[::-1]}")
            except:
                pass
            return

        parsed_expr = []
        for xp in expr:
            try:
                xp = gdb.parse_and_eval(xp)
                xp = int(xp)
                parsed_expr.append(f"{xp:d}")
            except gdb.error:
                parsed_expr.append(str(xp))

        try:
            res = eval(" ".join(parsed_expr))
            if isinstance(res, int):
                show_as_int(res)
            else:
                gef_print(f"{res}")
        except SyntaxError:
            gef_print(" ".join(parsed_expr))
        return

    def distance(self, args: Tuple[str, str]) -> None:
        try:
            x = int(args[0], 16) if is_hex(args[0]) else int(args[0])
            y = int(args[1], 16) if is_hex(args[1]) else int(args[1])
            gef_print(f"{abs(x - y)}")
        except ValueError:
            warn(f"Distance requires 2 numbers: {self._cmdline_} 0 0xffff")
        return


@register
class CanaryCommand(GenericCommand):
    """Shows the canary value of the current process."""

    _cmdline_ = "canary"
    _syntax_ = _cmdline_

    @only_if_gdb_running
    def do_invoke(self, argv: List[str]) -> None:
        self.dont_repeat()

        has_canary = checksec(get_filepath())["Canary"]
        if not has_canary:
            warn("This binary was not compiled with SSP.")
            return

        res = gef.session.canary
        if not res:
            err("Failed to get the canary")
            return

        canary, location = res
        info(f"The canary of process {gef.session.pid} is at {location:#x}, value is {canary:#x}")
        return


@register
class ProcessStatusCommand(GenericCommand):
    """Extends the info given by GDB `info proc`, by giving an exhaustive description of the
    process status (file descriptors, ancestor, descendants, etc.)."""

    _cmdline_ = "process-status"
    _syntax_  = _cmdline_
    _aliases_ = ["status", ]

    def __init__(self) -> None:
        super().__init__(complete=gdb.COMPLETE_NONE)
        return

    @only_if_gdb_running
    @only_if_gdb_target_local
    def do_invoke(self, argv: List[str]) -> None:
        self.show_info_proc()
        self.show_ancestor()
        self.show_descendants()
        self.show_fds()
        self.show_connections()
        return

    def get_state_of(self, pid: int) -> Dict[str, str]:
        res = {}
        with open(f"/proc/{pid}/status", "r") as f:
            file = f.readlines()
        for line in file:
            key, value = line.split(":", 1)
            res[key.strip()] = value.strip()
        return res

    def get_cmdline_of(self, pid: int) -> str:
        with open(f"/proc/{pid}/cmdline", "r") as f:
            return f.read().replace("\x00", "\x20").strip()

    def get_process_path_of(self, pid: int) -> str:
        return os.readlink(f"/proc/{pid}/exe")

    def get_children_pids(self, pid: int) -> List[int]:
        cmd = [gef.session.constants["ps"], "-o", "pid", "--ppid", f"{pid}", "--noheaders"]
        try:
            return [int(x) for x in gef_execute_external(cmd, as_list=True)]
        except Exception:
            return []

    def show_info_proc(self) -> None:
        info("Process Information")
        pid = gef.session.pid
        cmdline = self.get_cmdline_of(pid)
        gef_print(f"\tPID {RIGHT_ARROW} {pid}",
                  f"\tExecutable {RIGHT_ARROW} {self.get_process_path_of(pid)}",
                  f"\tCommand line {RIGHT_ARROW} '{cmdline}'", sep="\n")
        return

    def show_ancestor(self) -> None:
        info("Parent Process Information")
        ppid = int(self.get_state_of(gef.session.pid)["PPid"])
        state = self.get_state_of(ppid)
        cmdline = self.get_cmdline_of(ppid)
        gef_print(f"\tParent PID {RIGHT_ARROW} {state['Pid']}",
                  f"\tCommand line {RIGHT_ARROW} '{cmdline}'", sep="\n")
        return

    def show_descendants(self) -> None:
        info("Children Process Information")
        children = self.get_children_pids(gef.session.pid)
        if not children:
            gef_print("\tNo child process")
            return

        for child_pid in children:
            state = self.get_state_of(child_pid)
            pid = state["Pid"]
            gef_print(f"\tPID {RIGHT_ARROW} {pid} (Name: '{self.get_process_path_of(pid)}', CmdLine: '{self.get_cmdline_of(pid)}')")
            return

    def show_fds(self) -> None:
        pid = gef.session.pid
        path = f"/proc/{pid:d}/fd"

        info("File Descriptors:")
        items = os.listdir(path)
        if not items:
            gef_print("\tNo FD opened")
            return

        for fname in items:
            fullpath = os.path.join(path, fname)
            if os.path.islink(fullpath):
                gef_print(f"\t{fullpath} {RIGHT_ARROW} {os.readlink(fullpath)}")
        return

    def list_sockets(self, pid: int) -> List[int]:
        sockets = []
        path = f"/proc/{pid:d}/fd"
        items = os.listdir(path)
        for fname in items:
            fullpath = os.path.join(path, fname)
            if os.path.islink(fullpath) and os.readlink(fullpath).startswith("socket:"):
                p = os.readlink(fullpath).replace("socket:", "")[1:-1]
                sockets.append(int(p))
        return sockets

    def parse_ip_port(self, addr: str) -> Tuple[str, int]:
        ip, port = addr.split(":")
        return socket.inet_ntoa(struct.pack("<I", int(ip, 16))), int(port, 16)

    def show_connections(self) -> None:
        # https://github.com/torvalds/linux/blob/v4.7/include/net/tcp_states.h#L16
        tcp_states_str = {
            0x01: "TCP_ESTABLISHED",
            0x02: "TCP_SYN_SENT",
            0x03: "TCP_SYN_RECV",
            0x04: "TCP_FIN_WAIT1",
            0x05: "TCP_FIN_WAIT2",
            0x06: "TCP_TIME_WAIT",
            0x07: "TCP_CLOSE",
            0x08: "TCP_CLOSE_WAIT",
            0x09: "TCP_LAST_ACK",
            0x0A: "TCP_LISTEN",
            0x0B: "TCP_CLOSING",
            0x0C: "TCP_NEW_SYN_RECV",
        }

        udp_states_str = {
            0x07: "UDP_LISTEN",
        }

        info("Network Connections")
        pid = gef.session.pid
        sockets = self.list_sockets(pid)
        if not sockets:
            gef_print("\tNo open connections")
            return

        entries = dict()
        with open(f"/proc/{pid:d}/net/tcp", "r") as tcp:
            entries["TCP"] = [x.split() for x in tcp.readlines()[1:]]
        with open(f"/proc/{pid:d}/net/udp", "r") as udp:
            entries["UDP"] = [x.split() for x in udp.readlines()[1:]]

        for proto in entries:
            for entry in entries[proto]:
                local, remote, state = entry[1:4]
                inode = int(entry[9])
                if inode in sockets:
                    local = self.parse_ip_port(local)
                    remote = self.parse_ip_port(remote)
                    state = int(state, 16)
                    state_str = tcp_states_str[state] if proto == "TCP" else udp_states_str[state]

                    gef_print(f"\t{local[0]}:{local[1]} {RIGHT_ARROW} {remote[0]}:{remote[1]} ({state_str})")
        return


@register
class GefThemeCommand(GenericCommand):
    """Customize GEF appearance."""

    _cmdline_ = "theme"
    _syntax_ = f"{_cmdline_} [KEY [VALUE]]"

    def __init__(self) -> None:
        super().__init__(self._cmdline_)
        self["context_title_line"] = ("gray", "Color of the borders in context window")
        self["context_title_message"] = ("cyan", "Color of the title in context window")
        self["default_title_line"] = ("gray", "Default color of borders")
        self["default_title_message"] = ("cyan", "Default color of title")
        self["table_heading"] = ("blue", "Color of the column headings to tables (e.g. vmmap)")
        self["old_context"] = ("gray", "Color to use to show things such as code that is not immediately relevant")
        self["disassemble_current_instruction"] = ("green", "Color to use to highlight the current $pc when disassembling")
        self["dereference_string"] = ("yellow", "Color of dereferenced string")
        self["dereference_code"] = ("gray", "Color of dereferenced code")
        self["dereference_base_address"] = ("cyan", "Color of dereferenced address")
        self["dereference_register_value"] = ("bold blue", "Color of dereferenced register")
        self["registers_register_name"] = ("blue", "Color of the register name in the register window")
        self["registers_value_changed"] = ("bold red", "Color of the changed register in the register window")
        self["address_stack"] = ("pink", "Color to use when a stack address is found")
        self["address_heap"] = ("green", "Color to use when a heap address is found")
        self["address_code"] = ("red", "Color to use when a code address is found")
        self["source_current_line"] = ("green", "Color to use for the current code line in the source window")
        return

    def do_invoke(self, args: List[str]) -> None:
        self.dont_repeat()
        argc = len(args)

        if argc == 0:
            for key in self.settings:
                setting = self[key]
                value = Color.colorify(setting, setting)
                gef_print(f"{key:40s}: {value}")
            return

        setting_name = args[0]
        if not setting_name in self:
            err("Invalid key")
            return

        if argc == 1:
            value = self[setting_name]
            gef_print(f"{setting_name:40s}: {Color.colorify(value, value)}")
            return

        colors = [color for color in args[1:] if color in Color.colors]
        self[setting_name] = " ".join(colors)
        return


class ExternalStructureManager:
    class Structure:
        def __init__(self, manager: "ExternalStructureManager", mod_path: pathlib.Path, struct_name: str) -> None:
            self.manager = manager
            self.module_path = mod_path
            self.name = struct_name
            self.class_type = self.__get_structure_class()
            # if the symbol points to a class factory method and not a class
            if not hasattr(self.class_type, "_fields_") and callable(self.class_type):
                self.class_type = self.class_type(gef)
            return

        def __str__(self) -> str:
            return self.name

        def pprint(self) -> None:
            res = []
            for _name, _type in self.class_type._fields_:
                size = ctypes.sizeof(_type)
                name = Color.colorify(_name, gef.config["pcustom.structure_name"])
                type = Color.colorify(_type.__name__, gef.config["pcustom.structure_type"])
                size = Color.colorify(hex(size), gef.config["pcustom.structure_size"])
                offset = Color.boldify(f"{getattr(self.class_type, _name).offset:04x}")
                res.append(f"{offset}   {name:32s}   {type:16s}  /* size={size} */")
            gef_print("\n".join(res))
            return

        def __get_structure_class(self) -> Type:
            """Returns a tuple of (class, instance) if modname!classname exists"""
            fpath = self.module_path
            spec = importlib.util.spec_from_file_location(fpath.stem, fpath)
            module = importlib.util.module_from_spec(spec)
            sys.modules[fpath.stem] = module
            spec.loader.exec_module(module)
            _class = getattr(module, self.name)
            return _class

        def apply_at(self, address: int, max_depth: int, depth: int = 0) -> None:
            """Apply (recursively if possible) the structure format to the given address."""
            if depth >= max_depth:
                warn("maximum recursion level reached")
                return

            # read the data at the specified address
            _structure = self.class_type()
            _sizeof_structure = ctypes.sizeof(_structure)

            try:
                data = gef.memory.read(address, _sizeof_structure)
            except gdb.MemoryError:
                err(f"{' ' * depth}Cannot read memory {address:#x}")
                return

            # deserialize the data
            length = min(len(data), _sizeof_structure)
            ctypes.memmove(ctypes.addressof(_structure), data, length)

            # pretty print all the fields (and call recursively if possible)
            ptrsize = gef.arch.ptrsize
            unpack = u32 if ptrsize == 4 else u64
            for field in _structure._fields_:
                _name, _type = field
                _value = getattr(_structure, _name)
                _offset = getattr(self.class_type, _name).offset

                if ((ptrsize == 4 and _type is ctypes.c_uint32)
                    or (ptrsize == 8 and _type is ctypes.c_uint64)
                    or (ptrsize == ctypes.sizeof(ctypes.c_void_p) and _type is ctypes.c_void_p)):
                    # try to dereference pointers
                    _value = RIGHT_ARROW.join(dereference_from(_value))

                line = f"{'  ' * depth}"
                line += f"{address:#x}+{_offset:#04x} {_name} : ".ljust(40)
                line += f"{_value} ({_type.__name__})"
                parsed_value = self.__get_ctypes_value(_structure, _name, _value)
                if parsed_value:
                    line += f"{RIGHT_ARROW} {parsed_value}"
                gef_print(line)

                if issubclass(_type, ctypes.Structure):
                    self.apply_at(address + _offset, max_depth, depth + 1)
                elif _type.__name__.startswith("LP_"):
                    # Pointer to a structure of a different type
                    __sub_type_name = _type.__name__.lstrip("LP_")
                    result = self.manager.find(__sub_type_name)
                    if result:
                        _, __structure = result
                        __address = unpack(gef.memory.read(address + _offset, ptrsize))
                        __structure.apply_at(__address, max_depth, depth + 1)
            return

        def __get_ctypes_value(self, struct, item, value) -> str:
            if not hasattr(struct, "_values_"): return ""
            default = ""
            for name, values in struct._values_:
                if name != item: continue
                if callable(values):
                    return values(value)
                try:
                    for val, desc in values:
                        if value == val: return desc
                        if val is None: default = desc
                except Exception as e:
                    err(f"Error parsing '{name}': {e}")
            return default

    class Module(dict):
        def __init__(self, manager: "ExternalStructureManager", path: pathlib.Path) -> None:
            self.manager = manager
            self.path = path
            self.name = path.stem
            self.raw = self.__load()

            for entry in self:
                structure = ExternalStructureManager.Structure(manager, self.path, entry)
                self[structure.name] = structure
            return

        def __load(self) -> ModuleType:
            """Load a custom module, and return it."""
            fpath = self.path
            spec = importlib.util.spec_from_file_location(fpath.stem, fpath)
            module = importlib.util.module_from_spec(spec)
            sys.modules[fpath.stem] = module
            spec.loader.exec_module(module)
            return module

        def __str__(self) -> str:
            return self.name

        def __iter__(self) -> Generator[str, None, None]:
            _invalid = {"BigEndianStructure", "LittleEndianStructure", "Structure"}
            for x in dir(self.raw):
                if x in _invalid: continue
                _attr = getattr(self.raw, x)

                # if it's a ctypes.Structure class, add it
                if inspect.isclass(_attr) and issubclass(_attr, ctypes.Structure):
                    yield x
                    continue

                # also accept class factory functions
                if callable(_attr) and _attr.__module__ == self.name and x.endswith("_t"):
                    yield x
                    continue
            return

    class Modules(dict):
        def __init__(self, manager: "ExternalStructureManager") -> None:
            self.manager: "ExternalStructureManager" = manager
            self.root: pathlib.Path = manager.path

            for entry in self.root.iterdir():
                if not entry.is_file(): continue
                if entry.suffix != ".py": continue
                if entry.name == "__init__.py": continue
                module = ExternalStructureManager.Module(manager, entry)
                self[module.name] = module
            return

        def __contains__(self, structure_name: str) -> bool:
            """Return True if the structure name is found in any of the modules"""
            for module in self.values():
                if structure_name in module:
                    return True
            return False

    def __init__(self) -> None:
        self.clear_caches()
        return

    def clear_caches(self) -> None:
        self._path = None
        self._modules = None
        return

    @property
    def modules(self) -> "ExternalStructureManager.Modules":
        if not self._modules:
            self._modules = ExternalStructureManager.Modules(self)
        return self._modules

    @property
    def path(self) -> pathlib.Path:
        if not self._path:
            self._path = pathlib.Path(gef.config["pcustom.struct_path"]).expanduser().absolute()
        return self._path

    @property
    def structures(self) -> Generator[Tuple["ExternalStructureManager.Module", "ExternalStructureManager.Structure"], None, None]:
        for module in self.modules.values():
            for structure in module.values():
                yield module, structure
        return

    @lru_cache()
    def find(self, structure_name: str) -> Optional[Tuple["ExternalStructureManager.Module", "ExternalStructureManager.Structure"]]:
        """Return the module and structure for the given structure name; `None` if the structure name was not found."""
        for module in self.modules.values():
            if structure_name in module:
                return module, module[structure_name]
        return None


@register
class PCustomCommand(GenericCommand):
    """Dump user defined structure.
    This command attempts to reproduce WinDBG awesome `dt` command for GDB and allows
    to apply structures (from symbols or custom) directly to an address.
    Custom structures can be defined in pure Python using ctypes, and should be stored
    in a specific directory, whose path must be stored in the `pcustom.struct_path`
    configuration setting."""

    _cmdline_ = "pcustom"
    _syntax_  = f"{_cmdline_} [list|edit <StructureName>|show <StructureName>]|<StructureName> 0xADDRESS]"

    def __init__(self) -> None:
        super().__init__(prefix=True)
        self["struct_path"] = (str(pathlib.Path(gef.config["gef.tempdir"]) / "structs"), "Path to store/load the structure ctypes files")
        self["max_depth"] = (4, "Maximum level of recursion supported")
        self["structure_name"] = ("bold blue", "Color of the structure name")
        self["structure_type"] = ("bold red", "Color of the attribute type")
        self["structure_size"] = ("green", "Color of the attribute size")
        return

    @parse_arguments({"type": "", "address": ""}, {})
    def do_invoke(self, *_: Any, **kwargs: Dict[str, Any]) -> None:
        args = kwargs["arguments"]
        if not args.type:
            gdb.execute("pcustom list")
            return

        _, structname = self.explode_type(args.type)

        if not args.address:
            gdb.execute(f"pcustom show {structname}")
            return

        if not is_alive():
            err("Session is not active")
            return

        manager = ExternalStructureManager()
        address = parse_address(args.address)
        result = manager.find(structname)
        if not result:
            err(f"No structure named '{structname}' found")
            return

        _, structure = result
        structure.apply_at(address, self["max_depth"])
        return

    def explode_type(self, arg: str) -> Tuple[str, str]:
        modname, structname = arg.split(":", 1) if ":" in arg else (arg, arg)
        structname = structname.split(".", 1)[0] if "." in structname else structname
        return modname, structname


@register
class PCustomListCommand(PCustomCommand):
    """PCustom: list available structures"""

    _cmdline_ = "pcustom list"
    _syntax_ = f"{_cmdline_}"

    def __init__(self) -> None:
        super().__init__()
        return

    def do_invoke(self, _: List) -> None:
        """Dump the list of all the structures and their respective."""
        manager = ExternalStructureManager()
        info(f"Listing custom structures from '{manager.path}'")
        struct_color = gef.config["pcustom.structure_type"]
        filename_color = gef.config["pcustom.structure_name"]
        for module in manager.modules.values():
            __modules = ", ".join([Color.colorify(structure_name, struct_color) for structure_name in module.values()])
            __filename = Color.colorify(str(module.path), filename_color)
            gef_print(f"{RIGHT_ARROW} {__filename} ({__modules})")
        return


@register
class PCustomShowCommand(PCustomCommand):
    """PCustom: show the content of a given structure"""

    _cmdline_ = "pcustom show"
    _syntax_ = f"{_cmdline_} StructureName"
    __aliases__ = ["pcustom create", "pcustom update"]

    def __init__(self) -> None:
        super().__init__()
        return

    def do_invoke(self, argv: List[str]) -> None:
        if len(argv) == 0:
            self.usage()
            return

        _, structname = self.explode_type(argv[0])
        manager = ExternalStructureManager()
        result = manager.find(structname)
        if result:
            _, structure = result
            structure.pprint()
        else:
            err(f"No structure named '{structname}' found")
        return


@register
class PCustomEditCommand(PCustomCommand):
    """PCustom: edit the content of a given structure"""

    _cmdline_ = "pcustom edit"
    _syntax_ = f"{_cmdline_} StructureName"
    __aliases__ = ["pcustom create", "pcustom new", "pcustom update"]

    def __init__(self) -> None:
        super().__init__()
        return

    def do_invoke(self, argv: List[str]) -> None:
        if len(argv) == 0:
            self.usage()
            return

        modname, structname = self.explode_type(argv[0])
        self.__create_or_edit_structure(modname, structname)
        return

    def __create_or_edit_structure(self, mod_name: str, struct_name: str) -> int:
        path = pathlib.Path(gef.config["pcustom.struct_path"]).expanduser() / f"{mod_name}.py"
        if path.is_file():
            info(f"Editing '{path}'")
        else:
            ok(f"Creating '{path}' from template")
            self.__create_template(struct_name, path)

        cmd = (os.getenv("EDITOR") or "nano").split()
        cmd.append(str(path.absolute()))
        return subprocess.call(cmd)

    def __create_template(self, structname: str, fpath: pathlib.Path) -> None:
        template = f"""from ctypes import *

class {structname}(Structure):
    _fields_ = []

    _values_ = []
"""
        with fpath.open("w") as f:
            f.write(template)
        return


@register
class ChangeFdCommand(GenericCommand):
    """ChangeFdCommand: redirect file descriptor during runtime."""

    _cmdline_ = "hijack-fd"
    _syntax_ = f"{_cmdline_} FD_NUM NEW_OUTPUT"
    _example_ = f"{_cmdline_} 2 /tmp/stderr_output.txt"

    @only_if_gdb_running
    @only_if_gdb_target_local
    def do_invoke(self, argv: List[str]) -> None:
        if len(argv) != 2:
            self.usage()
            return

        if not os.access(f"/proc/{gef.session.pid:d}/fd/{argv[0]}", os.R_OK):
            self.usage()
            return

        old_fd = int(argv[0])
        new_output = argv[1]

        if ":" in new_output:
            address = socket.gethostbyname(new_output.split(":")[0])
            port = int(new_output.split(":")[1])

            AF_INET = 2
            SOCK_STREAM = 1
            res = gdb.execute(f"""call (int)socket({AF_INET}, {SOCK_STREAM}, 0)""", to_string=True)
            new_fd = self.get_fd_from_result(res)

            # fill in memory with sockaddr_in struct contents
            # we will do this in the stack, since connect() wants a pointer to a struct
            vmmap = gef.memory.maps
            stack_addr = [entry.page_start for entry in vmmap if entry.path == "[stack]"][0]
            original_contents = gef.memory.read(stack_addr, 8)

            gef.memory.write(stack_addr, b"\x02\x00", 2)
            gef.memory.write(stack_addr + 0x2, struct.pack("<H", socket.htons(port)), 2)
            gef.memory.write(stack_addr + 0x4, socket.inet_aton(address), 4)

            info(f"Trying to connect to {new_output}")
            res = gdb.execute(f"""call (int)connect({new_fd}, {stack_addr}, {16})""", to_string=True)

            # recover stack state
            gef.memory.write(stack_addr, original_contents, 8)

            res = self.get_fd_from_result(res)
            if res == -1:
                err(f"Failed to connect to {address}:{port}")
                return

            info(f"Connected to {new_output}")
        else:
            res = gdb.execute(f"""call (int)open("{new_output}", 66, 0666)""", to_string=True)
            new_fd = self.get_fd_from_result(res)

        info(f"Opened '{new_output}' as fd #{new_fd:d}")
        gdb.execute(f"""call (int)dup2({new_fd:d}, {old_fd:d})""", to_string=True)
        info(f"Duplicated fd #{new_fd:d}{RIGHT_ARROW}#{old_fd:d}")
        gdb.execute(f"""call (int)close({new_fd:d})""", to_string=True)
        info(f"Closed extra fd #{new_fd:d}")
        ok("Success")
        return

    def get_fd_from_result(self, res: str) -> int:
        # Output example: $1 = 3
        res = gdb.execute(f"""p/d {int(res.split()[2], 0)}""", to_string=True)
        return int(res.split()[2], 0)


@register
class ScanSectionCommand(GenericCommand):
    """Search for addresses that are located in a memory mapping (haystack) that belonging
    to another (needle)."""

    _cmdline_ = "scan"
    _syntax_  = f"{_cmdline_} HAYSTACK NEEDLE"
    _aliases_ = ["lookup",]
    _example_ = f"\n{_cmdline_} stack libc"

    @only_if_gdb_running
    def do_invoke(self, argv: List[str]) -> None:
        if len(argv) != 2:
            self.usage()
            return

        haystack = argv[0]
        needle = argv[1]

        info(f"Searching for addresses in '{Color.yellowify(haystack)}' "
             f"that point to '{Color.yellowify(needle)}'")

        if haystack == "binary":
            haystack = get_filepath()

        if needle == "binary":
            needle = get_filepath()

        needle_sections = []
        haystack_sections = []

        if "0x" in haystack:
            start, end = parse_string_range(haystack)
            haystack_sections.append((start, end, ""))

        if "0x" in needle:
            start, end = parse_string_range(needle)
            needle_sections.append((start, end))

        for sect in gef.memory.maps:
            if haystack in sect.path:
                haystack_sections.append((sect.page_start, sect.page_end, os.path.basename(sect.path)))
            if needle in sect.path:
                needle_sections.append((sect.page_start, sect.page_end))

        step = gef.arch.ptrsize
        unpack = u32 if step == 4 else u64

        for hstart, hend, hname in haystack_sections:
            try:
                mem = gef.memory.read(hstart, hend - hstart)
            except gdb.MemoryError:
                continue

            for i in range(0, len(mem), step):
                target = unpack(mem[i:i+step])
                for nstart, nend in needle_sections:
                    if target >= nstart and target < nend:
                        deref = DereferenceCommand.pprint_dereferenced(hstart, int(i / step))
                        if hname != "":
                            name = Color.colorify(hname, "yellow")
                            gef_print(f"{name}: {deref}")
                        else:
                            gef_print(f" {deref}")

        return


@register
class SearchPatternCommand(GenericCommand):
    """SearchPatternCommand: search a pattern in memory. If given an hex value (starting with 0x)
    the command will also try to look for upwards cross-references to this address."""

    _cmdline_ = "search-pattern"
    _syntax_ = f"{_cmdline_} PATTERN [little|big] [section]"
    _aliases_ = ["grep", "xref"]
    _example_ = [f"{_cmdline_} AAAAAAAA",
                 f"{_cmdline_} 0x555555554000 little stack",
                 f"{_cmdline_} AAAA 0x600000-0x601000",
                 f"{_cmdline_} --regex 0x401000 0x401500 ([\\\\x20-\\\\x7E]{{2,}})(?=\\\\x00)   <-- It matchs null-end-printable(from x20-x7e) C strings (min size 2 bytes)"]

    def __init__(self) -> None:
        super().__init__()
        self["max_size_preview"] = (10, "max size preview of bytes")
        self["nr_pages_chunk"] = (0x400, "number of pages readed for each memory read chunk")
<<<<<<< HEAD

=======
        return
        
>>>>>>> f54a622b
    def print_section(self, section: Section) -> None:
        title = "In "
        if section.path:
            title += f"'{Color.blueify(section.path)}'"

        title += f"({section.page_start:#x}-{section.page_end:#x})"
        title += f", permission={section.permission}"
        ok(title)
        return

    def print_loc(self, loc: Tuple[int, int, str]) -> None:
        gef_print(f"""  {loc[0]:#x} - {loc[1]:#x} {RIGHT_ARROW}  "{Color.pinkify(loc[2])}" """)
        return

    def search_pattern_by_address(self, pattern: str, start_address: int, end_address: int) -> List[Tuple[int, int, Optional[str]]]:
        """Search a pattern within a range defined by arguments."""
        _pattern = gef_pybytes(pattern)
        step = self["nr_pages_chunk"] * gef.session.pagesize
        locations = []

        for chunk_addr in range(start_address, end_address, step):
            if chunk_addr + step > end_address:
                chunk_size = end_address - chunk_addr
            else:
                chunk_size = step

            try:
                mem = gef.memory.read(chunk_addr, chunk_size)
            except gdb.MemoryError as e:
                return []

            for match in re.finditer(_pattern, mem):
                start = chunk_addr + match.start()
                if is_ascii_string(start):
                    ustr = gef.memory.read_ascii_string(start) or ""
                    end = start + len(ustr)
                else:
                    ustr = gef_pystring(_pattern) + "[...]"
                    end = start + len(_pattern)
                locations.append((start, end, ustr))

            del mem

        return locations

    def search_binpattern_by_address(self, binpattern: bytes, start_address: int, end_address: int) -> List[Tuple[int, int, Optional[str]]]:
        """Search a binary pattern within a range defined by arguments."""

        step = self["nr_pages_chunk"] * gef.session.pagesize
        locations = []

        for chunk_addr in range(start_address, end_address, step):
            if chunk_addr + step > end_address:
                chunk_size = end_address - chunk_addr
            else:
                chunk_size = step

            try:
                mem = gef.memory.read(chunk_addr, chunk_size)
            except gdb.MemoryError as e:
                return []
            preview_size = self["max_size_preview"]
            for match in re.finditer(binpattern, mem):
                start = chunk_addr + match.start()
                preview = str(mem[slice(*match.span())][0:preview_size]) + "..."
                size_match = match.span()[1] - match.span()[0]
                if size_match > 0:
                    size_match -= 1
                end = start + size_match

                locations.append((start, end, preview))

            del mem

        return locations

    def search_pattern(self, pattern: str, section_name: str) -> None:
        """Search a pattern within the whole userland memory."""
        for section in gef.memory.maps:
            if not section.permission & Permission.READ: continue
            if section.path == "[vvar]": continue
            if not section_name in section.path: continue

            start = section.page_start
            end = section.page_end - 1
            old_section = None

            for loc in self.search_pattern_by_address(pattern, start, end):
                addr_loc_start = lookup_address(loc[0])
                if addr_loc_start and addr_loc_start.section:
                    if old_section != addr_loc_start.section:
                        self.print_section(addr_loc_start.section)
                        old_section = addr_loc_start.section

                self.print_loc(loc)
        return

    @only_if_gdb_running
    def do_invoke(self, argv: List[str]) -> None:
        argc = len(argv)
        if argc < 1:
            self.usage()
            return

        if argc > 3 and argv[0].startswith("--regex"):
            pattern = ' '.join(argv[3:])
            pattern = ast.literal_eval("b'" + pattern + "'")

            addr_start = parse_address(argv[1])
            addr_end = parse_address(argv[2])

            for loc in self.search_binpattern_by_address(pattern, addr_start, addr_end):
                self.print_loc(loc)

            return

        pattern = argv[0]
        endian = gef.arch.endianness

        if argc >= 2:
            if argv[1].lower() == "big": endian = Endianness.BIG_ENDIAN
            elif argv[1].lower() == "little": endian = Endianness.LITTLE_ENDIAN

        if is_hex(pattern):
            if endian == Endianness.BIG_ENDIAN:
                pattern = "".join(["\\x" + pattern[i:i + 2] for i in range(2, len(pattern), 2)])
            else:
                pattern = "".join(["\\x" + pattern[i:i + 2] for i in range(len(pattern) - 2, 0, -2)])

        if argc == 3:
            info(f"Searching '{Color.yellowify(pattern)}' in {argv[2]}")

            if "0x" in argv[2]:
                start, end = parse_string_range(argv[2])

                loc = lookup_address(start)
                if loc.valid:
                    self.print_section(loc.section)

                for loc in self.search_pattern_by_address(pattern, start, end):
                    self.print_loc(loc)
            else:
                section_name = argv[2]
                if section_name == "binary":
                    section_name = get_filepath() or ""

                self.search_pattern(pattern, section_name)
        else:
            info(f"Searching '{Color.yellowify(pattern)}' in memory")
            self.search_pattern(pattern, "")
        return


@register
class FlagsCommand(GenericCommand):
    """Edit flags in a human friendly way."""

    _cmdline_ = "edit-flags"
    _syntax_  = f"{_cmdline_} [(+|-|~)FLAGNAME ...]"
    _aliases_ = ["flags",]
    _example_ = (f"\n{_cmdline_}"
                 f"\n{_cmdline_} +zero # sets ZERO flag")

    def do_invoke(self, argv: List[str]) -> None:
        if not gef.arch.flag_register:
            warn(f"The architecture {gef.arch.arch}:{gef.arch.mode} doesn't have flag register.")
            return

        for flag in argv:
            if len(flag) < 2:
                continue

            action = flag[0]
            name = flag[1:].lower()

            if action not in ("+", "-", "~"):
                err(f"Invalid action for flag '{flag}'")
                continue

            if name not in gef.arch.flags_table.values():
                err(f"Invalid flag name '{flag[1:]}'")
                continue

            for off in gef.arch.flags_table:
                if gef.arch.flags_table[off] == name:
                    old_flag = gef.arch.register(gef.arch.flag_register)
                    if action == "+":
                        new_flags = old_flag | (1 << off)
                    elif action == "-":
                        new_flags = old_flag & ~(1 << off)
                    else:
                        new_flags = old_flag ^ (1 << off)

                    gdb.execute(f"set ({gef.arch.flag_register}) = {new_flags:#x}")

        gef_print(gef.arch.flag_register_to_human())
        return


@register
class RemoteCommand(GenericCommand):
    """GDB `target remote` command on steroids. This command will use the remote procfs to create
    a local copy of the execution environment, including the target binary and its libraries
    in the local temporary directory (the value by default is in `gef.config.tempdir`). Additionally, it
    will fetch all the /proc/PID/maps and loads all its information. If procfs is not available remotely, the command
    will likely fail. You can however still use the limited command provided by GDB `target remote`."""

    _cmdline_ = "gef-remote"
    _syntax_  = f"{_cmdline_} [OPTIONS] TARGET"
    _example_  = [f"{_cmdline_} localhost 1234",
                  f"{_cmdline_} --pid 6789 localhost 1234",
                  f"{_cmdline_} --qemu-user --qemu-binary /bin/debugme localhost 4444 "]

    def __init__(self) -> None:
        super().__init__(prefix=False)
        return

    @parse_arguments({"host": "", "port": 0}, {"--pid": -1, "--qemu-user": True, "--qemu-binary": ""})
    def do_invoke(self, _: List[str], **kwargs: Any) -> None:
        if gef.session.remote is not None:
            err("You already are in remote session. Close it first before opening a new one...")
            return

        # argument check
        args = kwargs["arguments"]
        if not args.host or not args.port:
            err("Missing parameters")
            return

        # qemu-user support
        qemu_binary: Optional[pathlib.Path] = None
        try:
            if args.qemu_user:
                qemu_binary = pathlib.Path(args.qemu_binary).expanduser().absolute() if args.qemu_binary else gef.session.file
                if not qemu_binary or not qemu_binary.exists():
                    raise FileNotFoundError(f"{qemu_binary} does not exist")
        except Exception as e:
            err(f"Failed to initialize qemu-user mode, reason: {str(e)}")
            return

        # try to establish the remote session, throw on error
        gef.session.remote = GefRemoteSessionManager(args.host, args.port, args.pid, qemu_binary)
        reset_all_caches()
        gdb.execute("context")
        return


@register
class NopCommand(GenericCommand):
    """Patch the instruction(s) pointed by parameters with NOP. Note: this command is architecture
    aware."""

    _cmdline_ = "nop"
    _syntax_  = ("{_cmdline_} [LOCATION] [--nb NUM_BYTES]"
                 "\n\tLOCATION\taddress/symbol to patch"
                 "\t--nb NUM_BYTES\tInstead of writing one instruction, patch the specified number of bytes")
    _example_ = f"{_cmdline_} $pc"

    def __init__(self) -> None:
        super().__init__(complete=gdb.COMPLETE_LOCATION)
        return

    @only_if_gdb_running
    @parse_arguments({"address": "$pc"}, {"--nb": 0, })
    def do_invoke(self, _: List[str], **kwargs: Any) -> None:
        args = kwargs["arguments"]
        address = parse_address(args.address)
        nop = gef.arch.nop_insn
        number_of_bytes = args.nb or 1
        insn = gef_get_instruction_at(address)

        if insn.size() != number_of_bytes:
            warn(f"Patching {number_of_bytes} bytes at {address:#x} might result in corruption")

        nops = bytearray(nop * number_of_bytes)
        end_address = Address(value=address + len(nops))
        if not end_address.valid:
            err(f"Cannot patch instruction at {address:#x}: reaching unmapped area")
            return

        ok(f"Patching {len(nops)} bytes from {address:#x}")
        gef.memory.write(address, nops, len(nops))
        return


@register
class StubCommand(GenericCommand):
    """Stub out the specified function. This function is useful when needing to skip one
    function to be called and disrupt your runtime flow (ex. fork)."""

    _cmdline_ = "stub"
    _syntax_  = (f"{_cmdline_} [--retval RETVAL] [address]"
                 "\taddress\taddress/symbol to stub out"
                 "\t--retval RETVAL\tSet the return value")
    _example_ = f"{_cmdline_} --retval 0 fork"

    def __init__(self) -> None:
        super().__init__(complete=gdb.COMPLETE_LOCATION)
        return

    @only_if_gdb_running
    @parse_arguments({"address": ""}, {("-r", "--retval"): 0})
    def do_invoke(self, _: List[str], **kwargs: Any) -> None:
        args = kwargs["arguments"]
        loc = args.address if args.address else f"*{gef.arch.pc:#x}"
        StubBreakpoint(loc, args.retval)
        return


@register
class GlibcHeapCommand(GenericCommand):
    """Base command to get information about the Glibc heap structure."""

    _cmdline_ = "heap"
    _syntax_  = f"{_cmdline_} (chunk|chunks|bins|arenas|set-arena)"

    def __init__(self) -> None:
        super().__init__(prefix=True)
        return

    @only_if_gdb_running
    def do_invoke(self, _: List[str]) -> None:
        self.usage()
        return


@register
class GlibcHeapSetArenaCommand(GenericCommand):
    """Display information on a heap chunk."""

    _cmdline_ = "heap set-arena"
    _syntax_  = f"{_cmdline_} [address|&symbol]"
    _example_ = f"{_cmdline_} 0x001337001337"

    def __init__(self) -> None:
        super().__init__(complete=gdb.COMPLETE_LOCATION)
        return

    @only_if_gdb_running
    def do_invoke(self, argv: List[str]) -> None:
        global gef

        if not argv:
            ok(f"Current arena set to: '{gef.heap.selected_arena}'")
            return

        if is_hex(argv[0]):
            new_arena_address = int(argv[0], 16)
        else:
            new_arena_symbol = safe_parse_and_eval(argv[0])
            if not new_arena_symbol:
                err("Invalid symbol for arena")
                return
            new_arena_address = to_unsigned_long(new_arena_symbol)

        new_arena = GlibcArena( f"*{new_arena_address:#x}")
        if new_arena not in gef.heap.arenas:
            err("Invalid arena")
            return

        gef.heap.selected_arena = new_arena
        return


@register
class GlibcHeapArenaCommand(GenericCommand):
    """Display information on a heap chunk."""

    _cmdline_ = "heap arenas"
    _syntax_  = _cmdline_

    @only_if_gdb_running
    def do_invoke(self, _: List[str]) -> None:
        for arena in gef.heap.arenas:
            gef_print(str(arena))
        return


@register
class GlibcHeapChunkCommand(GenericCommand):
    """Display information on a heap chunk.
    See https://github.com/sploitfun/lsploits/blob/master/glibc/malloc/malloc.c#L1123."""

    _cmdline_ = "heap chunk"
    _syntax_  = f"{_cmdline_} [-h] [--allow-unaligned] [--number] address"

    def __init__(self) -> None:
        super().__init__(complete=gdb.COMPLETE_LOCATION)
        return

    @parse_arguments({"address": ""}, {"--allow-unaligned": True, "--number": 1})
    @only_if_gdb_running
    def do_invoke(self, _: List[str], **kwargs: Any) -> None:
        args = kwargs["arguments"]
        if not args.address:
            err("Missing chunk address")
            self.usage()
            return

        addr = parse_address(args.address)
        current_chunk = GlibcChunk(addr, allow_unaligned=args.allow_unaligned)

        if args.number > 1:
            for _ in range(args.number):
                if current_chunk.size == 0:
                    break

                gef_print(str(current_chunk))
                next_chunk_addr = current_chunk.get_next_chunk_addr()
                if not Address(value=next_chunk_addr).valid:
                    break

                next_chunk = current_chunk.get_next_chunk()
                if next_chunk is None:
                    break

                current_chunk = next_chunk
        else:
            gef_print(current_chunk.psprint())
        return


@register
class GlibcHeapChunksCommand(GenericCommand):
    """Display all heap chunks for the current arena. As an optional argument
    the base address of a different arena can be passed"""

    _cmdline_ = "heap chunks"
    _syntax_  = f"{_cmdline_} [-h] [--all] [--allow-unaligned] [arena_address]"
    _example_ = (f"\n{_cmdline_}"
                 f"\n{_cmdline_} 0x555555775000")

    def __init__(self) -> None:
        super().__init__(complete=gdb.COMPLETE_LOCATION)
        self["peek_nb_byte"] = (16, "Hexdump N first byte(s) inside the chunk data (0 to disable)")
        return

    @parse_arguments({"arena_address": ""}, {("--all", "-a"): True, "--allow-unaligned": True})
    @only_if_gdb_running
    def do_invoke(self, _: List[str], **kwargs: Any) -> None:
        args = kwargs["arguments"]
        arenas = gef.heap.arenas
        for arena in arenas:
            self.dump_chunks_arena(arena, print_arena=args.all, allow_unaligned=args.allow_unaligned)
            if not args.all:
                break

    def dump_chunks_arena(self, arena: GlibcArena, print_arena: bool = False, allow_unaligned: bool = False) -> None:
        top_chunk_addr = arena.top
        heap_addr = arena.heap_addr(allow_unaligned=allow_unaligned)
        if heap_addr is None:
            err("Could not find heap for arena")
            return
        if print_arena:
            gef_print(str(arena))
        if arena.is_main_arena():
            self.dump_chunks_heap(heap_addr, top=top_chunk_addr, allow_unaligned=allow_unaligned)
        else:
            heap_info_structs = arena.get_heap_info_list()
            first_heap_info = heap_info_structs.pop(0)
            heap_info_t_size = int(arena) - first_heap_info.addr
            until = first_heap_info.addr + first_heap_info.size
            self.dump_chunks_heap(heap_addr, until=until, top=top_chunk_addr, allow_unaligned=allow_unaligned)
            for heap_info in heap_info_structs:
                start = heap_info.addr + heap_info_t_size
                until = heap_info.addr + heap_info.size
                self.dump_chunks_heap(start, until=until, top=top_chunk_addr, allow_unaligned=allow_unaligned)
        return

    def dump_chunks_heap(self, start: int, until: Optional[int] = None, top: Optional[int] = None, allow_unaligned: bool = False) -> None:
        nb = self["peek_nb_byte"]
        chunk_iterator = GlibcChunk(start, from_base=True, allow_unaligned=allow_unaligned)
        for chunk in chunk_iterator:
            line = str(chunk)
            if nb:
                line += f"\n    [{hexdump(gef.memory.read(chunk.data_address, nb), nb, base=chunk.data_address)}]"
            gef_print(line)

            next_chunk_addr = chunk.get_next_chunk_addr()
            if until and next_chunk_addr >= until:
                break

            if chunk.base_address == top:
                gef_print(f"{chunk!s} {LEFT_ARROW} {Color.greenify('top chunk')}")
                break
        return


@register
class GlibcHeapBinsCommand(GenericCommand):
    """Display information on the bins on an arena (default: main_arena).
    See https://github.com/sploitfun/lsploits/blob/master/glibc/malloc/malloc.c#L1123."""

    _bin_types_ = ["tcache", "fast", "unsorted", "small", "large"]
    _cmdline_ = "heap bins"
    _syntax_ = f"{_cmdline_} [{'|'.join(_bin_types_)}]"

    def __init__(self) -> None:
        super().__init__(prefix=True, complete=gdb.COMPLETE_LOCATION)
        return

    @only_if_gdb_running
    def do_invoke(self, argv: List[str]) -> None:
        if not argv:
            for bin_t in GlibcHeapBinsCommand._bin_types_:
                gdb.execute(f"heap bins {bin_t}")
            return

        bin_t = argv[0]
        if bin_t not in GlibcHeapBinsCommand._bin_types_:
            self.usage()
            return

        gdb.execute(f"heap bins {bin_t}")
        return

    @staticmethod
    def pprint_bin(arena_addr: str, index: int, _type: str = "") -> int:
        arena = GlibcArena(arena_addr)
        fw, bk = arena.bin(index)

        if bk == 0x00 and fw == 0x00:
            warn("Invalid backward and forward bin pointers(fw==bk==NULL)")
            return -1

        nb_chunk = 0
        head = GlibcChunk(bk, from_base=True).fwd
        if fw == head:
            return nb_chunk

        ok(f"{_type}bins[{index:d}]: fw={fw:#x}, bk={bk:#x}")

        m = []
        while fw != head:
            chunk = GlibcChunk(fw, from_base=True)
            m.append(f"{RIGHT_ARROW}  {chunk!s}")
            fw = chunk.fwd
            nb_chunk += 1

        if m:
            gef_print("  ".join(m))
        return nb_chunk


@register
class GlibcHeapTcachebinsCommand(GenericCommand):
    """Display information on the Tcachebins on an arena (default: main_arena).
    See https://sourceware.org/git/?p=glibc.git;a=commitdiff;h=d5c3fafc4307c9b7a4c7d5cb381fcdbfad340bcc."""

    _cmdline_ = "heap bins tcache"
    _syntax_  = f"{_cmdline_} [all] [thread_ids...]"

    TCACHE_MAX_BINS = 0x40

    def __init__(self) -> None:
        super().__init__(complete=gdb.COMPLETE_LOCATION)
        return

    @only_if_gdb_running
    def do_invoke(self, argv: List[str]) -> None:
        # Determine if we are using libc with tcache built in (2.26+)
        if get_libc_version() < (2, 26):
            info("No Tcache in this version of libc")
            return

        current_thread = gdb.selected_thread()
        if current_thread is None:
            err("Couldn't find current thread")
            return

        # As a nicety, we want to display threads in ascending order by gdb number
        threads = sorted(gdb.selected_inferior().threads(), key=lambda t: t.num)
        if argv:
            if "all" in argv:
                tids = [t.num for t in threads]
            else:
                tids = self.check_thread_ids(argv)
        else:
            tids = [current_thread.num]

        for thread in threads:
            if thread.num not in tids:
                continue

            thread.switch()

            tcache_addr = self.find_tcache()
            if tcache_addr == 0:
                info(f"Uninitialized tcache for thread {thread.num:d}")
                continue

            gef_print(titlify(f"Tcachebins for thread {thread.num:d}"))
            tcache_empty = True
            for i in range(self.TCACHE_MAX_BINS):
                chunk, count = self.tcachebin(tcache_addr, i)
                chunks = set()
                msg = []
                chunk_size = 0

                # Only print the entry if there are valid chunks. Don't trust count
                while True:
                    if chunk is None:
                        break

                    try:
                        msg.append(f"{LEFT_ARROW} {chunk!s} ")
                        if not chunk_size:
                            chunk_size = chunk.usable_size

                        if chunk.data_address in chunks:
                            msg.append(f"{RIGHT_ARROW} [loop detected]")
                            break

                        chunks.add(chunk.data_address)

                        next_chunk = chunk.get_fwd_ptr(True)
                        if next_chunk == 0:
                            break

                        chunk = GlibcChunk(next_chunk)
                    except gdb.MemoryError:
                        msg.append(f"{LEFT_ARROW} [Corrupted chunk at {chunk.data_address:#x}]")
                        break

                if msg:
                    tcache_empty = False
                    tidx = gef.heap.csize2tidx(chunk_size)
                    size = gef.heap.tidx2size(tidx)
                    count = len(chunks)
                    gef_print(f"Tcachebins[idx={tidx:d}, size={size:#x}, count={count}]", end="")
                    gef_print("".join(msg))

            if tcache_empty:
                gef_print("All tcachebins are empty")

        current_thread.switch()
        return

    @staticmethod
    def find_tcache() -> int:
        """Return the location of the current thread's tcache."""
        try:
            # For multithreaded binaries, the tcache symbol (in thread local
            # storage) will give us the correct address.
            tcache_addr = parse_address("(void *) tcache")
        except gdb.error:
            # In binaries not linked with pthread (and therefore there is only
            # one thread), we can't use the tcache symbol, but we can guess the
            # correct address because the tcache is consistently the first
            # allocation in the main arena.
            heap_base = gef.heap.base_address
            if heap_base is None:
                err("No heap section")
                return 0x0
            tcache_addr = heap_base + 0x10
        return tcache_addr

    @staticmethod
    def check_thread_ids(tids: List[int]) -> List[int]:
        """Check the validity, dedup, and return all valid tids."""
        existing_tids = [t.num for t in gdb.selected_inferior().threads()]
        valid_tids = set()
        for tid in tids:
            try:
                tid = int(tid)
            except ValueError:
                err(f"Invalid thread id {tid:d}")
                continue
            if tid in existing_tids:
                valid_tids.add(tid)
            else:
                err(f"Unknown thread {tid}")

        return list(valid_tids)

    @staticmethod
    def tcachebin(tcache_base: int, i: int) -> Tuple[Optional[GlibcChunk], int]:
        """Return the head chunk in tcache[i] and the number of chunks in the bin."""
        if i >= GlibcHeapTcachebinsCommand.TCACHE_MAX_BINS:
            err("Incorrect index value, index value must be between 0 and {}-1, given {}".format(GlibcHeapTcachebinsCommand.TCACHE_MAX_BINS, i))
            return None, 0

        tcache_chunk = GlibcChunk(tcache_base)

        # Glibc changed the size of the tcache in version 2.30; this fix has
        # been backported inconsistently between distributions. We detect the
        # difference by checking the size of the allocated chunk for the
        # tcache.
        # Minimum usable size of allocated tcache chunk = ?
        #   For new tcache:
        #   TCACHE_MAX_BINS * _2_ + TCACHE_MAX_BINS * ptrsize
        #   For old tcache:
        #   TCACHE_MAX_BINS * _1_ + TCACHE_MAX_BINS * ptrsize
        new_tcache_min_size = (
                GlibcHeapTcachebinsCommand.TCACHE_MAX_BINS * 2 +
                GlibcHeapTcachebinsCommand.TCACHE_MAX_BINS * gef.arch.ptrsize)

        if tcache_chunk.usable_size < new_tcache_min_size:
            tcache_count_size = 1
            count = ord(gef.memory.read(tcache_base + tcache_count_size*i, 1))
        else:
            tcache_count_size = 2
            count = u16(gef.memory.read(tcache_base + tcache_count_size*i, 2))

        chunk = dereference(tcache_base + tcache_count_size*GlibcHeapTcachebinsCommand.TCACHE_MAX_BINS + i*gef.arch.ptrsize)
        chunk = GlibcChunk(int(chunk)) if chunk else None
        return chunk, count


@register
class GlibcHeapFastbinsYCommand(GenericCommand):
    """Display information on the fastbinsY on an arena (default: main_arena).
    See https://github.com/sploitfun/lsploits/blob/master/glibc/malloc/malloc.c#L1123."""

    _cmdline_ = "heap bins fast"
    _syntax_  = f"{_cmdline_} [ARENA_ADDRESS]"

    def __init__(self) -> None:
        super().__init__(complete=gdb.COMPLETE_LOCATION)
        return

    @parse_arguments({"arena_address": ""}, {})
    @only_if_gdb_running
    def do_invoke(self, *_: Any, **kwargs: Any) -> None:
        def fastbin_index(sz: int) -> int:
            return (sz >> 4) - 2 if SIZE_SZ == 8 else (sz >> 3) - 2

        args = kwargs["arguments"]
        if not gef.heap.main_arena:
            err("Heap not initialized")
            return

        SIZE_SZ = gef.arch.ptrsize
        MAX_FAST_SIZE = 80 * SIZE_SZ // 4
        NFASTBINS = fastbin_index(MAX_FAST_SIZE) - 1

        arena = GlibcArena(f"*{args.arena_address}") if args.arena_address else gef.heap.selected_arena
        if arena is None:
            err("Invalid Glibc arena")
            return

        gef_print(titlify(f"Fastbins for arena at {arena.addr:#x}"))
        for i in range(NFASTBINS):
            gef_print(f"Fastbins[idx={i:d}, size={(i+2)*SIZE_SZ*2:#x}] ", end="")
            chunk = arena.fastbin(i)
            chunks = set()

            while True:
                if chunk is None:
                    gef_print("0x00", end="")
                    break

                try:
                    gef_print(f"{LEFT_ARROW} {chunk!s} ", end="")
                    if chunk.data_address in chunks:
                        gef_print(f"{RIGHT_ARROW} [loop detected]", end="")
                        break

                    if fastbin_index(chunk.get_chunk_size()) != i:
                        gef_print("[incorrect fastbin_index] ", end="")

                    chunks.add(chunk.data_address)

                    next_chunk = chunk.get_fwd_ptr(True)
                    if next_chunk == 0:
                        break

                    chunk = GlibcChunk(next_chunk, from_base=True)
                except gdb.MemoryError:
                    gef_print(f"{LEFT_ARROW} [Corrupted chunk at {chunk.data_address:#x}]", end="")
                    break
            gef_print()
        return


@register
class GlibcHeapUnsortedBinsCommand(GenericCommand):
    """Display information on the Unsorted Bins of an arena (default: main_arena).
    See: https://github.com/sploitfun/lsploits/blob/master/glibc/malloc/malloc.c#L1689."""

    _cmdline_ = "heap bins unsorted"
    _syntax_  = f"{_cmdline_} [ARENA_ADDRESS]"

    def __init__(self) -> None:
        super().__init__(complete=gdb.COMPLETE_LOCATION)
        return

    @parse_arguments({"arena_address": ""}, {})
    @only_if_gdb_running
    def do_invoke(self, *_: Any, **kwargs: Any) -> None:
        args = kwargs["arguments"]
        if gef.heap.main_arena is None:
            err("Heap not initialized")
            return
        arena_addr = args.arena_address if args.arena_address else f"{gef.heap.selected_arena.addr:#x}"
        gef_print(titlify(f"Unsorted Bin for arena at {arena_addr}"))
        nb_chunk = GlibcHeapBinsCommand.pprint_bin(f"*{arena_addr}", 0, "unsorted_")
        if nb_chunk >= 0:
            info(f"Found {nb_chunk:d} chunks in unsorted bin.")
        return


@register
class GlibcHeapSmallBinsCommand(GenericCommand):
    """Convenience command for viewing small bins."""

    _cmdline_ = "heap bins small"
    _syntax_  = f"{_cmdline_} [ARENA_ADDRESS]"

    def __init__(self) -> None:
        super().__init__(complete=gdb.COMPLETE_LOCATION)
        return

    @parse_arguments({"arena_address": ""}, {})
    @only_if_gdb_running
    def do_invoke(self, *_: Any, **kwargs: Any) -> None:
        args = kwargs["arguments"]
        if not gef.heap.main_arena:
            err("Heap not initialized")
            return

        arena_addr = args.arena_address if args.arena_address else f"{gef.heap.selected_arena.addr:#x}"
        gef_print(titlify(f"Small Bins for arena at {arena_addr}"))
        bins = {}
        for i in range(1, 63):
            nb_chunk = GlibcHeapBinsCommand.pprint_bin(f"*{arena_addr}", i, "small_")
            if nb_chunk < 0:
                break
            if nb_chunk > 0:
                bins[i] = nb_chunk
        info(f"Found {sum(bins.values()):d} chunks in {len(bins):d} small non-empty bins.")
        return


@register
class GlibcHeapLargeBinsCommand(GenericCommand):
    """Convenience command for viewing large bins."""

    _cmdline_ = "heap bins large"
    _syntax_  = f"{_cmdline_} [ARENA_ADDRESS]"

    def __init__(self) -> None:
        super().__init__(complete=gdb.COMPLETE_LOCATION)
        return

    @parse_arguments({"arena_address": ""}, {})
    @only_if_gdb_running
    def do_invoke(self, *_: Any, **kwargs: Any) -> None:
        args = kwargs["arguments"]
        if gef.heap.main_arena is None:
            err("Heap not initialized")
            return

        arena_addr = args.arena_address if args.arena_address else f"{gef.heap.selected_arena.addr:#x}"
        gef_print(titlify(f"Large Bins for arena at {arena_addr}"))
        bins = {}
        for i in range(63, 126):
            nb_chunk = GlibcHeapBinsCommand.pprint_bin(f"*{arena_addr}", i, "large_")
            if nb_chunk < 0:
                break
            if nb_chunk > 0:
                bins[i] = nb_chunk
        info(f"Found {sum(bins.values()):d} chunks in {len(bins):d} large non-empty bins.")
        return


@register
class SolveKernelSymbolCommand(GenericCommand):
    """Solve kernel symbols from kallsyms table."""

    _cmdline_ = "ksymaddr"
    _syntax_  = f"{_cmdline_} SymbolToSearch"
    _example_ = f"{_cmdline_} prepare_creds"

    @parse_arguments({"symbol": ""}, {})
    def do_invoke(self, _: List[str], **kwargs: Any) -> None:
        def hex_to_int(num):
            try:
                return int(num, 16)
            except ValueError:
                return 0
        args = kwargs["arguments"]
        if not args.symbol:
            self.usage()
            return
        sym = args.symbol
        with open("/proc/kallsyms", "r") as f:
            syms = [line.strip().split(" ", 2) for line in f]
        matches = [(hex_to_int(addr), sym_t, " ".join(name.split())) for addr, sym_t, name in syms if sym in name]
        for addr, sym_t, name in matches:
            if sym == name.split()[0]:
                ok(f"Found matching symbol for '{name}' at {addr:#x} (type={sym_t})")
            else:
                warn(f"Found partial match for '{sym}' at {addr:#x} (type={sym_t}): {name}")
        if not matches:
            err(f"No match for '{sym}'")
        elif matches[0][0] == 0:
            err("Check that you have the correct permissions to view kernel symbol addresses")
        return


@register
class DetailRegistersCommand(GenericCommand):
    """Display full details on one, many or all registers value from current architecture."""

    _cmdline_ = "registers"
    _syntax_  = f"{_cmdline_} [[Register1][Register2] ... [RegisterN]]"
    _example_ = (f"\n{_cmdline_}"
                 f"\n{_cmdline_} $eax $eip $esp")

    @only_if_gdb_running
    @parse_arguments({"registers": [""]}, {})
    def do_invoke(self, _: List[str], **kwargs: Any) -> None:
        unchanged_color = gef.config["theme.registers_register_name"]
        changed_color = gef.config["theme.registers_value_changed"]
        string_color = gef.config["theme.dereference_string"]
        regs = gef.arch.all_registers

        args = kwargs["arguments"]
        if args.registers and args.registers[0]:
            required_regs = set(args.registers)
            valid_regs = [reg for reg in gef.arch.all_registers if reg in required_regs]
            if valid_regs:
                regs = valid_regs
            invalid_regs = [reg for reg in required_regs if reg not in valid_regs]
            if invalid_regs:
                err(f"invalid registers for architecture: {', '.join(invalid_regs)}")

        memsize = gef.arch.ptrsize
        endian = str(gef.arch.endianness)
        charset = string.printable
        widest = max(map(len, gef.arch.all_registers))
        special_line = ""

        for regname in regs:
            reg = gdb.parse_and_eval(regname)
            if reg.type.code == gdb.TYPE_CODE_VOID:
                continue

            padreg = regname.ljust(widest, " ")

            if str(reg) == "<unavailable>":
                gef_print(f"{Color.colorify(padreg, unchanged_color)}: "
                          f"{Color.colorify('no value', 'yellow underline')}")
                continue

            value = align_address(int(reg))
            old_value = ContextCommand.old_registers.get(regname, 0)
            if value == old_value:
                color = unchanged_color
            else:
                color = changed_color

            # Special (e.g. segment) registers go on their own line
            if regname in gef.arch.special_registers:
                special_line += f"{Color.colorify(regname, color)}: "
                special_line += f"{gef.arch.register(regname):#04x} "
                continue

            line = f"{Color.colorify(padreg, color)}: "

            if regname == gef.arch.flag_register:
                line += gef.arch.flag_register_to_human()
                gef_print(line)
                continue

            addr = lookup_address(align_address(int(value)))
            if addr.valid:
                line += str(addr)
            else:
                line += format_address_spaces(value)
            addrs = dereference_from(value)

            if len(addrs) > 1:
                sep = f" {RIGHT_ARROW} "
                line += sep
                line += sep.join(addrs[1:])

            # check to see if reg value is ascii
            try:
                fmt = f"{endian}{'I' if memsize == 4 else 'Q'}"
                last_addr = int(addrs[-1], 16)
                val = gef_pystring(struct.pack(fmt, last_addr))
                if all([_ in charset for _ in val]):
                    line += f" (\"{Color.colorify(val, string_color)}\"?)"
            except ValueError:
                pass

            gef_print(line)

        if special_line:
            gef_print(special_line)
        return


@register
class ShellcodeCommand(GenericCommand):
    """ShellcodeCommand uses @JonathanSalwan simple-yet-awesome shellcode API to
    download shellcodes."""

    _cmdline_ = "shellcode"
    _syntax_  = f"{_cmdline_} (search|get)"

    def __init__(self) -> None:
        super().__init__(prefix=True)
        return

    def do_invoke(self, _: List[str]) -> None:
        err("Missing sub-command (search|get)")
        self.usage()
        return


@register
class ShellcodeSearchCommand(GenericCommand):
    """Search pattern in shell-storm's shellcode database."""

    _cmdline_ = "shellcode search"
    _syntax_  = f"{_cmdline_} PATTERN1 PATTERN2"
    _aliases_ = ["sc-search",]

    api_base = "http://shell-storm.org"
    search_url = f"{api_base}/api/?s="

    def do_invoke(self, argv: List[str]) -> None:
        if not argv:
            err("Missing pattern to search")
            self.usage()
            return

        self.search_shellcode(argv)
        return

    def search_shellcode(self, search_options: List) -> None:
        # API : http://shell-storm.org/shellcode/
        args = "*".join(search_options)

        res = http_get(self.search_url + args)
        if res is None:
            err("Could not query search page")
            return

        ret = gef_pystring(res)

        # format: [author, OS/arch, cmd, id, link]
        lines = ret.split("\\n")
        refs = [line.split("::::") for line in lines]

        if refs:
            info("Showing matching shellcodes")
            info("\t".join(["Id", "Platform", "Description"]))
            for ref in refs:
                try:
                    _, arch, cmd, sid, _ = ref
                    gef_print("\t".join([sid, arch, cmd]))
                except ValueError:
                    continue

            info("Use `shellcode get <id>` to fetch shellcode")
        return


@register
class ShellcodeGetCommand(GenericCommand):
    """Download shellcode from shell-storm's shellcode database."""

    _cmdline_ = "shellcode get"
    _syntax_  = f"{_cmdline_} SHELLCODE_ID"
    _aliases_ = ["sc-get",]

    api_base = "http://shell-storm.org"
    get_url = f"{api_base}/shellcode/files/shellcode-{{:d}}.php"

    def do_invoke(self, argv: List[str]) -> None:
        if len(argv) != 1:
            err("Missing ID to download")
            self.usage()
            return

        if not argv[0].isdigit():
            err("ID is not a number")
            self.usage()
            return

        self.get_shellcode(int(argv[0]))
        return

    def get_shellcode(self, sid: int) -> None:
        info(f"Downloading shellcode id={sid}")
        res = http_get(self.get_url.format(sid))
        if res is None:
            err(f"Failed to fetch shellcode #{sid}")
            return

        ok("Downloaded, written to disk...")
        tempdir = gef.config["gef.tempdir"]
        fd, fname = tempfile.mkstemp(suffix=".txt", prefix="sc-", text=True, dir=tempdir)
        shellcode = res.splitlines()[7:-11]
        shellcode = b"\n".join(shellcode).replace(b"&quot;", b'"')
        os.write(fd, shellcode)
        os.close(fd)
        ok(f"Shellcode written to '{fname}'")
        return


@register
class ProcessListingCommand(GenericCommand):
    """List and filter process. If a PATTERN is given as argument, results shown will be grepped
    by this pattern."""

    _cmdline_ = "process-search"
    _syntax_  = f"{_cmdline_} [-h] [--attach] [--smart-scan] [REGEX_PATTERN]"
    _aliases_ = ["ps"]
    _example_ = f"{_cmdline_} gdb.*"

    def __init__(self) -> None:
        super().__init__(complete=gdb.COMPLETE_LOCATION)
        self["ps_command"] = (f"{gef.session.constants['ps']} auxww", "`ps` command to get process information")
        return

    @parse_arguments({"pattern": ""}, {"--attach": True, "--smart-scan": True})
    def do_invoke(self, _: List, **kwargs: Any) -> None:
        args = kwargs["arguments"]
        do_attach = args.attach
        smart_scan = args.smart_scan
        pattern = args.pattern
        pattern = re.compile("^.*$") if not args else re.compile(pattern)

        for process in self.get_processes():
            pid = int(process["pid"])
            command = process["command"]

            if not re.search(pattern, command):
                continue

            if smart_scan:
                if command.startswith("[") and command.endswith("]"): continue
                if command.startswith("socat "): continue
                if command.startswith("grep "): continue
                if command.startswith("gdb "): continue

            if args and do_attach:
                ok(f"Attaching to process='{process['command']}' pid={pid:d}")
                gdb.execute(f"attach {pid:d}")
                return None

            line = [process[i] for i in ("pid", "user", "cpu", "mem", "tty", "command")]
            gef_print("\t\t".join(line))

        return None

    def get_processes(self) -> Generator[Dict[str, str], None, None]:
        output = gef_execute_external(self["ps_command"].split(), True)
        names = [x.lower().replace("%", "") for x in output[0].split()]

        for line in output[1:]:
            fields = line.split()
            t = {}

            for i, name in enumerate(names):
                if i == len(names) - 1:
                    t[name] = " ".join(fields[i:])
                else:
                    t[name] = fields[i]

            yield t

        return


@register
class ElfInfoCommand(GenericCommand):
    """Display a limited subset of ELF header information. If no argument is provided, the command will
    show information about the current ELF being debugged."""

    _cmdline_ = "elf-info"
    _syntax_  = f"{_cmdline_} [FILE]"
    _example_  = f"{_cmdline_} /bin/ls"

    def __init__(self) -> None:
        super().__init__(complete=gdb.COMPLETE_LOCATION)
        return

    @parse_arguments({}, {"--filename": ""})
    def do_invoke(self, _: List[str], **kwargs: Any) -> None:
        args = kwargs["arguments"]

        if is_qemu_system():
            err("Unsupported")
            return

        filename = args.filename or get_filepath()
        if filename is None:
            return

        try:
            elf = Elf(filename)
        except ValueError as ve:
            err(f"`{filename}` is an invalid value for ELF file")
            return

        data = [
            ("Magic", f"{hexdump(struct.pack('>I', elf.e_magic), show_raw=True)}"),
            ("Class", f"{elf.e_class.value:#x} - {elf.e_class.name}"),
            ("Endianness", f"{elf.e_endianness.value:#x} - {Endianness(elf.e_endianness).name}"),
            ("Version", f"{elf.e_eiversion:#x}"),
            ("OS ABI", f"{elf.e_osabi.value:#x} - {elf.e_osabi.name if elf.e_osabi else ''}"),
            ("ABI Version", f"{elf.e_abiversion:#x}"),
            ("Type", f"{elf.e_type.value:#x} - {elf.e_type.name}"),
            ("Machine", f"{elf.e_machine.value:#x} - {elf.e_machine.name}"),
            ("Program Header Table", f"{format_address(elf.e_phoff)}"),
            ("Section Header Table", f"{format_address(elf.e_shoff)}"),
            ("Header Table", f"{format_address(elf.e_phoff)}"),
            ("ELF Version", f"{elf.e_version:#x}"),
            ("Header size", "{0} ({0:#x})".format(elf.e_ehsize)),
            ("Entry point", f"{format_address(elf.e_entry)}"),
        ]

        for title, content in data:
            gef_print(f"{Color.boldify(f'{title:<22}')}: {content}")

        gef_print("")
        gef_print(titlify("Program Header"))

        gef_print("  [{:>2s}] {:12s} {:>8s} {:>10s} {:>10s} {:>8s} {:>8s} {:5s} {:>8s}".format(
            "#", "Type", "Offset", "Virtaddr", "Physaddr", "FileSiz", "MemSiz", "Flags", "Align"))

        for i, p in enumerate(elf.phdrs):
            p_type = p.p_type.name if p.p_type else ""
            p_flags = str(p.p_flags.name).lstrip("Flag.") if p.p_flags else "???"

            gef_print("  [{:2d}] {:12s} {:#8x} {:#10x} {:#10x} {:#8x} {:#8x} {:5s} {:#8x}".format(
                i, p_type, p.p_offset, p.p_vaddr, p.p_paddr, p.p_filesz, p.p_memsz, p_flags, p.p_align))

        gef_print("")
        gef_print(titlify("Section Header"))
        gef_print("  [{:>2s}] {:20s} {:>15s} {:>10s} {:>8s} {:>8s} {:>8s} {:5s} {:4s} {:4s} {:>8s}".format(
            "#", "Name", "Type", "Address", "Offset", "Size", "EntSiz", "Flags", "Link", "Info", "Align"))

        for i, s in enumerate(elf.shdrs):
            sh_type = s.sh_type.name if s.sh_type else "UNKN"
            sh_flags = str(s.sh_flags).lstrip("Flags.") if s.sh_flags else "UNKN"

            gef_print(f"  [{i:2d}] {s.name:20s} {sh_type:>15s} {s.sh_addr:#10x} {s.sh_offset:#8x} "
                      f"{s.sh_size:#8x} {s.sh_entsize:#8x} {sh_flags:5s} {s.sh_link:#4x} {s.sh_info:#4x} {s.sh_addralign:#8x}")
        return


@register
class EntryPointBreakCommand(GenericCommand):
    """Tries to find best entry point and sets a temporary breakpoint on it. The command will test for
    well-known symbols for entry points, such as `main`, `_main`, `__libc_start_main`, etc. defined by
    the setting `entrypoint_symbols`."""

    _cmdline_ = "entry-break"
    _syntax_  = _cmdline_
    _aliases_ = ["start",]

    def __init__(self) -> None:
        super().__init__()
        self["entrypoint_symbols"] = ("main _main __libc_start_main __uClibc_main start _start", "Possible symbols for entry points")
        return

    def do_invoke(self, argv: List[str]) -> None:
        fpath = get_filepath()
        if fpath is None:
            warn("No executable to debug, use `file` to load a binary")
            return

        if not os.access(fpath, os.X_OK):
            warn(f"The file '{fpath}' is not executable.")
            return

        if is_alive() and not gef.session.qemu_mode:
            warn("gdb is already running")
            return

        bp = None
        entrypoints = self["entrypoint_symbols"].split()

        for sym in entrypoints:
            try:
                value = parse_address(sym)
                info(f"Breaking at '{value:#x}'")
                bp = EntryBreakBreakpoint(sym)
                gdb.execute(f"run {' '.join(argv)}")
                return

            except gdb.error as gdb_error:
                if 'The "remote" target does not support "run".' in str(gdb_error):
                    # this case can happen when doing remote debugging
                    gdb.execute("continue")
                    return
                continue

        # if here, clear the breakpoint if any set
        if bp:
            bp.delete()

        # break at entry point
        entry = gef.binary.entry_point

        if is_pie(fpath):
            self.set_init_tbreak_pie(entry, argv)
            gdb.execute("continue")
            return

        self.set_init_tbreak(entry)
        gdb.execute(f"run {' '.join(argv)}")
        return

    def set_init_tbreak(self, addr: int) -> EntryBreakBreakpoint:
        info(f"Breaking at entry-point: {addr:#x}")
        bp = EntryBreakBreakpoint(f"*{addr:#x}")
        return bp

    def set_init_tbreak_pie(self, addr: int, argv: List[str]) -> EntryBreakBreakpoint:
        warn("PIC binary detected, retrieving text base address")
        gdb.execute("set stop-on-solib-events 1")
        hide_context()
        gdb.execute(f"run {' '.join(argv)}")
        unhide_context()
        gdb.execute("set stop-on-solib-events 0")
        vmmap = gef.memory.maps
        base_address = [x.page_start for x in vmmap if x.path == get_filepath()][0]
        return self.set_init_tbreak(base_address + addr)


@register
class NamedBreakpointCommand(GenericCommand):
    """Sets a breakpoint and assigns a name to it, which will be shown, when it's hit."""

    _cmdline_ = "name-break"
    _syntax_  = f"{_cmdline_} name [address]"
    _aliases_ = ["nb",]
    _example  = f"{_cmdline_} main *0x4008a9"

    def __init__(self) -> None:
        super().__init__()
        return

    @parse_arguments({"name": "", "address": "*$pc"}, {})
    def do_invoke(self, _: List[str], **kwargs: Any) -> None:
        args = kwargs["arguments"]
        if not args.name:
            err("Missing name for breakpoint")
            self.usage()
            return

        NamedBreakpoint(args.address, args.name)
        return


@register
class ContextCommand(GenericCommand):
    """Displays a comprehensive and modular summary of runtime context. Unless setting `enable` is
    set to False, this command will be spawned automatically every time GDB hits a breakpoint, a
    watchpoint, or any kind of interrupt. By default, it will show panes that contain the register
    states, the stack, and the disassembly code around $pc."""

    _cmdline_ = "context"
    _syntax_  = f"{_cmdline_} [legend|regs|stack|code|args|memory|source|trace|threads|extra]"
    _aliases_ = ["ctx",]

    old_registers: Dict[str, Optional[int]] = {}

    def __init__(self) -> None:
        super().__init__()
        self["enable"] = (True, "Enable/disable printing the context when breaking")
        self["show_source_code_variable_values"] = (True, "Show extra PC context info in the source code")
        self["show_stack_raw"] = (False, "Show the stack pane as raw hexdump (no dereference)")
        self["show_registers_raw"] = (False, "Show the registers pane with raw values (no dereference)")
        self["show_opcodes_size"] = (0, "Number of bytes of opcodes to display next to the disassembly")
        self["peek_calls"] = (True, "Peek into calls")
        self["peek_ret"] = (True, "Peek at return address")
        self["nb_lines_stack"] = (8, "Number of line in the stack pane")
        self["grow_stack_down"] = (False, "Order of stack downward starts at largest down to stack pointer")
        self["nb_lines_backtrace"] = (10, "Number of line in the backtrace pane")
        self["nb_lines_backtrace_before"] = (2, "Number of line in the backtrace pane before selected frame")
        self["nb_lines_threads"] = (-1, "Number of line in the threads pane")
        self["nb_lines_code"] = (6, "Number of instruction after $pc")
        self["nb_lines_code_prev"] = (3, "Number of instruction before $pc")
        self["ignore_registers"] = ("", "Space-separated list of registers not to display (e.g. '$cs $ds $gs')")
        self["clear_screen"] = (True, "Clear the screen before printing the context")
        self["layout"] = ("legend regs stack code args source memory threads trace extra", "Change the order/presence of the context sections")
        self["redirect"] = ("", "Redirect the context information to another TTY")
        self["libc_args"] = (False, "[DEPRECATED - Unused] Show libc function call args description")
        self["libc_args_path"] = ("", "[DEPRECATED - Unused] Path to libc function call args json files, provided via gef-extras")

        self.layout_mapping = {
            "legend": (self.show_legend, None, None),
            "regs": (self.context_regs, None, None),
            "stack": (self.context_stack, None, None),
            "code": (self.context_code, None, None),
            "args": (self.context_args, None, None),
            "memory": (self.context_memory, None, None),
            "source": (self.context_source, None, None),
            "trace": (self.context_trace, None, None),
            "threads": (self.context_threads, None, None),
            "extra": (self.context_additional_information, None, None),
        }

        self.instruction_iterator = gef_disassemble
        return

    def post_load(self) -> None:
        gef_on_continue_hook(self.update_registers)
        gef_on_continue_hook(self.empty_extra_messages)
        return

    def show_legend(self) -> None:
        if gef.config["gef.disable_color"] is True:
            return
        str_color = gef.config["theme.dereference_string"]
        code_addr_color = gef.config["theme.address_code"]
        stack_addr_color = gef.config["theme.address_stack"]
        heap_addr_color = gef.config["theme.address_heap"]
        changed_register_color = gef.config["theme.registers_value_changed"]

        gef_print("[ Legend: {} | {} | {} | {} | {} ]".format(Color.colorify("Modified register", changed_register_color),
                                                              Color.colorify("Code", code_addr_color),
                                                              Color.colorify("Heap", heap_addr_color),
                                                              Color.colorify("Stack", stack_addr_color),
                                                              Color.colorify("String", str_color)))
        return

    @only_if_gdb_running
    def do_invoke(self, argv: List[str]) -> None:
        if not self["enable"] or gef.ui.context_hidden:
            return

        if not all(_ in self.layout_mapping for _ in argv):
            self.usage()
            return

        if len(argv) > 0:
            current_layout = argv
        else:
            current_layout = self["layout"].strip().split()

        if not current_layout:
            return

        self.tty_rows, self.tty_columns = get_terminal_size()

        redirect = self["redirect"]
        if redirect and os.access(redirect, os.W_OK):
            enable_redirect_output(to_file=redirect)

        for section in current_layout:
            if section[0] == "-":
                continue

            try:
                display_pane_function, pane_title_function, condition = self.layout_mapping[section]
                if condition:
                    if not condition():
                        continue
                if pane_title_function:
                    self.context_title(pane_title_function())
                display_pane_function()
            except gdb.MemoryError as e:
                # a MemoryError will happen when $pc is corrupted (invalid address)
                err(str(e))
            except IndexError:
                # the `section` is not present, just skip
                pass

        self.context_title("")

        if self["clear_screen"] and len(argv) == 0:
            clear_screen(redirect)

        if redirect and os.access(redirect, os.W_OK):
            disable_redirect_output()
        return

    def context_title(self, m: Optional[str]) -> None:
        # allow for not displaying a title line
        if m is None:
            return

        line_color = gef.config["theme.context_title_line"]
        msg_color = gef.config["theme.context_title_message"]

        # print an empty line in case of ""
        if not m:
            gef_print(Color.colorify(HORIZONTAL_LINE * self.tty_columns, line_color))
            return

        trail_len = len(m) + 6
        title = ""
        title += Color.colorify("{:{padd}<{width}} ".format("",
                                                            width=max(self.tty_columns - trail_len, 0),
                                                            padd=HORIZONTAL_LINE),
                                line_color)
        title += Color.colorify(m, msg_color)
        title += Color.colorify(" {:{padd}<4}".format("", padd=HORIZONTAL_LINE),
                                line_color)
        gef_print(title)
        return

    def context_regs(self) -> None:
        self.context_title("registers")
        ignored_registers = set(self["ignore_registers"].split())

        if self["show_registers_raw"] is False:
            regs = set(gef.arch.all_registers)
            printable_registers = " ".join(list(regs - ignored_registers))
            gdb.execute(f"registers {printable_registers}")
            return

        widest = l = max(map(len, gef.arch.all_registers))
        l += 5
        l += gef.arch.ptrsize * 2
        nb = get_terminal_size()[1] // l
        i = 1
        line = ""
        changed_color = gef.config["theme.registers_value_changed"]
        regname_color = gef.config["theme.registers_register_name"]

        for reg in gef.arch.all_registers:
            if reg in ignored_registers:
                continue

            try:
                r = gdb.parse_and_eval(reg)
                if r.type.code == gdb.TYPE_CODE_VOID:
                    continue

                new_value_type_flag = r.type.code == gdb.TYPE_CODE_FLAGS
                new_value = int(r)

            except (gdb.MemoryError, gdb.error):
                # If this exception is triggered, it means that the current register
                # is corrupted. Just use the register "raw" value (not eval-ed)
                new_value = gef.arch.register(reg)
                new_value_type_flag = False

            except Exception:
                new_value = 0
                new_value_type_flag = False

            old_value = self.old_registers.get(reg, 0)

            padreg = reg.ljust(widest, " ")
            value = align_address(new_value)
            old_value = align_address(old_value or 0)
            if value == old_value:
                line += f"{Color.colorify(padreg, regname_color)}: "
            else:
                line += f"{Color.colorify(padreg, changed_color)}: "
            if new_value_type_flag:
                line += f"{format_address_spaces(value)} "
            else:
                addr = lookup_address(align_address(int(value)))
                if addr.valid:
                    line += f"{addr!s} "
                else:
                    line += f"{format_address_spaces(value)} "

            if i % nb == 0:
                gef_print(line)
                line = ""
            i += 1

        if line:
            gef_print(line)

        gef_print(f"Flags: {gef.arch.flag_register_to_human()}")
        return

    def context_stack(self) -> None:
        self.context_title("stack")

        show_raw = self["show_stack_raw"]
        nb_lines = self["nb_lines_stack"]

        try:
            sp = gef.arch.sp
            if show_raw is True:
                mem = gef.memory.read(sp, 0x10 * nb_lines)
                gef_print(hexdump(mem, base=sp))
            else:
                gdb.execute(f"dereference -l {nb_lines:d} {sp:#x}")

        except gdb.MemoryError:
            err("Cannot read memory from $SP (corrupted stack pointer?)")

        return

    def addr_has_breakpoint(self, address: int, bp_locations: List[str]) -> bool:
        return any(hex(address) in b for b in bp_locations)

    def context_code(self) -> None:
        nb_insn = self["nb_lines_code"]
        nb_insn_prev = self["nb_lines_code_prev"]
        show_opcodes_size = "show_opcodes_size" in self and self["show_opcodes_size"]
        past_insns_color = gef.config["theme.old_context"]
        cur_insn_color = gef.config["theme.disassemble_current_instruction"]
        pc = gef.arch.pc
        breakpoints = gdb.breakpoints() or []
        bp_locations = [b.location for b in breakpoints if b.location and b.location.startswith("*")]

        frame = gdb.selected_frame()
        arch_name = f"{gef.arch.arch.lower()}:{gef.arch.mode}"

        self.context_title(f"code:{arch_name}")

        try:


            for insn in self.instruction_iterator(pc, nb_insn, nb_prev=nb_insn_prev):
                line = []
                is_taken  = False
                target    = None
                bp_prefix = Color.redify(BP_GLYPH) if self.addr_has_breakpoint(insn.address, bp_locations) else " "

                if show_opcodes_size == 0:
                    text = str(insn)
                else:
                    insn_fmt = f"{{:{show_opcodes_size}o}}"
                    text = insn_fmt.format(insn)

                if insn.address < pc:
                    line += f"{bp_prefix}  {Color.colorify(text, past_insns_color)}"

                elif insn.address == pc:
                    line += f"{bp_prefix}{Color.colorify(f'{RIGHT_ARROW[1:]}{text}', cur_insn_color)}"

                    if gef.arch.is_conditional_branch(insn):
                        is_taken, reason = gef.arch.is_branch_taken(insn)
                        if is_taken:
                            target = insn.operands[-1].split()[0]
                            reason = f"[Reason: {reason}]" if reason else ""
                            line += Color.colorify(f"\tTAKEN {reason}", "bold green")
                        else:
                            reason = f"[Reason: !({reason})]" if reason else ""
                            line += Color.colorify(f"\tNOT taken {reason}", "bold red")
                    elif gef.arch.is_call(insn) and self["peek_calls"] is True:
                        target = insn.operands[-1].split()[0]
                    elif gef.arch.is_ret(insn) and self["peek_ret"] is True:
                        target = gef.arch.get_ra(insn, frame)

                else:
                    line += f"{bp_prefix}  {text}"

                gef_print("".join(line))

                if target:
                    try:
                        address = int(target, 0) if isinstance(target, str) else target
                    except ValueError:
                        # If the operand isn't an address right now we can't parse it
                        continue
                    for i, tinsn in enumerate(self.instruction_iterator(address, nb_insn)):
                        text= f"   {DOWN_ARROW if i == 0 else ' '}  {tinsn!s}"
                        gef_print(text)
                    break

        except gdb.MemoryError:
            err("Cannot disassemble from $PC")
        return

    def context_args(self) -> None:
        insn = gef_current_instruction(gef.arch.pc)
        if not gef.arch.is_call(insn):
            return

        self.size2type = {
            1: "BYTE",
            2: "WORD",
            4: "DWORD",
            8: "QWORD",
        }

        if insn.operands[-1].startswith(self.size2type[gef.arch.ptrsize]+" PTR"):
            target = "*" + insn.operands[-1].split()[-1]
        elif "$"+insn.operands[0] in gef.arch.all_registers:
            target = f"*{gef.arch.register('$' + insn.operands[0]):#x}"
        else:
            # is there a symbol?
            ops = " ".join(insn.operands)
            if "<" in ops and ">" in ops:
                # extract it
                target = re.sub(r".*<([^\(> ]*).*", r"\1", ops)
            else:
                # it's an address, just use as is
                target = re.sub(r".*(0x[a-fA-F0-9]*).*", r"\1", ops)

        sym = gdb.lookup_global_symbol(target)
        if sym is None:
            self.print_guessed_arguments(target)
            return

        if sym.type.code != gdb.TYPE_CODE_FUNC:
            err(f"Symbol '{target}' is not a function: type={sym.type.code}")
            return

        self.print_arguments_from_symbol(target, sym)
        return

    def print_arguments_from_symbol(self, function_name: str, symbol: "gdb.Symbol") -> None:
        """If symbols were found, parse them and print the argument adequately."""
        args = []

        for i, f in enumerate(symbol.type.fields()):
            _value = gef.arch.get_ith_parameter(i, in_func=False)[1]
            _value = RIGHT_ARROW.join(dereference_from(_value))
            _name = f.name or f"var_{i}"
            _type = f.type.name or self.size2type[f.type.sizeof]
            args.append(f"{_type} {_name} = {_value}")

        self.context_title("arguments")

        if not args:
            gef_print(f"{function_name} (<void>)")
            return

        gef_print(f"{function_name} (\n   "+",\n   ".join(args)+"\n)")
        return

    def print_guessed_arguments(self, function_name: str) -> None:
        """When no symbol, read the current basic block and look for "interesting" instructions."""

        def __get_current_block_start_address() -> Optional[int]:
            pc = gef.arch.pc
            try:
                block = gdb.block_for_pc(pc)
                block_start = block.start if block else gdb_get_nth_previous_instruction_address(pc, 5)
            except RuntimeError:
                block_start = gdb_get_nth_previous_instruction_address(pc, 5)
            return block_start

        parameter_set = set()
        pc = gef.arch.pc
        block_start = __get_current_block_start_address()
        if not block_start:
            return

        function_parameters = gef.arch.function_parameters
        arg_key_color = gef.config["theme.registers_register_name"]

        for insn in self.instruction_iterator(block_start, pc - block_start):
            if not insn.operands:
                continue

            if is_x86_32():
                if insn.mnemonic == "push":
                    parameter_set.add(insn.operands[0])
            else:
                op = "$" + insn.operands[0]
                if op in function_parameters:
                    parameter_set.add(op)

                if is_x86_64():
                    # also consider extended registers
                    extended_registers = {"$rdi": ["$edi", "$di"],
                                          "$rsi": ["$esi", "$si"],
                                          "$rdx": ["$edx", "$dx"],
                                          "$rcx": ["$ecx", "$cx"],
                                         }
                    for exreg in extended_registers:
                        if op in extended_registers[exreg]:
                            parameter_set.add(exreg)

        if is_x86_32():
            nb_argument = len(parameter_set)
        else:
            nb_argument = max([function_parameters.index(p)+1 for p in parameter_set], default=0)

        args = []
        for i in range(nb_argument):
            _key, _values = gef.arch.get_ith_parameter(i, in_func=False)
            _values = RIGHT_ARROW.join(dereference_from(_values))
            args.append(f"{Color.colorify(_key, arg_key_color)} = {_values}")

        self.context_title("arguments (guessed)")
        gef_print(f"{function_name} (")
        if args:
            gef_print("   " + ",\n   ".join(args))
        gef_print(")")
        return

    def line_has_breakpoint(self, file_name: str, line_number: int, bp_locations: List[str]) -> bool:
        filename_line = f"{file_name}:{line_number}"
        return any(filename_line in loc for loc in bp_locations)

    def context_source(self) -> None:
        try:
            pc = gef.arch.pc
            symtabline = gdb.find_pc_line(pc)
            symtab = symtabline.symtab
            # we subtract one because the line number returned by gdb start at 1
            line_num = symtabline.line - 1
            if not symtab.is_valid():
                return

            fpath = symtab.fullname()
            with open(fpath, "r") as f:
                lines = [l.rstrip() for l in f.readlines()]

        except Exception:
            return

        file_base_name = os.path.basename(symtab.filename)
        breakpoints = gdb.breakpoints() or []
        bp_locations = [b.location for b in breakpoints if b.location and file_base_name in b.location]
        past_lines_color = gef.config["theme.old_context"]

        nb_line = self["nb_lines_code"]
        fn = symtab.filename
        if len(fn) > 20:
            fn = f"{fn[:15]}[...]{os.path.splitext(fn)[1]}"
        title = f"source:{fn}+{line_num + 1}"
        cur_line_color = gef.config["theme.source_current_line"]
        self.context_title(title)
        show_extra_info = self["show_source_code_variable_values"]

        for i in range(line_num - nb_line + 1, line_num + nb_line):
            if i < 0:
                continue

            bp_prefix = Color.redify(BP_GLYPH) if self.line_has_breakpoint(file_base_name, i + 1, bp_locations) else " "

            if i < line_num:
                gef_print("{}{}".format(bp_prefix, Color.colorify(f"  {i + 1:4d}\t {lines[i]}", past_lines_color)))

            if i == line_num:
                prefix = f"{bp_prefix}{RIGHT_ARROW[1:]}{i + 1:4d}\t "
                leading = len(lines[i]) - len(lines[i].lstrip())
                if show_extra_info:
                    extra_info = self.get_pc_context_info(pc, lines[i])
                    if extra_info:
                        gef_print(f"{' ' * (len(prefix) + leading)}{extra_info}")
                gef_print(Color.colorify(f"{prefix}{lines[i]}", cur_line_color))

            if i > line_num:
                try:
                    gef_print(f"{bp_prefix}  {i + 1:4d}\t {lines[i]}")
                except IndexError:
                    break
        return

    def get_pc_context_info(self, pc: int, line: str) -> str:
        try:
            current_block = gdb.block_for_pc(pc)
            if not current_block or not current_block.is_valid(): return ""
            m = collections.OrderedDict()
            while current_block and not current_block.is_static:
                for sym in current_block:
                    symbol = sym.name
                    if not sym.is_function and re.search(fr"\W{symbol}\W", line):
                        val = gdb.parse_and_eval(symbol)
                        if val.type.code in (gdb.TYPE_CODE_PTR, gdb.TYPE_CODE_ARRAY):
                            addr = int(val.address)
                            addrs = dereference_from(addr)
                            if len(addrs) > 2:
                                addrs = [addrs[0], "[...]", addrs[-1]]

                            f = f" {RIGHT_ARROW} "
                            val = f.join(addrs)
                        elif val.type.code == gdb.TYPE_CODE_INT:
                            val = hex(int(val))
                        else:
                            continue

                        if symbol not in m:
                            m[symbol] = val
                current_block = current_block.superblock

            if m:
                return "// " + ", ".join([f"{Color.yellowify(a)}={b}" for a, b in m.items()])
        except Exception:
            pass
        return ""

    def context_trace(self) -> None:
        self.context_title("trace")

        nb_backtrace = self["nb_lines_backtrace"]
        if nb_backtrace <= 0:
            return

        # backward compat for gdb (gdb < 7.10)
        if not hasattr(gdb, "FrameDecorator"):
            gdb.execute(f"backtrace {nb_backtrace:d}")
            return

        orig_frame = gdb.selected_frame()
        current_frame = gdb.newest_frame()
        frames = [current_frame]
        while current_frame != orig_frame:
            current_frame = current_frame.older()
            frames.append(current_frame)

        nb_backtrace_before = self["nb_lines_backtrace_before"]
        level = max(len(frames) - nb_backtrace_before - 1, 0)
        current_frame = frames[level]

        while current_frame:
            current_frame.select()
            if not current_frame.is_valid():
                continue

            pc = current_frame.pc()
            name = current_frame.name()
            items = []
            items.append(f"{pc:#x}")
            if name:
                frame_args = gdb.FrameDecorator.FrameDecorator(current_frame).frame_args() or []
                m = "{}({})".format(Color.greenify(name),
                                    ", ".join(["{}={!s}".format(Color.yellowify(x.sym),
                                                                x.sym.value(current_frame)) for x in frame_args]))
                items.append(m)
            else:
                try:
                    insn = next(gef_disassemble(pc, 1))
                except gdb.MemoryError:
                    break

                # check if the gdb symbol table may know the address
                sym_found = gdb_get_location_from_symbol(pc)
                symbol = ""
                if sym_found:
                    sym_name, offset = sym_found
                    symbol = f" <{sym_name}+{offset:x}> "

                items.append(Color.redify(f"{symbol}{insn.mnemonic} {', '.join(insn.operands)}"))

            gef_print("[{}] {}".format(Color.colorify(f"#{level}", "bold green" if current_frame == orig_frame else "bold pink"),
                                       RIGHT_ARROW.join(items)))
            current_frame = current_frame.older()
            level += 1
            nb_backtrace -= 1
            if nb_backtrace == 0:
                break

        orig_frame.select()
        return

    def context_threads(self) -> None:
        def reason() -> str:
            res = gdb.execute("info program", to_string=True)
            if not res:
                return "NOT RUNNING"

            for line in res.splitlines():
                line = line.strip()
                if line.startswith("It stopped with signal "):
                    return line.replace("It stopped with signal ", "").split(",", 1)[0]
                if line == "The program being debugged is not being run.":
                    return "NOT RUNNING"
                if line == "It stopped at a breakpoint that has since been deleted.":
                    return "TEMPORARY BREAKPOINT"
                if line.startswith("It stopped at breakpoint "):
                    return "BREAKPOINT"
                if line == "It stopped after being stepped.":
                    return "SINGLE STEP"

            return "STOPPED"

        self.context_title("threads")

        threads = gdb.selected_inferior().threads()[::-1]
        idx = self["nb_lines_threads"]
        if idx > 0:
            threads = threads[0:idx]

        if idx == 0:
            return

        if not threads:
            err("No thread selected")
            return

        selected_thread = gdb.selected_thread()
        selected_frame = gdb.selected_frame()

        for i, thread in enumerate(threads):
            line = f"[{Color.colorify(f'#{i:d}', 'bold green' if thread == selected_thread else 'bold pink')}] Id {thread.num:d}, "
            if thread.name:
                line += f"""Name: "{thread.name}", """
            if thread.is_running():
                line += Color.colorify("running", "bold green")
            elif thread.is_stopped():
                line += Color.colorify("stopped", "bold red")
                thread.switch()
                frame = gdb.selected_frame()
                frame_name = frame.name()

                # check if the gdb symbol table may know the address
                if not frame_name:
                    sym_found = gdb_get_location_from_symbol(frame.pc())
                    if sym_found:
                        sym_name, offset = sym_found
                        frame_name = f"<{sym_name}+{offset:x}>"

                line += (f" {Color.colorify(f'{frame.pc():#x}', 'blue')} in "
                         f"{Color.colorify(frame_name or '??', 'bold yellow')} (), "
                         f"reason: {Color.colorify(reason(), 'bold pink')}")
            elif thread.is_exited():
                line += Color.colorify("exited", "bold yellow")
            gef_print(line)
            i += 1

        selected_thread.switch()
        selected_frame.select()
        return

    def context_additional_information(self) -> None:
        if not gef.ui.context_messages:
            return

        self.context_title("extra")
        for level, text in gef.ui.context_messages:
            if level == "error": err(text)
            elif level == "warn": warn(text)
            elif level == "success": ok(text)
            else: info(text)
        return

    def context_memory(self) -> None:
        for address, opt in sorted(gef.ui.watches.items()):
            sz, fmt = opt[0:2]
            self.context_title(f"memory:{address:#x}")
            if fmt == "pointers":
                gdb.execute(f"dereference -l {sz:d} {address:#x}")
            else:
                gdb.execute(f"hexdump {fmt} -s {sz:d} {address:#x}")

    @classmethod
    def update_registers(cls, _) -> None:
        for reg in gef.arch.all_registers:
            try:
                cls.old_registers[reg] = gef.arch.register(reg)
            except Exception:
                cls.old_registers[reg] = 0
        return

    def empty_extra_messages(self, _) -> None:
        gef.ui.context_messages.clear()
        return


@register
class MemoryCommand(GenericCommand):
    """Add or remove address ranges to the memory view."""
    _cmdline_ = "memory"
    _syntax_  = f"{_cmdline_} (watch|unwatch|reset|list)"

    def __init__(self) -> None:
        super().__init__(prefix=True)
        return

    @only_if_gdb_running
    def do_invoke(self, argv: List[str]) -> None:
        self.usage()
        return


@register
class MemoryWatchCommand(GenericCommand):
    """Adds address ranges to the memory view."""
    _cmdline_ = "memory watch"
    _syntax_  = f"{_cmdline_} ADDRESS [SIZE] [(qword|dword|word|byte|pointers)]"
    _example_ = (f"\n{_cmdline_} 0x603000 0x100 byte"
                 f"\n{_cmdline_} $sp")

    def __init__(self) -> None:
        super().__init__(complete=gdb.COMPLETE_LOCATION)
        return

    @only_if_gdb_running
    def do_invoke(self, argv: List[str]) -> None:
        if len(argv) not in (1, 2, 3):
            self.usage()
            return

        address = parse_address(argv[0])
        size    = parse_address(argv[1]) if len(argv) > 1 else 0x10
        group   = "byte"

        if len(argv) == 3:
            group = argv[2].lower()
            if group not in ("qword", "dword", "word", "byte", "pointers"):
                warn(f"Unexpected grouping '{group}'")
                self.usage()
                return
        else:
            if gef.arch.ptrsize == 4:
                group = "dword"
            elif gef.arch.ptrsize == 8:
                group = "qword"

        gef.ui.watches[address] = (size, group)
        ok(f"Adding memwatch to {address:#x}")
        return


@register
class MemoryUnwatchCommand(GenericCommand):
    """Removes address ranges to the memory view."""
    _cmdline_ = "memory unwatch"
    _syntax_  = f"{_cmdline_} ADDRESS"
    _example_ = (f"\n{_cmdline_} 0x603000"
                 f"\n{_cmdline_} $sp")

    def __init__(self) -> None:
        super().__init__(complete=gdb.COMPLETE_LOCATION)
        return

    @only_if_gdb_running
    def do_invoke(self, argv: List[str]) -> None:
        if not argv:
            self.usage()
            return

        address = parse_address(argv[0])
        res = gef.ui.watches.pop(address, None)
        if not res:
            warn(f"You weren't watching {address:#x}")
        else:
            ok(f"Removed memwatch of {address:#x}")
        return


@register
class MemoryWatchResetCommand(GenericCommand):
    """Removes all watchpoints."""
    _cmdline_ = "memory reset"
    _syntax_  = f"{_cmdline_}"

    @only_if_gdb_running
    def do_invoke(self, _: List[str]) -> None:
        gef.ui.watches.clear()
        ok("Memory watches cleared")
        return


@register
class MemoryWatchListCommand(GenericCommand):
    """Lists all watchpoints to display in context layout."""
    _cmdline_ = "memory list"
    _syntax_  = f"{_cmdline_}"

    @only_if_gdb_running
    def do_invoke(self, _: List[str]) -> None:
        if not gef.ui.watches:
            info("No memory watches")
            return

        info("Memory watches:")
        for address, opt in sorted(gef.ui.watches.items()):
            gef_print(f"- {address:#x} ({opt[0]}, {opt[1]})")
        return


@register
class HexdumpCommand(GenericCommand):
    """Display SIZE lines of hexdump from the memory location pointed by LOCATION."""

    _cmdline_ = "hexdump"
    _syntax_  = f"{_cmdline_} (qword|dword|word|byte) [LOCATION] [--size SIZE] [--reverse]"
    _example_ = f"{_cmdline_} byte $rsp --size 16 --reverse"

    def __init__(self) -> None:
        super().__init__(complete=gdb.COMPLETE_LOCATION, prefix=True)
        self["always_show_ascii"] = (False, "If true, hexdump will always display the ASCII dump")
        self.format: Optional[str] = None
        self.__last_target = "$sp"
        return

    @only_if_gdb_running
    @parse_arguments({"address": "",}, {("--reverse", "-r"): True, ("--size", "-s"): 0})
    def do_invoke(self, _: List[str], **kwargs: Any) -> None:
        valid_formats = ["byte", "word", "dword", "qword"]
        if not self.format or self.format not in valid_formats:
            err("Invalid command")
            return

        args = kwargs["arguments"]
        target = args.address or self.__last_target
        start_addr = parse_address(target)
        read_from = align_address(start_addr)

        if self.format == "byte":
            read_len = args.size or 0x40
            read_from += self.repeat_count * read_len
            mem = gef.memory.read(read_from, read_len)
            lines = hexdump(mem, base=read_from).splitlines()
        else:
            read_len = args.size or 0x10
            lines = self._hexdump(read_from, read_len, self.format, self.repeat_count * read_len)

        if args.reverse:
            lines.reverse()

        self.__last_target = target
        gef_print("\n".join(lines))
        return

    def _hexdump(self, start_addr: int, length: int, arrange_as: str, offset: int = 0) -> List[str]:
        endianness = gef.arch.endianness

        base_address_color = gef.config["theme.dereference_base_address"]
        show_ascii = gef.config["hexdump.always_show_ascii"]

        formats = {
            "qword": ("Q", 8),
            "dword": ("I", 4),
            "word": ("H", 2),
        }

        r, l = formats[arrange_as]
        fmt_str = f"{{base}}{VERTICAL_LINE}+{{offset:#06x}}   {{sym}}{{val:#0{l*2+2}x}}   {{text}}"
        fmt_pack = f"{endianness!s}{r}"
        lines = []

        i = 0
        text = ""
        while i < length:
            cur_addr = start_addr + (i + offset) * l
            sym = gdb_get_location_from_symbol(cur_addr)
            sym = "<{:s}+{:04x}> ".format(*sym) if sym else ""
            mem = gef.memory.read(cur_addr, l)
            val = struct.unpack(fmt_pack, mem)[0]
            if show_ascii:
                text = "".join([chr(b) if 0x20 <= b < 0x7F else "." for b in mem])
            lines.append(fmt_str.format(base=Color.colorify(format_address(cur_addr), base_address_color),
                                        offset=(i + offset) * l, sym=sym, val=val, text=text))
            i += 1

        return lines


@register
class HexdumpQwordCommand(HexdumpCommand):
    """Display SIZE lines of hexdump as QWORD from the memory location pointed by ADDRESS."""

    _cmdline_ = "hexdump qword"
    _syntax_  = f"{_cmdline_} [ADDRESS] [[L][SIZE]] [REVERSE]"
    _example_ = f"{_cmdline_} qword $rsp L16 REVERSE"

    def __init__(self) -> None:
        super().__init__()
        self.format = "qword"
        return


@register
class HexdumpDwordCommand(HexdumpCommand):
    """Display SIZE lines of hexdump as DWORD from the memory location pointed by ADDRESS."""

    _cmdline_ = "hexdump dword"
    _syntax_  = f"{_cmdline_} [ADDRESS] [[L][SIZE]] [REVERSE]"
    _example_ = f"{_cmdline_} $esp L16 REVERSE"

    def __init__(self) -> None:
        super().__init__()
        self.format = "dword"
        return


@register
class HexdumpWordCommand(HexdumpCommand):
    """Display SIZE lines of hexdump as WORD from the memory location pointed by ADDRESS."""

    _cmdline_ = "hexdump word"
    _syntax_  = f"{_cmdline_} [ADDRESS] [[L][SIZE]] [REVERSE]"
    _example_ = f"{_cmdline_} $esp L16 REVERSE"

    def __init__(self) -> None:
        super().__init__()
        self.format = "word"
        return


@register
class HexdumpByteCommand(HexdumpCommand):
    """Display SIZE lines of hexdump as BYTE from the memory location pointed by ADDRESS."""

    _cmdline_ = "hexdump byte"
    _syntax_  = f"{_cmdline_} [ADDRESS] [[L][SIZE]] [REVERSE]"
    _example_ = f"{_cmdline_} $rsp L16"

    def __init__(self) -> None:
        super().__init__()
        self.format = "byte"
        return


@register
class PatchCommand(GenericCommand):
    """Write specified values to the specified address."""

    _cmdline_ = "patch"
    _syntax_  = (f"{_cmdline_} (qword|dword|word|byte) LOCATION VALUES\n"
                 f"{_cmdline_} string LOCATION \"double-escaped string\"")
    SUPPORTED_SIZES = {
        "qword": (8, "Q"),
        "dword": (4, "L"),
        "word": (2, "H"),
        "byte": (1, "B"),
    }

    def __init__(self) -> None:
        super().__init__(prefix=True, complete=gdb.COMPLETE_LOCATION)
        self.format: Optional[str] = None
        return

    @only_if_gdb_running
    @parse_arguments({"location": "", "values": ["", ]}, {})
    def do_invoke(self, _: List[str], **kwargs: Any) -> None:
        args = kwargs["arguments"]
        if not self.format or self.format not in self.SUPPORTED_SIZES:
            self.usage()
            return

        if not args.location or not args.values:
            self.usage()
            return

        addr = align_address(parse_address(args.location))
        size, fcode = self.SUPPORTED_SIZES[self.format]
        values = args.values

        if size == 1:
            if values[0].startswith("$_gef"):
                var_name = values[0]
                try:
                    values = str(gdb.parse_and_eval(var_name)).lstrip("{").rstrip("}").replace(",","").split(" ")
                except:
                    gef_print(f"Bad variable specified, check value with command: p {var_name}")
                    return

        d = str(gef.arch.endianness)
        for value in values:
            value = parse_address(value) & ((1 << size * 8) - 1)
            vstr = struct.pack(d + fcode, value)
            gef.memory.write(addr, vstr, length=size)
            addr += size
        return


@register
class PatchQwordCommand(PatchCommand):
    """Write specified QWORD to the specified address."""

    _cmdline_ = "patch qword"
    _syntax_  = f"{_cmdline_} LOCATION QWORD1 [QWORD2 [QWORD3..]]"
    _example_ = f"{_cmdline_} $rip 0x4141414141414141"

    def __init__(self) -> None:
        super().__init__()
        self.format = "qword"
        return


@register
class PatchDwordCommand(PatchCommand):
    """Write specified DWORD to the specified address."""

    _cmdline_ = "patch dword"
    _syntax_  = f"{_cmdline_} LOCATION DWORD1 [DWORD2 [DWORD3..]]"
    _example_ = f"{_cmdline_} $rip 0x41414141"

    def __init__(self) -> None:
        super().__init__()
        self.format = "dword"
        return


@register
class PatchWordCommand(PatchCommand):
    """Write specified WORD to the specified address."""

    _cmdline_ = "patch word"
    _syntax_  = f"{_cmdline_} LOCATION WORD1 [WORD2 [WORD3..]]"
    _example_ = f"{_cmdline_} $rip 0x4141"

    def __init__(self) -> None:
        super().__init__()
        self.format = "word"
        return


@register
class PatchByteCommand(PatchCommand):
    """Write specified BYTE to the specified address."""

    _cmdline_ = "patch byte"
    _syntax_  = f"{_cmdline_} LOCATION BYTE1 [BYTE2 [BYTE3..]]"
    _example_ = f"{_cmdline_} $pc 0x41 0x41 0x41 0x41 0x41"

    def __init__(self) -> None:
        super().__init__()
        self.format = "byte"
        return


@register
class PatchStringCommand(GenericCommand):
    """Write specified string to the specified memory location pointed by ADDRESS."""

    _cmdline_ = "patch string"
    _syntax_  = f"{_cmdline_} ADDRESS \"double backslash-escaped string\""
    _example_ = f"{_cmdline_} $sp \"GEFROCKS\""

    @only_if_gdb_running
    def do_invoke(self, argv: List[str]) -> None:
        argc = len(argv)
        if argc != 2:
            self.usage()
            return

        location, s = argv[0:2]
        addr = align_address(parse_address(location))

        try:
            s = codecs.escape_decode(s)[0]
        except binascii.Error:
            gef_print(f"Could not decode '\\xXX' encoded string \"{s}\"")
            return

        gef.memory.write(addr, s, len(s))
        return


@lru_cache()
def dereference_from(address: int) -> List[str]:
    if not is_alive():
        return [format_address(address),]

    code_color = gef.config["theme.dereference_code"]
    string_color = gef.config["theme.dereference_string"]
    max_recursion = gef.config["dereference.max_recursion"] or 10
    addr = lookup_address(align_address(address))
    msg = [format_address(addr.value),]
    seen_addrs = set()

    while addr.section and max_recursion:
        if addr.value in seen_addrs:
            msg.append("[loop detected]")
            break
        seen_addrs.add(addr.value)

        max_recursion -= 1

        # Is this value a pointer or a value?
        # -- If it's a pointer, dereference
        deref = addr.dereference()
        if deref is None:
            # if here, dereferencing addr has triggered a MemoryError, no need to go further
            msg.append(str(addr))
            break

        new_addr = lookup_address(deref)
        if new_addr.valid:
            addr = new_addr
            msg.append(str(addr))
            continue

        # -- Otherwise try to parse the value
        if addr.section:
            if addr.section.is_executable() and addr.is_in_text_segment() and not is_ascii_string(addr.value):
                insn = gef_current_instruction(addr.value)
                insn_str = f"{insn.location} {insn.mnemonic} {', '.join(insn.operands)}"
                msg.append(Color.colorify(insn_str, code_color))
                break

            elif addr.section.permission & Permission.READ:
                if is_ascii_string(addr.value):
                    s = gef.memory.read_cstring(addr.value)
                    if len(s) < gef.arch.ptrsize:
                        txt = f'{format_address(deref)} ("{Color.colorify(s, string_color)}"?)'
                    elif len(s) > 50:
                        txt = Color.colorify(f'"{s[:50]}[...]"', string_color)
                    else:
                        txt = Color.colorify(f'"{s}"', string_color)

                    msg.append(txt)
                    break

        # if not able to parse cleanly, simply display and break
        val = "{:#0{ma}x}".format(int(deref & 0xFFFFFFFFFFFFFFFF), ma=(gef.arch.ptrsize * 2 + 2))
        msg.append(val)
        break

    return msg


@register
class DereferenceCommand(GenericCommand):
    """Dereference recursively from an address and display information. This acts like WinDBG `dps`
    command."""

    _cmdline_ = "dereference"
    _syntax_  = f"{_cmdline_} [-h] [--length LENGTH] [--reference REFERENCE] [address]"
    _aliases_ = ["telescope", ]
    _example_ = f"{_cmdline_} --length 20 --reference $sp+0x10 $sp"

    def __init__(self) -> None:
        super().__init__(complete=gdb.COMPLETE_LOCATION)
        self["max_recursion"] = (7, "Maximum level of pointer recursion")
        return

    @staticmethod
    def pprint_dereferenced(addr: int, idx: int, base_offset: int = 0) -> str:
        base_address_color = gef.config["theme.dereference_base_address"]
        registers_color = gef.config["theme.dereference_register_value"]

        sep = f" {RIGHT_ARROW} "
        memalign = gef.arch.ptrsize

        offset = idx * memalign
        current_address = align_address(addr + offset)
        addrs = dereference_from(current_address)
        l = ""
        addr_l = format_address(int(addrs[0], 16))
        l += "{}{}{:+#07x}: {:{ma}s}".format(Color.colorify(addr_l, base_address_color),
                                             VERTICAL_LINE, base_offset+offset,
                                             sep.join(addrs[1:]), ma=(memalign*2 + 2))

        register_hints = []

        for regname in gef.arch.all_registers:
            regvalue = gef.arch.register(regname)
            if current_address == regvalue:
                register_hints.append(regname)

        if register_hints:
            m = f"\t{LEFT_ARROW}{', '.join(list(register_hints))}"
            l += Color.colorify(m, registers_color)

        offset += memalign
        return l

    @only_if_gdb_running
    @parse_arguments({"address": "$sp"}, {("-r", "--reference"): "", ("-l", "--length"): 10})
    def do_invoke(self, _: List[str], **kwargs: Any) -> None:
        args = kwargs["arguments"]
        nb = args.length

        target = args.address
        target_addr = parse_address(target)

        reference = args.reference or target
        ref_addr = parse_address(reference)

        if process_lookup_address(target_addr) is None:
            err(f"Unmapped address: '{target}'")
            return

        if process_lookup_address(ref_addr) is None:
            err(f"Unmapped address: '{reference}'")
            return

        if gef.config["context.grow_stack_down"] is True:
            from_insnum = nb * (self.repeat_count + 1) - 1
            to_insnum = self.repeat_count * nb - 1
            insnum_step = -1
        else:
            from_insnum = 0 + self.repeat_count * nb
            to_insnum = nb * (self.repeat_count + 1)
            insnum_step = 1

        start_address = align_address(target_addr)
        base_offset = start_address - align_address(ref_addr)

        for i in range(from_insnum, to_insnum, insnum_step):
            gef_print(DereferenceCommand.pprint_dereferenced(start_address, i, base_offset))

        return


@register
class ASLRCommand(GenericCommand):
    """View/modify the ASLR setting of GDB. By default, GDB will disable ASLR when it starts the process. (i.e. not
    attached). This command allows to change that setting."""

    _cmdline_ = "aslr"
    _syntax_  = f"{_cmdline_} [(on|off)]"

    def do_invoke(self, argv: List[str]) -> None:
        argc = len(argv)

        if argc == 0:
            ret = gdb.execute("show disable-randomization", to_string=True)
            i = ret.find("virtual address space is ")
            if i < 0:
                return

            msg = "ASLR is currently "
            if ret[i + 25:].strip() == "on.":
                msg += Color.redify("disabled")
            else:
                msg += Color.greenify("enabled")

            gef_print(msg)
            return

        elif argc == 1:
            if argv[0] == "on":
                info("Enabling ASLR")
                gdb.execute("set disable-randomization off")
                return
            elif argv[0] == "off":
                info("Disabling ASLR")
                gdb.execute("set disable-randomization on")
                return

            warn("Invalid command")

        self.usage()
        return


@register
class ResetCacheCommand(GenericCommand):
    """Reset cache of all stored data. This command is here for debugging and test purposes, GEF
    handles properly the cache reset under "normal" scenario."""

    _cmdline_ = "reset-cache"
    _syntax_  = _cmdline_

    def do_invoke(self, _: List[str]) -> None:
        reset_all_caches()
        return


@register
class VMMapCommand(GenericCommand):
    """Display a comprehensive layout of the virtual memory mapping. If a filter argument, GEF will
    filter out the mapping whose pathname do not match that filter."""

    _cmdline_ = "vmmap"
    _syntax_  = f"{_cmdline_} [FILTER]"
    _example_ = f"{_cmdline_} libc"

    @only_if_gdb_running
    def do_invoke(self, argv: List[str]) -> None:
        vmmap = gef.memory.maps
        if not vmmap:
            err("No address mapping information found")
            return

        if not gef.config["gef.disable_color"]:
            self.show_legend()

        color = gef.config["theme.table_heading"]

        headers = ["Start", "End", "Offset", "Perm", "Path"]
        gef_print(Color.colorify("{:<{w}s}{:<{w}s}{:<{w}s}{:<4s} {:s}".format(*headers, w=gef.arch.ptrsize*2+3), color))

        for entry in vmmap:
            if not argv:
                self.print_entry(entry)
                continue
            if argv[0] in entry.path:
                self.print_entry(entry)
            elif self.is_integer(argv[0]):
                addr = int(argv[0], 0)
                if addr >= entry.page_start and addr < entry.page_end:
                    self.print_entry(entry)
        return

    def print_entry(self, entry: Section) -> None:
        line_color = ""
        if entry.path == "[stack]":
            line_color = gef.config["theme.address_stack"]
        elif entry.path == "[heap]":
            line_color = gef.config["theme.address_heap"]
        elif entry.permission & Permission.READ and entry.permission & Permission.EXECUTE:
            line_color = gef.config["theme.address_code"]

        l = [
            Color.colorify(format_address(entry.page_start), line_color),
            Color.colorify(format_address(entry.page_end), line_color),
            Color.colorify(format_address(entry.offset), line_color),
        ]
        if entry.permission == Permission.ALL:
            l.append(Color.colorify(str(entry.permission), "underline " + line_color))
        else:
            l.append(Color.colorify(str(entry.permission), line_color))

        l.append(Color.colorify(entry.path, line_color))
        line = " ".join(l)

        gef_print(line)
        return

    def show_legend(self) -> None:
        code_addr_color = gef.config["theme.address_code"]
        stack_addr_color = gef.config["theme.address_stack"]
        heap_addr_color = gef.config["theme.address_heap"]

        gef_print("[ Legend:  {} | {} | {} ]".format(Color.colorify("Code", code_addr_color),
                                                     Color.colorify("Heap", heap_addr_color),
                                                     Color.colorify("Stack", stack_addr_color)
        ))
        return

    def is_integer(self, n: str) -> bool:
        try:
            int(n, 0)
        except ValueError:
            return False
        return True


@register
class XFilesCommand(GenericCommand):
    """Shows all libraries (and sections) loaded by binary. This command extends the GDB command
    `info files`, by retrieving more information from extra sources, and providing a better
    display. If an argument FILE is given, the output will grep information related to only that file.
    If an argument name is also given, the output will grep to the name within FILE."""

    _cmdline_ = "xfiles"
    _syntax_  = f"{_cmdline_} [FILE [NAME]]"
    _example_ = f"\n{_cmdline_} libc\n{_cmdline_} libc IO_vtables"

    @only_if_gdb_running
    def do_invoke(self, argv: List[str]) -> None:
        color = gef.config["theme.table_heading"]
        headers = ["Start", "End", "Name", "File"]
        gef_print(Color.colorify("{:<{w}s}{:<{w}s}{:<21s} {:s}".format(*headers, w=gef.arch.ptrsize*2+3), color))

        filter_by_file = argv[0] if argv and argv[0] else None
        filter_by_name = argv[1] if len(argv) > 1 and argv[1] else None

        for xfile in get_info_files():
            if filter_by_file:
                if filter_by_file not in xfile.filename:
                    continue
                if filter_by_name and filter_by_name not in xfile.name:
                    continue

            l = [
                format_address(xfile.zone_start),
                format_address(xfile.zone_end),
                f"{xfile.name:<21s}",
                xfile.filename,
            ]
            gef_print(" ".join(l))
        return


@register
class XAddressInfoCommand(GenericCommand):
    """Retrieve and display runtime information for the location(s) given as parameter."""

    _cmdline_ = "xinfo"
    _syntax_  = f"{_cmdline_} LOCATION"
    _example_ = f"{_cmdline_} $pc"

    def __init__(self) -> None:
        super().__init__(complete=gdb.COMPLETE_LOCATION)
        return

    @only_if_gdb_running
    def do_invoke(self, argv: List[str]) -> None:
        if not argv:
            err("At least one valid address must be specified")
            self.usage()
            return

        for sym in argv:
            try:
                addr = align_address(parse_address(sym))
                gef_print(titlify(f"xinfo: {addr:#x}"))
                self.infos(addr)

            except gdb.error as gdb_err:
                err(f"{gdb_err}")
        return

    def infos(self, address: int) -> None:
        addr = lookup_address(address)
        if not addr.valid:
            warn(f"Cannot reach {address:#x} in memory space")
            return

        sect = addr.section
        info = addr.info

        if sect:
            gef_print(f"Page: {format_address(sect.page_start)} {RIGHT_ARROW} "
                      f"{format_address(sect.page_end)} (size={sect.page_end-sect.page_start:#x})"
                      f"\nPermissions: {sect.permission}"
                      f"\nPathname: {sect.path}"
                      f"\nOffset (from page): {addr.value-sect.page_start:#x}"
                      f"\nInode: {sect.inode}")

        if info:
            gef_print(f"Segment: {info.name} "
                      f"({format_address(info.zone_start)}-{format_address(info.zone_end)})"
                      f"\nOffset (from segment): {addr.value-info.zone_start:#x}")

        sym = gdb_get_location_from_symbol(address)
        if sym:
            name, offset = sym
            msg = f"Symbol: {name}"
            if offset:
                msg += f"+{offset:d}"
            gef_print(msg)

        return


@register
class XorMemoryCommand(GenericCommand):
    """XOR a block of memory. The command allows to simply display the result, or patch it
    runtime at runtime."""

    _cmdline_ = "xor-memory"
    _syntax_  = f"{_cmdline_} (display|patch) ADDRESS SIZE KEY"

    def __init__(self) -> None:
        super().__init__(prefix=True)
        return

    def do_invoke(self, _: List[str]) -> None:
        self.usage()
        return


@register
class XorMemoryDisplayCommand(GenericCommand):
    """Display a block of memory pointed by ADDRESS by xor-ing each byte with KEY. The key must be
    provided in hexadecimal format."""

    _cmdline_ = "xor-memory display"
    _syntax_  = f"{_cmdline_} ADDRESS SIZE KEY"
    _example_ = f"{_cmdline_} $sp 16 41414141"

    @only_if_gdb_running
    def do_invoke(self, argv: List[str]) -> None:
        if len(argv) != 3:
            self.usage()
            return

        address = parse_address(argv[0])
        length = int(argv[1], 0)
        key = argv[2]
        block = gef.memory.read(address, length)
        info(f"Displaying XOR-ing {address:#x}-{address + len(block):#x} with {key!r}")

        gef_print(titlify("Original block"))
        gef_print(hexdump(block, base=address))

        gef_print(titlify("XOR-ed block"))
        gef_print(hexdump(xor(block, key), base=address))
        return


@register
class XorMemoryPatchCommand(GenericCommand):
    """Patch a block of memory pointed by ADDRESS by xor-ing each byte with KEY. The key must be
    provided in hexadecimal format."""

    _cmdline_ = "xor-memory patch"
    _syntax_  = f"{_cmdline_} ADDRESS SIZE KEY"
    _example_ = f"{_cmdline_} $sp 16 41414141"

    @only_if_gdb_running
    def do_invoke(self, argv: List[str]) -> None:
        if len(argv) != 3:
            self.usage()
            return

        address = parse_address(argv[0])
        length = int(argv[1], 0)
        key = argv[2]
        block = gef.memory.read(address, length)
        info(f"Patching XOR-ing {address:#x}-{address + len(block):#x} with {key!r}")
        xored_block = xor(block, key)
        gef.memory.write(address, xored_block, length)
        return


@register
class TraceRunCommand(GenericCommand):
    """Create a runtime trace of all instructions executed from $pc to LOCATION specified. The
    trace is stored in a text file that can be next imported in IDA Pro to visualize the runtime
    path."""

    _cmdline_ = "trace-run"
    _syntax_  = f"{_cmdline_} LOCATION [MAX_CALL_DEPTH]"
    _example_ = f"{_cmdline_} 0x555555554610"

    def __init__(self) -> None:
        super().__init__(self._cmdline_, complete=gdb.COMPLETE_LOCATION)
        self["max_tracing_recursion"] = (1, "Maximum depth of tracing")
        self["tracefile_prefix"] = ("./gef-trace-", "Specify the tracing output file prefix")
        return

    @only_if_gdb_running
    def do_invoke(self, argv: List[str]) -> None:
        if len(argv) not in (1, 2):
            self.usage()
            return

        if len(argv) == 2 and argv[1].isdigit():
            depth = int(argv[1])
        else:
            depth = 1

        try:
            loc_start   = gef.arch.pc
            loc_end     = parse_address(argv[0])
        except gdb.error as e:
            err(f"Invalid location: {e}")
            return

        self.trace(loc_start, loc_end, depth)
        return

    def get_frames_size(self) -> int:
        n = 0
        f = gdb.newest_frame()
        while f:
            n += 1
            f = f.older()
        return n

    def trace(self, loc_start: int, loc_end: int, depth: int) -> None:
        info(f"Tracing from {loc_start:#x} to {loc_end:#x} (max depth={depth:d})")
        logfile = f"{self['tracefile_prefix']}{loc_start:#x}-{loc_end:#x}.txt"
        with RedirectOutputContext(to=logfile):
            hide_context()
            self.start_tracing(loc_start, loc_end, depth)
            unhide_context()
        ok(f"Done, logfile stored as '{logfile}'")
        info("Hint: import logfile with `ida_color_gdb_trace.py` script in IDA to visualize path")
        return

    def start_tracing(self, loc_start: int, loc_end: int, depth: int) -> None:
        loc_cur = loc_start
        frame_count_init = self.get_frames_size()

        gef_print("#",
                  f"# Execution tracing of {get_filepath()}",
                  f"# Start address: {format_address(loc_start)}",
                  f"# End address: {format_address(loc_end)}",
                  f"# Recursion level: {depth:d}",
                  "# automatically generated by gef.py",
                  "#\n", sep="\n")

        while loc_cur != loc_end:
            try:
                delta = self.get_frames_size() - frame_count_init

                if delta <= depth:
                    gdb.execute("stepi")
                else:
                    gdb.execute("finish")

                loc_cur = gef.arch.pc
                gdb.flush()

            except gdb.error as e:
                gef_print("#",
                          f"# Execution interrupted at address {format_address(loc_cur)}",
                          f"# Exception: {e}",
                          "#\n", sep="\n")
                break

        return


@register
class PatternCommand(GenericCommand):
    """Generate or Search a De Bruijn Sequence of unique substrings of length N
    and a total length of LENGTH. The default value of N is set to match the
    currently loaded architecture."""

    _cmdline_ = "pattern"
    _syntax_  = f"{_cmdline_} (create|search) ARGS"

    def __init__(self) -> None:
        super().__init__(prefix=True)
        self["length"] = (1024, "Default length of a cyclic buffer to generate")
        return

    def do_invoke(self, _: List[str]) -> None:
        self.usage()
        return


@register
class PatternCreateCommand(GenericCommand):
    """Generate a De Bruijn Sequence of unique substrings of length N and a
    total length of LENGTH. The default value of N is set to match the currently
    loaded architecture."""

    _cmdline_ = "pattern create"
    _syntax_  = f"{_cmdline_} [-h] [-n N] [length]"
    _example_ = f"{_cmdline_} 4096"

    @parse_arguments({"length": 0}, {("-n", "--n"): 0})
    def do_invoke(self, _: List[str], **kwargs: Any) -> None:
        args = kwargs["arguments"]
        length = args.length or gef.config["pattern.length"]
        n = args.n or gef.arch.ptrsize
        info(f"Generating a pattern of {length:d} bytes (n={n:d})")
        pattern_str = gef_pystring(generate_cyclic_pattern(length, n))
        gef_print(pattern_str)
        ok(f"Saved as '{gef_convenience(pattern_str)}'")
        return


@register
class PatternSearchCommand(GenericCommand):
    """Search a De Bruijn Sequence of unique substrings of length N and a
    maximum total length of MAX_LENGTH. The default value of N is set to match
    the currently loaded architecture. The PATTERN argument can be a GDB symbol
    (such as a register name), a string or a hexadecimal value"""

    _cmdline_ = "pattern search"
    _syntax_  = f"{_cmdline_} [-h] [-n N] [--max-length MAX_LENGTH] [pattern]"
    _example_ = [f"{_cmdline_} $pc",
                 f"{_cmdline_} 0x61616164",
                 f"{_cmdline_} aaab"]
    _aliases_ = ["pattern offset"]

    @only_if_gdb_running
    @parse_arguments({"pattern": ""}, {("--period", "-n"): 0, ("--max-length", "-l"): 0})
    def do_invoke(self, _: List[str], **kwargs: Any) -> None:
        args = kwargs["arguments"]
        if not args.pattern:
            warn("No pattern provided")
            return
        max_length = args.max_length or gef.config["pattern.length"]
        n = args.period or gef.arch.ptrsize
        if n not in (2, 4, 8) or n > gef.arch.ptrsize:
            err("Incorrect value for period")
            return
        self.search(args.pattern, max_length, n)
        return

    def search(self, pattern: str, size: int, period: int) -> None:
        pattern_be, pattern_le = None, None

        # 1. check if it's a symbol (like "$sp" or "0x1337")
        symbol = safe_parse_and_eval(pattern)
        if symbol:
            addr = int(abs(symbol))
            dereferenced_value = dereference(addr)
            if dereferenced_value:
                addr = int(abs(dereferenced_value))
            mask = (1<<(8 * period))-1
            addr &= mask
            pattern_le = addr.to_bytes(period, 'little')
            pattern_be = addr.to_bytes(period, 'big')
        else:
            # 2. assume it's a plain string
            pattern_be = gef_pybytes(pattern)
            pattern_le = gef_pybytes(pattern[::-1])

        info(f"Searching for '{pattern_le.hex()}'/'{pattern_be.hex()}' with period={period}")
        cyclic_pattern = generate_cyclic_pattern(size, period)
        off = cyclic_pattern.find(pattern_le)
        if off >= 0:
            ok(f"Found at offset {off:d} (little-endian search) "
               f"{Color.colorify('likely', 'bold red') if gef.arch.endianness == Endianness.LITTLE_ENDIAN else ''}")
            return

        off = cyclic_pattern.find(pattern_be)
        if off >= 0:
            ok(f"Found at offset {off:d} (big-endian search) "
               f"{Color.colorify('likely', 'bold green') if gef.arch.endianness == Endianness.BIG_ENDIAN else ''}")
            return

        err(f"Pattern '{pattern}' not found")
        return


@register
class ChecksecCommand(GenericCommand):
    """Checksec the security properties of the current executable or passed as argument. The
    command checks for the following protections:
    - PIE
    - NX
    - RelRO
    - Glibc Stack Canaries
    - Fortify Source"""

    _cmdline_ = "checksec"
    _syntax_  = f"{_cmdline_} [FILENAME]"
    _example_ = f"{_cmdline_} /bin/ls"

    def __init__(self) -> None:
        super().__init__(complete=gdb.COMPLETE_FILENAME)
        return

    def do_invoke(self, argv: List[str]) -> None:
        argc = len(argv)

        if argc == 0:
            filename = get_filepath()
            if filename is None:
                warn("No executable/library specified")
                return
        elif argc == 1:
            filename = os.path.realpath(os.path.expanduser(argv[0]))
            if not os.access(filename, os.R_OK):
                err("Invalid filename")
                return
        else:
            self.usage()
            return

        info(f"{self._cmdline_} for '{filename}'")
        self.print_security_properties(filename)
        return

    def print_security_properties(self, filename: str) -> None:
        sec = checksec(filename)
        for prop in sec:
            if prop in ("Partial RelRO", "Full RelRO"): continue
            val = sec[prop]
            msg = Color.greenify(Color.boldify(TICK)) if val is True else Color.redify(Color.boldify(CROSS))
            if val and prop == "Canary" and is_alive():
                canary = gef.session.canary[0] if gef.session.canary else 0
                msg += f"(value: {canary:#x})"

            gef_print(f"{prop:<30s}: {msg}")

        if sec["Full RelRO"]:
            gef_print(f"{'RelRO':<30s}: {Color.greenify('Full')}")
        elif sec["Partial RelRO"]:
            gef_print(f"{'RelRO':<30s}: {Color.yellowify('Partial')}")
        else:
            gef_print(f"{'RelRO':<30s}: {Color.redify(Color.boldify(CROSS))}")
        return


@register
class GotCommand(GenericCommand):
    """Display current status of the got inside the process."""

    _cmdline_ = "got"
    _syntax_ = f"{_cmdline_} [FUNCTION_NAME ...] "
    _example_ = "got read printf exit"

    def __init__(self):
        super().__init__()
        self["function_resolved"] = ("green",
                                     "Line color of the got command output for resolved function")
        self["function_not_resolved"] = ("yellow",
                                         "Line color of the got command output for unresolved function")
        return

    @only_if_gdb_running
    def do_invoke(self, argv: List[str]) -> None:
        readelf = gef.session.constants["readelf"]

        if is_remote_debug():
            elf_file = str(gef.session.remote.lfile)
            elf_virtual_path = str(gef.session.remote.file)
        else:
            elf_file = str(gef.session.file)
            elf_virtual_path = str(gef.session.file)

        func_names_filter = argv if argv else []
        vmmap = gef.memory.maps
        base_address = min(x.page_start for x in vmmap if x.path == elf_virtual_path)
        end_address = max(x.page_end for x in vmmap if x.path == elf_virtual_path)

        # get the checksec output.
        checksec_status = checksec(elf_file)
        relro_status = "Full RelRO"
        full_relro = checksec_status["Full RelRO"]
        pie = checksec_status["PIE"]  # if pie we will have offset instead of abs address.

        if not full_relro:
            relro_status = "Partial RelRO"
            partial_relro = checksec_status["Partial RelRO"]

            if not partial_relro:
                relro_status = "No RelRO"

        # retrieve jump slots using readelf
        lines = gef_execute_external([readelf, "--relocs", elf_file], as_list=True)
        jmpslots = [line for line in lines if "JUMP" in line]

        gef_print(f"\nGOT protection: {relro_status} | GOT functions: {len(jmpslots)}\n ")

        for line in jmpslots:
            address, _, _, _, name = line.split()[:5]

            # if we have a filter let's skip the entries that are not requested.
            if func_names_filter:
                if not any(map(lambda x: x in name, func_names_filter)):
                    continue

            address_val = int(address, 16)

            # address_val is an offset from the base_address if we have PIE.
            if pie or is_remote_debug():
                address_val = base_address + address_val

            # read the address of the function.
            got_address = gef.memory.read_integer(address_val)

            # for the swag: different colors if the function has been resolved or not.
            if base_address < got_address < end_address:
                color = self["function_not_resolved"]
            else:
                color = self["function_resolved"]

            line = f"[{hex(address_val)}] "
            line += Color.colorify(f"{name} {RIGHT_ARROW} {hex(got_address)}", color)
            gef_print(line)
        return


@register
class HighlightCommand(GenericCommand):
    """Highlight user-defined text matches in GEF output universally."""
    _cmdline_ = "highlight"
    _syntax_ = f"{_cmdline_} (add|remove|list|clear)"
    _aliases_ = ["hl"]

    def __init__(self) -> None:
        super().__init__(prefix=True)
        self["regex"] = (False, "Enable regex highlighting")

    def do_invoke(self, _: List[str]) -> None:
        return self.usage()


@register
class HighlightListCommand(GenericCommand):
    """Show the current highlight table with matches to colors."""
    _cmdline_ = "highlight list"
    _aliases_ = ["highlight ls", "hll"]
    _syntax_ = _cmdline_

    def print_highlight_table(self) -> None:
        if not gef.ui.highlight_table:
            err("no matches found")
            return

        left_pad = max(map(len, gef.ui.highlight_table.keys()))
        for match, color in sorted(gef.ui.highlight_table.items()):
            print(f"{Color.colorify(match.ljust(left_pad), color)} {VERTICAL_LINE} "
                  f"{Color.colorify(color, color)}")
        return

    def do_invoke(self, _: List[str]) -> None:
        return self.print_highlight_table()


@register
class HighlightClearCommand(GenericCommand):
    """Clear the highlight table, remove all matches."""
    _cmdline_ = "highlight clear"
    _aliases_ = ["hlc"]
    _syntax_ = _cmdline_

    def do_invoke(self, _: List[str]) -> None:
        return gef.ui.highlight_table.clear()


@register
class HighlightAddCommand(GenericCommand):
    """Add a match to the highlight table."""
    _cmdline_ = "highlight add"
    _syntax_ = f"{_cmdline_} MATCH COLOR"
    _aliases_ = ["highlight set", "hla"]
    _example_ = f"{_cmdline_} 41414141 yellow"

    def do_invoke(self, argv: List[str]) -> None:
        if len(argv) < 2:
            return self.usage()

        match, color = argv
        gef.ui.highlight_table[match] = color
        return


@register
class HighlightRemoveCommand(GenericCommand):
    """Remove a match in the highlight table."""
    _cmdline_ = "highlight remove"
    _syntax_ = f"{_cmdline_} MATCH"
    _aliases_ = [
        "highlight delete",
        "highlight del",
        "highlight unset",
        "highlight rm",
        "hlr",
    ]
    _example_ = f"{_cmdline_} remove 41414141"

    def do_invoke(self, argv: List[str]) -> None:
        if not argv:
            return self.usage()

        gef.ui.highlight_table.pop(argv[0], None)
        return


@register
class FormatStringSearchCommand(GenericCommand):
    """Exploitable format-string helper: this command will set up specific breakpoints
    at well-known dangerous functions (printf, snprintf, etc.), and check if the pointer
    holding the format string is writable, and therefore susceptible to format string
    attacks if an attacker can control its content."""
    _cmdline_ = "format-string-helper"
    _syntax_ = _cmdline_
    _aliases_ = ["fmtstr-helper",]

    def do_invoke(self, _: List[str]) -> None:
        dangerous_functions = {
            "printf": 0,
            "sprintf": 1,
            "fprintf": 1,
            "snprintf": 2,
            "vsnprintf": 2,
        }

        nb_installed_breaks = 0

        with RedirectOutputContext(to="/dev/null"):
            for function_name in dangerous_functions:
                argument_number = dangerous_functions[function_name]
                FormatStringBreakpoint(function_name, argument_number)
                nb_installed_breaks += 1

        ok(f"Enabled {nb_installed_breaks} FormatString "
           f"breakpoint{'s' if nb_installed_breaks > 1 else ''}")
        return


@register
class HeapAnalysisCommand(GenericCommand):
    """Heap vulnerability analysis helper: this command aims to track dynamic heap allocation
    done through malloc()/free() to provide some insights on possible heap vulnerabilities. The
    following vulnerabilities are checked:
    - NULL free
    - Use-after-Free
    - Double Free
    - Heap overlap"""
    _cmdline_ = "heap-analysis-helper"
    _syntax_ = _cmdline_

    def __init__(self) -> None:
        super().__init__(complete=gdb.COMPLETE_NONE)
        self["check_free_null"] = (False, "Break execution when a free(NULL) is encountered")
        self["check_double_free"] = (True, "Break execution when a double free is encountered")
        self["check_weird_free"] = (True, "Break execution when free() is called against a non-tracked pointer")
        self["check_uaf"] = (True, "Break execution when a possible Use-after-Free condition is found")
        self["check_heap_overlap"] = (True, "Break execution when a possible overlap in allocation is found")

        self.bp_malloc = None
        self.bp_calloc = None
        self.bp_free = None
        self.bp_realloc = None
        return

    @only_if_gdb_running
    @experimental_feature
    def do_invoke(self, argv: List[str]) -> None:
        if not argv:
            self.setup()
            return

        if argv[0] == "show":
            self.dump_tracked_allocations()
        return

    def setup(self) -> None:
        ok("Tracking malloc() & calloc()")
        self.bp_malloc = TraceMallocBreakpoint("__libc_malloc")
        self.bp_calloc = TraceMallocBreakpoint("__libc_calloc")
        ok("Tracking free()")
        self.bp_free = TraceFreeBreakpoint()
        ok("Tracking realloc()")
        self.bp_realloc = TraceReallocBreakpoint()

        ok("Disabling hardware watchpoints (this may increase the latency)")
        gdb.execute("set can-use-hw-watchpoints 0")

        info("Dynamic breakpoints correctly setup, "
             "GEF will break execution if a possible vulnerabity is found.")
        warn(f"{Color.colorify('Note', 'bold underline yellow')}: "
             "The heap analysis slows down the execution noticeably.")

        # when inferior quits, we need to clean everything for a next execution
        gef_on_exit_hook(self.clean)
        return

    def dump_tracked_allocations(self) -> None:
        global gef

        if gef.session.heap_allocated_chunks:
            ok("Tracked as in-use chunks:")
            for addr, sz in gef.session.heap_allocated_chunks:
                gef_print(f"{CROSS} malloc({sz:d}) = {addr:#x}")
        else:
            ok("No malloc() chunk tracked")

        if gef.session.heap_freed_chunks:
            ok("Tracked as free-ed chunks:")
            for addr, sz in gef.session.heap_freed_chunks:
                gef_print(f"{TICK}  free({sz:d}) = {addr:#x}")
        else:
            ok("No free() chunk tracked")
        return

    def clean(self, _: "gdb.Event") -> None:
        global gef

        ok(f"{Color.colorify('Heap-Analysis', 'yellow bold')} - Cleaning up")
        for bp in [self.bp_malloc, self.bp_calloc, self.bp_free, self.bp_realloc]:
            if hasattr(bp, "retbp") and bp.retbp:
                try:
                    bp.retbp.delete()
                except RuntimeError:
                    # in some cases, gdb was found failing to correctly remove the retbp
                    # but they can be safely ignored since the debugging session is over
                    pass

            bp.delete()

        for wp in gef.session.heap_uaf_watchpoints:
            wp.delete()

        gef.session.heap_allocated_chunks = []
        gef.session.heap_freed_chunks = []
        gef.session.heap_uaf_watchpoints = []

        ok(f"{Color.colorify('Heap-Analysis', 'yellow bold')} - Re-enabling hardware watchpoints")
        gdb.execute("set can-use-hw-watchpoints 1")

        gef_on_exit_unhook(self.clean)
        return


#
# GDB Function declaration
#
@deprecated("")
def register_function(cls: Type["GenericFunction"]) -> Type["GenericFunction"]:
    """Decorator for registering a new convenience function to GDB."""
    return cls


class GenericFunction(gdb.Function):
    """This is an abstract class for invoking convenience functions, should not be instantiated."""

    _function_ : str
    _syntax_: str = ""
    _example_ : str = ""

    def __init__(self) -> None:
        super().__init__(self._function_)

    def invoke(self, *args: Any) -> int:
        if not is_alive():
            raise gdb.GdbError("No debugging session active")
        return self.do_invoke(args)

    def arg_to_long(self, args: List, index: int, default: int = 0) -> int:
        try:
            addr = args[index]
            return int(addr) if addr.address is None else int(addr.address)
        except IndexError:
            return default

    def do_invoke(self, args: Any) -> int:
        raise NotImplementedError


@register
class StackOffsetFunction(GenericFunction):
    """Return the current stack base address plus an optional offset."""
    _function_ = "_stack"
    _syntax_   = f"${_function_}()"

    def do_invoke(self, args: List) -> int:
        base = get_section_base_address("[stack]")
        if not base:
            raise gdb.GdbError("Stack not found")

        return self.arg_to_long(args, 0) + base


@register
class HeapBaseFunction(GenericFunction):
    """Return the current heap base address plus an optional offset."""
    _function_ = "_heap"
    _syntax_   = f"${_function_}()"

    def do_invoke(self, args: List) -> int:
        base = gef.heap.base_address
        if not base:
            base = get_section_base_address("[heap]")
            if not base:
                raise gdb.GdbError("Heap not found")
        return self.arg_to_long(args, 0) + base


@register
class SectionBaseFunction(GenericFunction):
    """Return the matching file's base address plus an optional offset.
    Defaults to current file. Note that quotes need to be escaped"""
    _function_ = "_base"
    _syntax_   = "$_base([filepath])"
    _example_  = "p $_base(\\\"/usr/lib/ld-2.33.so\\\")"

    def do_invoke(self, args: List) -> int:
        addr = 0
        try:
            name = args[0].string()
        except IndexError:
            name = gef.session.file.name
        except gdb.error:
            err(f"Invalid arg: {args[0]}")
            return 0

        try:
            base = get_section_base_address(name)
            if base:
                addr = int(base)
        except TypeError:
            err(f"Cannot find section {name}")
            return 0
        return addr


@register
class BssBaseFunction(GenericFunction):
    """Return the current bss base address plus the given offset."""
    _function_ = "_bss"
    _syntax_   = f"${_function_}([OFFSET])"
    _example_ = "deref $_bss(0x20)"

    def do_invoke(self, args: List) -> int:
        base = get_zone_base_address(".bss")
        if not base:
            raise gdb.GdbError("BSS not found")
        return self.arg_to_long(args, 0) + base


@register
class GotBaseFunction(GenericFunction):
    """Return the current GOT base address plus the given offset."""
    _function_ = "_got"
    _syntax_   = f"${_function_}([OFFSET])"
    _example_ = "deref $_got(0x20)"

    def do_invoke(self, args: List) -> int:
        base = get_zone_base_address(".got")
        if not base:
            raise gdb.GdbError("GOT not found")
        return base + self.arg_to_long(args, 0)


@register
class GefFunctionsCommand(GenericCommand):
    """List the convenience functions provided by GEF."""
    _cmdline_ = "functions"
    _syntax_ = _cmdline_

    def __init__(self) -> None:
        super().__init__()
        self.docs = []
        self.should_refresh = True
        return

    def __add__(self, function: GenericFunction):
        """Add function to documentation."""
        doc = getattr(function, "__doc__", "").lstrip()
        if not hasattr(function, "_syntax_"):
            raise ValueError("Function is invalid")
        syntax = getattr(function, "_syntax_").lstrip()
        msg = f"{Color.colorify(syntax, 'bold cyan')}\n {doc}"
        example = getattr(function, "_example_", "").strip()
        if example:
            msg += f"\n {Color.yellowify('Example:')} {example}"
        self.docs.append(msg)
        return self

    def __radd__(self, function: GenericFunction):
        return self.__add__(function)

    def __str__(self) -> str:
        if self.should_refresh:
            self.__rebuild()
        return self.__doc__ or ""

    def __rebuild(self) -> None:
        """Rebuild the documentation for functions."""
        for function in gef.gdb.functions.values():
            self += function

        self.command_size = len(gef.gdb.commands)
        _, cols = get_terminal_size()
        separator = HORIZONTAL_LINE*cols
        self.__doc__ = f"\n{separator}\n".join(sorted(self.docs))
        self.should_refresh = False
        return

    def do_invoke(self, argv) -> None:
        self.dont_repeat()
        gef_print(titlify("GEF - Convenience Functions"))
        gef_print("These functions can be used as arguments to other "
                  "commands to dynamically calculate values\n")
        gef_print(str(self))
        return


#
# GEF internal command classes
#
class GefCommand(gdb.Command):
    """GEF main command: view all new commands by typing `gef`."""

    _cmdline_ = "gef"
    _syntax_  = f"{_cmdline_} (missing|config|save|restore|set|run)"

    def __init__(self) -> None:
        super().__init__(self._cmdline_, gdb.COMMAND_SUPPORT, gdb.COMPLETE_NONE, True)
        gef.config["gef.follow_child"] = GefSetting(True, bool, "Automatically set GDB to follow child when forking")
        gef.config["gef.readline_compat"] = GefSetting(False, bool, "Workaround for readline SOH/ETX issue (SEGV)")
        gef.config["gef.debug"] = GefSetting(False, bool, "Enable debug mode for gef")
        gef.config["gef.autosave_breakpoints_file"] = GefSetting("", str, "Automatically save and restore breakpoints")
        gef.config["gef.extra_plugins_dir"] = GefSetting("", str, "Autoload additional GEF commands from external directory", hooks={"on_write": self.load_extra_plugins})
        gef.config["gef.disable_color"] = GefSetting(False, bool, "Disable all colors in GEF")
        gef.config["gef.tempdir"] = GefSetting(GEF_TEMP_DIR, str, "Directory to use for temporary/cache content")
        gef.config["gef.show_deprecation_warnings"] = GefSetting(True, bool, "Toggle the display of the `deprecated` warnings")

        self.commands : Dict[str, GenericCommand] = collections.OrderedDict()
        self.functions : Dict[str, GenericFunction] = collections.OrderedDict()
        self.missing: Dict[str, Exception] = {}
        return

    @property
    def loaded_commands(self) -> List[Tuple[str, Type[GenericCommand], Any]]:
        print("Obsolete loaded_commands")
        raise

    @property
    def loaded_functions(self) -> List[Type[GenericFunction]]:
        print("Obsolete loaded_functions")
        raise

    @property
    def missing_commands(self) -> Dict[str, Exception]:
        print("Obsolete missing_commands")
        raise

    def setup(self) -> None:
        self.load()

        GefHelpCommand()
        GefConfigCommand()
        GefSaveCommand()
        GefMissingCommand()
        GefSetCommand()
        GefRunCommand()
        GefInstallExtraScriptCommand()

        # restore the settings from config file if any
        GefRestoreCommand()
        return

    def load_extra_plugins(self) -> int:
        def load_plugin(fpath: pathlib.Path) -> bool:
            try:
                dbg(f"Loading '{fpath}'")
                gdb.execute(f"source {fpath}")
            except Exception as e:
                warn(f"Exception while loading {fpath}: {str(e)}")
                return False
            return True

        nb_added = -1
        start_time = time.perf_counter()
        try:
            nb_inital = len(__registered_commands__)
            directories: List[str] = gef.config["gef.extra_plugins_dir"].split(";") or []
            for d in directories:
                d = d.strip()
                if not d: continue
                directory = pathlib.Path(d).expanduser()
                if not directory.is_dir(): continue
                sys.path.append(str(directory.absolute()))
                for entry in directory.iterdir():
                    if entry.is_dir():
                        if entry.name in ('gdb', 'gef', '__pycache__'): continue
                        load_plugin(entry / "__init__.py")
                    else:
                        if entry.suffix != ".py": continue
                        if entry.name == "__init__.py": continue
                        load_plugin(entry)

            nb_added = len(__registered_commands__) - nb_inital
            if nb_added > 0:
                self.load()
                nb_failed = len(__registered_commands__) - len(self.commands)
                end_time = time.perf_counter()
                load_time = end_time - start_time
                ok(f"{Color.colorify(str(nb_added), 'bold green')} extra commands added from "
                   f"'{Color.colorify(', '.join(directories), 'bold blue')}' in {load_time:.2f} seconds")
                if nb_failed != 0:
                    warn(f"{Color.colorify(str(nb_failed), 'bold light_gray')} extra commands/functions failed to be added. "
                    "Check `gef missing` to know why")

        except gdb.error as e:
            err(f"failed: {e}")
        return nb_added

    @property
    def loaded_command_names(self) -> Iterable[str]:
        print("obsolete loaded_command_names")
        return self.commands.keys()

    def invoke(self, args: Any, from_tty: bool) -> None:
        self.dont_repeat()
        gdb.execute("gef help")
        return

    def add_context_pane(self, pane_name: str, display_pane_function: Callable, pane_title_function: Callable, condition: Optional[Callable]) -> None:
        """Add a new context pane to ContextCommand."""
        for _, class_instance in self.commands.items():
            if isinstance(class_instance, ContextCommand):
                context = class_instance
                break
        else:
            err("Cannot find ContextCommand")
            return

        # assure users can toggle the new context
        corrected_settings_name = pane_name.replace(" ", "_")
        gef.config["context.layout"] += f" {corrected_settings_name}"

        # overload the printing of pane title
        context.layout_mapping[corrected_settings_name] = (display_pane_function, pane_title_function, condition)

    def load(self) -> None:
        """Load all the commands and functions defined by GEF into GDB."""
        current_commands = set( self.commands.keys() )
        new_commands = set( [x._cmdline_ for x in __registered_commands__] ) - current_commands
        current_functions = set( self.functions.keys() )
        new_functions = set([x._function_ for x in __registered_functions__]) - current_functions
        self.missing.clear()
        self.__load_time_ms = time.time()* 1000

        # load all new functions
        for name in sorted(new_functions):
            for function_cls in __registered_functions__:
                if function_cls._function_ == name:
                    self.functions[name] = function_cls()
                    break

        # load all new commands
        for name in sorted(new_commands):
            try:
                for command_cls in __registered_commands__:
                    if command_cls._cmdline_ == name:
                        command_instance = command_cls()

                        # create the aliases if any
                        if hasattr(command_instance, "_aliases_"):
                            aliases = getattr(command_instance, "_aliases_")
                            for alias in aliases:
                                GefAlias(alias, name)

                        self.commands[name] = command_instance
                        break

            except Exception as reason:
                self.missing[name] = reason

        self.__load_time_ms = (time.time()* 1000) - self.__load_time_ms
        return


    def show_banner(self) -> None:
        gef_print(f"{Color.greenify('GEF')} for {gef.session.os} ready, "
                  f"type `{Color.colorify('gef', 'underline yellow')}' to start, "
                  f"`{Color.colorify('gef config', 'underline pink')}' to configure")

        ver = f"{sys.version_info.major:d}.{sys.version_info.minor:d}"
        gef_print(f"{Color.colorify(str(len(self.commands)), 'bold green')} commands loaded "
                    f"and {Color.colorify(str(len(self.functions)), 'bold blue')} functions added for "
                    f"GDB {Color.colorify(gdb.VERSION, 'bold yellow')} in {self.__load_time_ms:.2f}ms "
                    f"using Python engine {Color.colorify(ver, 'bold red')}")

        nb_missing = len(self.missing)
        if nb_missing:
                warn(f"{Color.colorify(str(nb_missing), 'bold red')} "
                    f"command{'s' if nb_missing > 1 else ''} could not be loaded, "
                    f"run `{Color.colorify('gef missing', 'underline pink')}` to know why.")
        return


class GefHelpCommand(gdb.Command):
    """GEF help sub-command."""
    _cmdline_ = "gef help"
    _syntax_  = _cmdline_

    def __init__(self) -> None:
        super().__init__(self._cmdline_, gdb.COMMAND_SUPPORT, gdb.COMPLETE_NONE, False)
        self.docs = []
        self.should_refresh = True
        self.command_size = 0
        return

    def invoke(self, args: Any, from_tty: bool) -> None:
        self.dont_repeat()
        gef_print(titlify("GEF - GDB Enhanced Features"))
        gef_print(str(self))
        return

    def __rebuild(self) -> None:
        """Rebuild the documentation."""
        for name, cmd in gef.gdb.commands.items():
            self += (name, cmd)

        self.command_size = len(gef.gdb.commands)
        _, cols = get_terminal_size()
        separator = HORIZONTAL_LINE*cols
        self.__doc__ = f"\n{separator}\n".join(sorted(self.docs))
        self.should_refresh = False
        return

    def __add__(self, command: Tuple[str, GenericCommand]):
        """Add command to GEF documentation."""
        cmd, class_obj = command
        if " " in cmd:
            # do not print subcommands in gef help
            return self
        doc = getattr(class_obj, "__doc__", "").lstrip()
        aliases = f"Aliases: {', '.join(class_obj._aliases_)}" if hasattr(class_obj, "_aliases_") else ""
        msg = f"{Color.colorify(cmd, 'bold red')}\n{doc}\n{aliases}"
        self.docs.append(msg)
        return self

    def __radd__(self, command: Tuple[str, GenericCommand]):
        return self.__add__(command)

    def __str__(self) -> str:
        """Lazily regenerate the `gef help` object if it was modified"""
        # quick check in case the docs have changed
        if self.should_refresh or self.command_size != len(gef.gdb.commands):
            self.__rebuild()
        return self.__doc__ or ""


class GefConfigCommand(gdb.Command):
    """GEF configuration sub-command
    This command will help set/view GEF settings for the current debugging session.
    It is possible to make those changes permanent by running `gef save` (refer
    to this command help), and/or restore previously saved settings by running
    `gef restore` (refer help).
    """
    _cmdline_ = "gef config"
    _syntax_  = f"{_cmdline_} [setting_name] [setting_value]"

    def __init__(self) -> None:
        super().__init__(self._cmdline_, gdb.COMMAND_NONE, prefix=False)
        return

    def invoke(self, args: str, from_tty: bool) -> None:
        self.dont_repeat()
        argv = gdb.string_to_argv(args)
        argc = len(argv)

        if not (0 <= argc <= 2):
            err("Invalid number of arguments")
            return

        if argc == 0:
            gef_print(titlify("GEF configuration settings"))
            self.print_settings()
            return

        if argc == 1:
            prefix = argv[0]
            names = [x for x in gef.config.keys() if x.startswith(prefix)]
            if names:
                if len(names) == 1:
                    gef_print(titlify(f"GEF configuration setting: {names[0]}"))
                    self.print_setting(names[0], verbose=True)
                else:
                    gef_print(titlify(f"GEF configuration settings matching '{argv[0]}'"))
                    for name in names: self.print_setting(name)
            return

        self.set_setting(argv)
        return

    def print_setting(self, plugin_name: str, verbose: bool = False) -> None:
        res = gef.config.raw_entry(plugin_name)
        string_color = gef.config["theme.dereference_string"]
        misc_color = gef.config["theme.dereference_base_address"]

        if not res:
            return

        _setting = Color.colorify(plugin_name, "green")
        _type = res.type.__name__
        if _type == "str":
            _value = f'"{Color.colorify(res.value, string_color)}"'
        else:
            _value = Color.colorify(res.value, misc_color)

        gef_print(f"{_setting} ({_type}) = {_value}")

        if verbose:
            gef_print(Color.colorify("\nDescription:", "bold underline"))
            gef_print(f"\t{res.description}")
        return

    def print_settings(self) -> None:
        for x in sorted(gef.config):
            self.print_setting(x)
        return

    def set_setting(self, argv: Tuple[str, Any]) -> None:
        global gef
        key, new_value = argv

        if "." not in key:
            err("Invalid command format")
            return

        loaded_commands = list( gef.gdb.commands.keys()) + ["gef"]
        plugin_name = key.split(".", 1)[0]
        if plugin_name not in loaded_commands:
            err(f"Unknown plugin '{plugin_name}'")
            return

        if key not in gef.config:
            err(f"'{key}' is not a valid configuration setting")
            return

        _type = gef.config.raw_entry(key).type
        try:
            if _type == bool:
                _newval = True if new_value.upper() in ("TRUE", "T", "1") else False
            else:
                _newval = new_value

            gef.config[key] = _newval
        except Exception as e:
            err(f"'{key}' expects type '{_type.__name__}', got {type(new_value).__name__}: reason {str(e)}")
            return

        reset_all_caches()
        return

    def complete(self, text: str, word: str) -> List[str]:
        settings = sorted(gef.config)

        if text == "":
            # no prefix: example: `gef config TAB`
            return [s for s in settings if word in s]

        if "." not in text:
            # if looking for possible prefix
            return [s for s in settings if s.startswith(text.strip())]

        # finally, look for possible values for given prefix
        return [s.split(".", 1)[1] for s in settings if s.startswith(text.strip())]


class GefSaveCommand(gdb.Command):
    """GEF save sub-command.
    Saves the current configuration of GEF to disk (by default in file '~/.gef.rc')."""
    _cmdline_ = "gef save"
    _syntax_  = _cmdline_

    def __init__(self) -> None:
        super().__init__(self._cmdline_, gdb.COMMAND_SUPPORT, gdb.COMPLETE_NONE, False)
        return

    def invoke(self, args: Any, from_tty: bool) -> None:
        self.dont_repeat()
        cfg = configparser.RawConfigParser()
        old_sect = None

        # save the configuration
        for key in sorted(gef.config):
            sect, optname = key.split(".", 1)
            value = gef.config[key]

            if old_sect != sect:
                cfg.add_section(sect)
                old_sect = sect

            cfg.set(sect, optname, value)

        # save the aliases
        cfg.add_section("aliases")
        for alias in gef.session.aliases:
            cfg.set("aliases", alias._alias, alias._command)

        with GEF_RC.open("w") as fd:
            cfg.write(fd)

        ok(f"Configuration saved to '{GEF_RC}'")
        return


class GefRestoreCommand(gdb.Command):
    """GEF restore sub-command.
    Loads settings from file '~/.gef.rc' and apply them to the configuration of GEF."""
    _cmdline_ = "gef restore"
    _syntax_  = _cmdline_

    def __init__(self) -> None:
        super().__init__(self._cmdline_, gdb.COMMAND_SUPPORT, gdb.COMPLETE_NONE, False)
        self.reload(True)
        return

    def invoke(self, args: str, from_tty: bool) -> None:
        self.dont_repeat()
        if  GEF_RC.is_file():
            quiet = (args.lower() == "quiet")
            self.reload(quiet)
        return

    def reload(self, quiet: bool):
        cfg = configparser.ConfigParser()
        cfg.read(GEF_RC)

        for section in cfg.sections():
            if section == "aliases":
                # load the aliases
                for key in cfg.options(section):
                    try:
                        GefAlias(key, cfg.get(section, key))
                    except:
                        pass
                continue

            # load the other options
            for optname in cfg.options(section):
                key = f"{section}.{optname}"
                try:
                    setting = gef.config.raw_entry(key)
                except Exception:
                    continue
                new_value = cfg.get(section, optname)
                if setting.type == bool:
                    new_value = True if new_value.upper() in ("TRUE", "T", "1") else False
                setting.value = setting.type(new_value)

        if not quiet:
            ok(f"Configuration from '{Color.colorify(str(GEF_RC), 'bold blue')}' restored")
        return


class GefMissingCommand(gdb.Command):
    """GEF missing sub-command
    Display the GEF commands that could not be loaded, along with the reason of why
    they could not be loaded.
    """
    _cmdline_ = "gef missing"
    _syntax_  = _cmdline_

    def __init__(self) -> None:
        super().__init__(self._cmdline_, gdb.COMMAND_SUPPORT, gdb.COMPLETE_NONE, False)
        return

    def invoke(self, args: Any, from_tty: bool) -> None:
        self.dont_repeat()
        missing_commands = gef.gdb.missing
        if not missing_commands:
            ok("No missing command")
            return

        for missing_command, reason in missing_commands.items():
            warn(f"Command `{missing_command}` is missing, reason {RIGHT_ARROW} {reason}")
        return


class GefSetCommand(gdb.Command):
    """Override GDB set commands with the context from GEF."""
    _cmdline_ = "gef set"
    _syntax_  = f"{_cmdline_} [GDB_SET_ARGUMENTS]"

    def __init__(self) -> None:
        super().__init__(self._cmdline_, gdb.COMMAND_SUPPORT, gdb.COMPLETE_SYMBOL, False)
        return

    def invoke(self, args: Any, from_tty: bool) -> None:
        self.dont_repeat()
        args = args.split()
        cmd = ["set", args[0],]
        for p in args[1:]:
            if p.startswith("$_gef"):
                c = gdb.parse_and_eval(p)
                cmd.append(c.string())
            else:
                cmd.append(p)

        gdb.execute(" ".join(cmd))
        return


class GefRunCommand(gdb.Command):
    """Override GDB run commands with the context from GEF.
    Simple wrapper for GDB run command to use arguments set from `gef set args`."""
    _cmdline_ = "gef run"
    _syntax_  = f"{_cmdline_} [GDB_RUN_ARGUMENTS]"

    def __init__(self) -> None:
        super().__init__(self._cmdline_, gdb.COMMAND_SUPPORT, gdb.COMPLETE_FILENAME, False)
        return

    def invoke(self, args: Any, from_tty: bool) -> None:
        self.dont_repeat()
        if is_alive():
            gdb.execute("continue")
            return

        argv = args.split()
        gdb.execute(f"gef set args {' '.join(argv)}")
        gdb.execute("run")
        return


class GefAlias(gdb.Command):
    """Simple aliasing wrapper because GDB doesn't do what it should."""

    def __init__(self, alias: str, command: str, completer_class: int = gdb.COMPLETE_NONE, command_class: int = gdb.COMMAND_NONE) -> None:
        p = command.split()
        if not p:
            return

        if any(x for x in gef.session.aliases if x._alias == alias):
            return

        self._command = command
        self._alias = alias
        c = command.split()[0]
        r = self.lookup_command(c)
        self.__doc__ = f"Alias for '{Color.greenify(command)}'"
        if r is not None:
            _instance = r[1]
            self.__doc__ += f": {_instance.__doc__}"

            if hasattr(_instance,  "complete"):
                self.complete = _instance.complete

        super().__init__(alias, command_class, completer_class=completer_class)
        gef.session.aliases.append(self)
        return

    def invoke(self, args: Any, from_tty: bool) -> None:
        gdb.execute(f"{self._command} {args}", from_tty=from_tty)
        return

    def lookup_command(self, cmd: str) -> Optional[Tuple[str, GenericCommand]]:
        global gef
        for _name, _instance in gef.gdb.commands.items():
            if cmd == _name:
                return _name, _instance

        return None


@register
class AliasesCommand(GenericCommand):
    """Base command to add, remove, or list aliases."""

    _cmdline_ = "aliases"
    _syntax_  = f"{_cmdline_} (add|rm|ls)"

    def __init__(self) -> None:
        super().__init__(prefix=True)
        return

    def do_invoke(self, _: List[str]) -> None:
        self.usage()
        return


@register
class AliasesAddCommand(AliasesCommand):
    """Command to add aliases."""

    _cmdline_ = "aliases add"
    _syntax_  = f"{_cmdline_} [ALIAS] [COMMAND]"
    _example_ = f"{_cmdline_} scope telescope"

    def __init__(self) -> None:
        super().__init__()
        return

    def do_invoke(self, argv: List[str]) -> None:
        if len(argv) < 2:
            self.usage()
            return
        GefAlias(argv[0], " ".join(argv[1:]))
        return


@register
class AliasesRmCommand(AliasesCommand):
    """Command to remove aliases."""

    _cmdline_ = "aliases rm"
    _syntax_ = f"{_cmdline_} [ALIAS]"

    def __init__(self) -> None:
        super().__init__()
        return

    def do_invoke(self, argv: List[str]) -> None:
        global gef
        if len(argv) != 1:
            self.usage()
            return
        try:
            alias_to_remove = next(filter(lambda x: x._alias == argv[0], gef.session.aliases))
            gef.session.aliases.remove(alias_to_remove)
        except (ValueError, StopIteration):
            err(f"{argv[0]} not found in aliases.")
            return
        gef_print("You must reload GEF for alias removals to apply.")
        return


@register
class AliasesListCommand(AliasesCommand):
    """Command to list aliases."""

    _cmdline_ = "aliases ls"
    _syntax_ = _cmdline_

    def __init__(self) -> None:
        super().__init__()
        return

    def do_invoke(self, _: List[str]) -> None:
        ok("Aliases defined:")
        for a in gef.session.aliases:
            gef_print(f"{a._alias:30s} {RIGHT_ARROW} {a._command}")
        return


class GefTmuxSetup(gdb.Command):
    """Setup a confortable tmux debugging environment."""

    def __init__(self) -> None:
        super().__init__("tmux-setup", gdb.COMMAND_NONE, gdb.COMPLETE_NONE)
        GefAlias("screen-setup", "tmux-setup")
        return

    def invoke(self, args: Any, from_tty: bool) -> None:
        self.dont_repeat()

        tmux = os.getenv("TMUX")
        if tmux:
            self.tmux_setup()
            return

        screen = os.getenv("TERM")
        if screen is not None and screen == "screen":
            self.screen_setup()
            return

        warn("Not in a tmux/screen session")
        return

    def tmux_setup(self) -> None:
        """Prepare the tmux environment by vertically splitting the current pane, and
        forcing the context to be redirected there."""
        tmux = which("tmux")
        ok("tmux session found, splitting window...")
        old_ptses = set(os.listdir("/dev/pts"))
        gdb.execute(f"! {tmux} split-window -h 'clear ; cat'")
        gdb.execute(f"! {tmux} select-pane -L")
        new_ptses = set(os.listdir("/dev/pts"))
        pty = list(new_ptses - old_ptses)[0]
        pty = f"/dev/pts/{pty}"
        ok(f"Setting `context.redirect` to '{pty}'...")
        gdb.execute(f"gef config context.redirect {pty}")
        ok("Done!")
        return

    def screen_setup(self) -> None:
        """Hackish equivalent of the tmux_setup() function for screen."""
        screen = which("screen")
        sty = os.getenv("STY")
        ok("screen session found, splitting window...")
        fd_script, script_path = tempfile.mkstemp()
        fd_tty, tty_path = tempfile.mkstemp()
        os.close(fd_tty)

        with os.fdopen(fd_script, "w") as f:
            f.write("startup_message off\n")
            f.write("split -v\n")
            f.write("focus right\n")
            f.write(f"screen bash -c 'tty > {tty_path}; clear; cat'\n")
            f.write("focus left\n")

        gdb.execute(f"! {screen} -r {sty} -m -d -X source {script_path}")
        # artificial delay to make sure `tty_path` is populated
        time.sleep(0.25)
        with open(tty_path, "r") as f:
            pty = f.read().strip()
        ok(f"Setting `context.redirect` to '{pty}'...")
        gdb.execute(f"gef config context.redirect {pty}")
        ok("Done!")
        os.unlink(script_path)
        os.unlink(tty_path)
        return


class GefInstallExtraScriptCommand(gdb.Command):
    """`gef install` command: installs one or more scripts from the `gef-extras` script repo. Note that the command
    doesn't check for external dependencies the script(s) might require."""
    _cmdline_ = "gef install"
    _syntax_  = f"{_cmdline_} SCRIPTNAME [SCRIPTNAME [SCRIPTNAME...]]"

    def __init__(self) -> None:
        super().__init__(self._cmdline_, gdb.COMMAND_SUPPORT, gdb.COMPLETE_NONE, False)
        self.branch = gef.config.get("gef.extras_default_branch", GEF_EXTRAS_DEFAULT_BRANCH)
        return

    def invoke(self, argv: str, from_tty: bool) -> None:
        self.dont_repeat()
        if not argv:
            err("No script name provided")
            return

        args = argv.split()

        if "--list" in args or "-l" in args:
            subprocess.run(["xdg-open", f"https://github.com/hugsy/gef-extras/{self.branch}/"])
            return

        self.dirpath = pathlib.Path(gef.config["gef.tempdir"]).expanduser().absolute()
        if not self.dirpath.is_dir():
            err("'gef.tempdir' is not a valid directory")
            return

        for script in args:
            script = script.lower()
            if not self.__install_extras_script(script):
                warn(f"Failed to install '{script}', skipping...")
        return


    def __install_extras_script(self, script: str) -> bool:
        fpath = self.dirpath / f"{script}.py"
        if not fpath.exists():
            url = f"https://raw.githubusercontent.com/hugsy/gef-extras/{self.branch}/scripts/{script}.py"
            info(f"Searching for '{script}.py' in `gef-extras@{self.branch}`...")
            data = http_get(url)
            if not data:
                warn("Not found")
                return False

            with fpath.open("wb") as fd:
                fd.write(data)
                fd.flush()

        old_command_set = set(gef.gdb.commands)
        gdb.execute(f"source {fpath}")
        new_command_set = set(gef.gdb.commands)
        new_commands = [f"`{c[0]}`" for c in (new_command_set - old_command_set)]
        ok(f"Installed file '{fpath}', new command(s) available: {', '.join(new_commands)}")
        return True


#
# GEF internal  classes
#

def __gef_prompt__(current_prompt: Callable[[Callable], str]) -> str:
    """GEF custom prompt function."""
    if gef.config["gef.readline_compat"] is True: return GEF_PROMPT
    if gef.config["gef.disable_color"] is True: return GEF_PROMPT
    prompt = ""
    if gef.session.remote:
        prompt += Color.boldify("(remote) ")
    prompt += GEF_PROMPT_ON if is_alive() else GEF_PROMPT_OFF
    return prompt


class GefManager(metaclass=abc.ABCMeta):
    def reset_caches(self) -> None:
        """Reset the LRU-cached attributes"""
        for attr in dir(self):
            try:
                obj = getattr(self, attr)
                if not hasattr(obj, "cache_clear"):
                    continue
                obj.cache_clear()
            except: # we're reseting the cache here, we don't care if (or which) exception triggers
                continue
        return


class GefMemoryManager(GefManager):
    """Class that manages memory access for gef."""
    def __init__(self) -> None:
        self.reset_caches()
        return

    def reset_caches(self) -> None:
        super().reset_caches()
        self.__maps = None
        return

    def write(self, address: int, buffer: ByteString, length: int = 0x10) -> None:
        """Write `buffer` at address `address`."""
        gdb.selected_inferior().write_memory(address, buffer, length)

    def read(self, addr: int, length: int = 0x10) -> bytes:
        """Return a `length` long byte array with the copy of the process memory at `addr`."""
        return gdb.selected_inferior().read_memory(addr, length).tobytes()

    def read_integer(self, addr: int) -> int:
        """Return an integer read from memory."""
        sz = gef.arch.ptrsize
        mem = self.read(addr, sz)
        unpack = u32 if sz == 4 else u64
        return unpack(mem)

    def read_cstring(self,
                     address: int,
                     max_length: int = GEF_MAX_STRING_LENGTH,
                     encoding: Optional[str] = None) -> str:
        """Return a C-string read from memory."""
        encoding = encoding or "unicode-escape"
        length = min(address | (DEFAULT_PAGE_SIZE-1), max_length+1)

        try:
            res_bytes = self.read(address, length)
        except gdb.error:
            err(f"Can't read memory at '{address}'")
            return ""
        try:
            with warnings.catch_warnings():
                # ignore DeprecationWarnings (see #735)
                warnings.simplefilter("ignore")
                res = res_bytes.decode(encoding, "strict")
        except UnicodeDecodeError:
            # latin-1 as fallback due to its single-byte to glyph mapping
            res = res_bytes.decode("latin-1", "replace")

        res = res.split("\x00", 1)[0]
        ustr = res.replace("\n", "\\n").replace("\r", "\\r").replace("\t", "\\t")
        if max_length and len(res) > max_length:
            return f"{ustr[:max_length]}[...]"
        return ustr

    def read_ascii_string(self, address: int) -> Optional[str]:
        """Read an ASCII string from memory"""
        cstr = self.read_cstring(address)
        if isinstance(cstr, str) and cstr and all(x in string.printable for x in cstr):
            return cstr
        return None

    @property
    def maps(self) -> List[Section]:
        if not self.__maps:
            self.__maps = self.__parse_maps()
        return self.__maps

    def __parse_maps(self) -> List[Section]:
        """Return the mapped memory sections"""
        try:
            return list(self.__parse_procfs_maps())
        except FileNotFoundError:
            return list(self.__parse_gdb_info_sections())

    def __parse_procfs_maps(self) -> Generator[Section, None, None]:
        """Get the memory mapping from procfs."""
        procfs_mapfile = gef.session.maps
        if not procfs_mapfile:
            is_remote = gef.session.remote is not None
            raise FileNotFoundError(f"Missing {'remote ' if is_remote else ''}procfs map file")
        with procfs_mapfile.open("r") as fd:
            for line in fd:
                line = line.strip()
                addr, perm, off, _, rest = line.split(" ", 4)
                rest = rest.split(" ", 1)
                if len(rest) == 1:
                    inode = rest[0]
                    pathname = ""
                else:
                    inode = rest[0]
                    pathname = rest[1].lstrip()

                addr_start, addr_end = parse_string_range(addr)
                off = int(off, 16)
                perm = Permission.from_process_maps(perm)
                inode = int(inode)
                yield Section(page_start=addr_start,
                            page_end=addr_end,
                            offset=off,
                            permission=perm,
                            inode=inode,
                            path=pathname)
        return

    def __parse_gdb_info_sections(self) -> Generator[Section, None, None]:
        """Get the memory mapping from GDB's command `maintenance info sections` (limited info)."""
        stream = StringIO(gdb.execute("maintenance info sections", to_string=True))

        for line in stream:
            if not line:
                break

            try:
                parts = [x for x in line.split()]
                addr_start, addr_end = [int(x, 16) for x in parts[1].split("->")]
                off = int(parts[3][:-1], 16)
                path = parts[4]
                perm = Permission.from_info_sections(parts[5:])
                yield Section(
                    page_start=addr_start,
                    page_end=addr_end,
                    offset=off,
                    permission=perm,
                    inode="",
                    path=path
                )

            except IndexError:
                continue
            except ValueError:
                continue
        return


class GefHeapManager(GefManager):
    """Class managing session heap."""
    def __init__(self) -> None:
        self.reset_caches()
        return

    def reset_caches(self) -> None:
        self.__libc_main_arena: Optional[GlibcArena] = None
        self.__libc_selected_arena: Optional[GlibcArena] = None
        self.__heap_base = None
        return

    @property
    def main_arena(self) -> Optional[GlibcArena]:
        if not self.__libc_main_arena:
            try:
                __main_arena_addr = search_for_main_arena()
                self.__libc_main_arena = GlibcArena(f"*{__main_arena_addr:#x}")
                # the initialization of `main_arena` also defined `selected_arena`, so
                # by default, `main_arena` == `selected_arena`
                self.selected_arena = self.__libc_main_arena
            except:
                # the search for arena can fail when the session is not started
                pass
        return self.__libc_main_arena

    @property
    def selected_arena(self) -> Optional[GlibcArena]:
        if not self.__libc_selected_arena:
            # `selected_arena` must default to `main_arena`
            self.__libc_selected_arena = self.__libc_main_arena
        return self.__libc_selected_arena

    @selected_arena.setter
    def selected_arena(self, value: GlibcArena) -> None:
        self.__libc_selected_arena = value
        return

    @property
    def arenas(self) -> Union[List, Iterator[GlibcArena]]:
        if not self.main_arena:
            return []
        return iter(self.main_arena)

    @property
    def base_address(self) -> Optional[int]:
        if not self.__heap_base:
            base = 0
            try:
                base = parse_address("mp_->sbrk_base")
            except gdb.error:
                # missing symbol, try again
                base = 0
            if not base:
                base = get_section_base_address("[heap]")
            self.__heap_base = base
        return self.__heap_base

    @property
    def chunks(self) -> Union[List, Iterator]:
        if not self.base_address:
            return []
        return iter(GlibcChunk(self.base_address, from_base=True))

    @property
    def min_chunk_size(self) -> int:
        return 4 * gef.arch.ptrsize

    @property
    def malloc_alignment(self) -> int:
        __default_malloc_alignment = 0x10
        if get_libc_version() > (2, 25) and is_x86_32():
            # Special case introduced in Glibc 2.26:
            # https://elixir.bootlin.com/glibc/glibc-2.26/source/sysdeps/i386/malloc-alignment.h#L22
            return __default_malloc_alignment
        # Generic case:
        # https://elixir.bootlin.com/glibc/glibc-2.26/source/sysdeps/generic/malloc-alignment.h#L22
        return 2 * gef.arch.ptrsize

    def csize2tidx(self, size: int) -> int:
        return abs((size - self.min_chunk_size + self.malloc_alignment - 1)) // self.malloc_alignment

    def tidx2size(self, idx: int) -> int:
        return idx * self.malloc_alignment + self.min_chunk_size

    def malloc_align_address(self, address: int) -> int:
        """Align addresses according to glibc's MALLOC_ALIGNMENT. See also Issue #689 on Github"""
        malloc_alignment = self.malloc_alignment
        ceil = lambda n: int(-1 * n // 1 * -1)
        return malloc_alignment * ceil((address / malloc_alignment))


class GefSetting:
    """Basic class for storing gef settings as objects"""
    READ_ACCESS = 0
    WRITE_ACCESS = 1

    def __init__(self, value: Any, cls: Optional[type] = None, description: Optional[str] = None, hooks: Optional[Dict[str, Callable]] = None)  -> None:
        self.value = value
        self.type = cls or type(value)
        self.description = description or ""
        self.hooks: Tuple[List[Callable], List[Callable]] = ([], [])
        if hooks:
            for access, func in hooks.items():
                if access == "on_read":
                    idx = GefSetting.READ_ACCESS
                elif access == "on_write":
                    idx = GefSetting.WRITE_ACCESS
                else:
                    raise ValueError
                if not callable(func):
                    raise ValueError(f"hook is not callable")
                self.hooks[idx].append(func)
        return

    def __str__(self) -> str:
        return f"Setting(type={self.type.__name__}, value='{self.value}', desc='{self.description[:10]}...', "\
            f"read_hooks={len(self.hooks[GefSetting.READ_ACCESS])}, write_hooks={len(self.hooks[GefSetting.READ_ACCESS])})"


class GefSettingsManager(dict):
    """
    GefSettings acts as a dict where the global settings are stored and can be read, written or deleted as any other dict.
    For instance, to read a specific command setting: `gef.config[mycommand.mysetting]`
    """
    def __getitem__(self, name: str) -> Any:
        setting : GefSetting = super().__getitem__(name)
        self.__invoke_read_hooks(setting)
        return setting.value

    def __setitem__(self, name: str, value: Any) -> None:
        # check if the key exists
        if super().__contains__(name):
            # if so, update its value directly
            setting = super().__getitem__(name)
            if not isinstance(setting, GefSetting): raise ValueError
            setting.value = setting.type(value)
        else:
            # if not, `value` must be a GefSetting
            if not isinstance(value, GefSetting): raise Exception("Invalid argument")
            if not value.type: raise Exception("Invalid type")
            if not value.description: raise Exception("Invalid description")
            setting = value
        super().__setitem__(name, setting)
        self.__invoke_write_hooks(setting)
        return

    def __delitem__(self, name: str) -> None:
        super().__delitem__(name)
        return

    def raw_entry(self, name: str) -> GefSetting:
        return super().__getitem__(name)

    def __invoke_read_hooks(self, setting: GefSetting) -> None:
        self.__invoke_hooks(is_write=False, setting=setting)
        return

    def __invoke_write_hooks(self, setting: GefSetting) -> None:
        self.__invoke_hooks(is_write=True, setting=setting)
        return

    def __invoke_hooks(self, is_write: bool, setting: GefSetting) -> None:
        if not setting.hooks:
            return
        idx = int(is_write)
        if setting.hooks[idx]:
            for callback in setting.hooks[idx]:
                callback()
        return


class GefSessionManager(GefManager):
    """Class managing the runtime properties of GEF. """
    def __init__(self) -> None:
        self.reset_caches()
        self.remote: Optional["GefRemoteSessionManager"] = None
        self.qemu_mode: bool = False
        self.convenience_vars_index: int = 0
        self.heap_allocated_chunks: List[Tuple[int, int]] = []
        self.heap_freed_chunks: List[Tuple[int, int]] = []
        self.heap_uaf_watchpoints: List[UafWatchpoint] = []
        self.pie_breakpoints: Dict[int, PieVirtualBreakpoint] = {}
        self.pie_counter: int = 1
        self.aliases: List[GefAlias] = []
        self.modules: List[FileFormat] = []
        self.constants = {} # a dict for runtime constants (like 3rd party file paths)
        for constant in ("python3", "readelf", "file", "ps"):
            self.constants[constant] = which(constant)
        return

    def reset_caches(self) -> None:
        super().reset_caches()
        self._auxiliary_vector = None
        self._pagesize = None
        self._os = None
        self._pid = None
        self._file = None
        self._canary = None
        self._maps: Optional[pathlib.Path] = None
        return

    def __str__(self) -> str:
        return f"Session({'Local' if self.remote is None else 'Remote'}, pid={self.pid or 'Not running'}, os='{self.os}')"

    @property
    def auxiliary_vector(self) -> Optional[Dict[str, int]]:
        if not is_alive():
            return None

        if not self._auxiliary_vector:
            auxiliary_vector = {}
            auxv_info = gdb.execute("info auxv", to_string=True)
            if "failed" in auxv_info:
                err(auxv_info)
                return None
            for line in auxv_info.splitlines():
                line = line.split('"')[0].strip()  # remove the ending string (if any)
                line = line.split()  # split the string by whitespace(s)
                if len(line) < 4:
                    continue
                __av_type = line[1]
                __av_value = line[-1]
                auxiliary_vector[__av_type] = int(__av_value, base=0)
            self._auxiliary_vector = auxiliary_vector
        return self._auxiliary_vector

    @property
    def os(self) -> str:
        """Return the current OS."""
        if not self._os:
            self._os = platform.system().lower()
        return self._os

    @property
    def pid(self) -> int:
        """Return the PID of the target process."""
        if not self._pid:
            pid = gdb.selected_inferior().pid if not gef.session.qemu_mode else gdb.selected_thread().ptid[1]
            if not pid:
                raise RuntimeError("cannot retrieve PID for target process")
            self._pid = pid
        return self._pid

    @property
    def file(self) -> Optional[pathlib.Path]:
        """Return a Path object of the target process."""
        if gef.session.remote is not None:
            return gef.session.remote.file
        fpath: str = gdb.current_progspace().filename
        if fpath and not self._file:
            self._file = pathlib.Path(fpath).expanduser()
        return self._file

    @property
    def cwd(self) -> Optional[pathlib.Path]:
        if gef.session.remote is not None:
            return gef.session.remote.root
        return self.file.parent if self.file else None

    @property
    def pagesize(self) -> int:
        """Get the system page size"""
        auxval = self.auxiliary_vector
        if not auxval:
            return DEFAULT_PAGE_SIZE
        self._pagesize = auxval["AT_PAGESZ"]
        return self._pagesize

    @property
    def canary(self) -> Optional[Tuple[int, int]]:
        """Returns a tuple of the canary address and value, read from the auxiliary vector."""
        auxval = self.auxiliary_vector
        if not auxval:
            return None
        canary_location = auxval["AT_RANDOM"]
        canary = gef.memory.read_integer(canary_location)
        canary &= ~0xFF
        self._canary = (canary, canary_location)
        return self._canary

    @property
    def maps(self) -> Optional[pathlib.Path]:
        """Returns the Path to the procfs entry for the memory mapping."""
        if not is_alive():
            return None
        if not self._maps:
            if gef.session.remote is not None:
                self._maps = gef.session.remote.maps
            else:
                self._maps = pathlib.Path(f"/proc/{self.pid}/maps")
        return self._maps


class GefRemoteSessionManager(GefSessionManager):
    """Class for managing remote sessions with GEF. It will create a temporary environment
    designed to clone the remote one."""
    def __init__(self, host: str, port: int, pid: int =-1, qemu: Optional[pathlib.Path] = None) -> None:
        super().__init__()
        self.__host = host
        self.__port = port
        self.__local_root_fd = tempfile.TemporaryDirectory()
        self.__local_root_path = pathlib.Path(self.__local_root_fd.name)
        self.__qemu = qemu
        dbg(f"[remote] initializing remote session with {self.target} under {self.root}")
        if not self.connect(pid):
            raise EnvironmentError(f"Cannot connect to remote target {self.target}")
        if not self.setup():
            raise EnvironmentError(f"Failed to create a proper environment for {self.target}")
        return

    def __del__(self) -> None:
        self.__local_root_fd.cleanup()
        try:
            gef_on_new_unhook(self.remote_objfile_event_handler)
            gef_on_new_hook(new_objfile_handler)
        except Exception as e:
            warn(f"Exception while restoring local context: {str(e)}")
        return

    def in_qemu_user(self) -> bool:
        return self.__qemu is not None

    def __str__(self) -> str:
        return f"RemoteSession(target='{self.target}', local='{self.root}', pid={self.pid}, qemu_user={bool(self.in_qemu_user())})"

    @property
    def target(self) -> str:
        return f"{self.__host}:{self.__port}"

    @property
    def root(self) -> pathlib.Path:
        return self.__local_root_path.absolute()

    @property
    def file(self) -> pathlib.Path:
        """Path to the file being debugged as seen by the remote endpoint."""
        if not self._file:
            filename = gdb.current_progspace().filename
            if not filename:
                raise RuntimeError("No session started")
            start_idx = len("target:") if filename.startswith("target:") else 0
            self._file = pathlib.Path(filename[start_idx:])
        return self._file

    @property
    def lfile(self) -> pathlib.Path:
        """Local path to the file being debugged."""
        return self.root / str(self.file).lstrip("/")

    @property
    def maps(self) -> pathlib.Path:
        if not self._maps:
            self._maps = self.root / f"proc/{self.pid}/maps"
        return self._maps

    def sync(self, src: str, dst: Optional[str] = None) -> bool:
        """Copy the `src` into the temporary chroot. If `dst` is provided, that path will be
        used instead of `src`."""
        if not dst:
            dst = src
        tgt = self.root / dst.lstrip("/")
        if tgt.exists():
            return True
        tgt.parent.mkdir(parents=True, exist_ok=True)
        dbg(f"[remote] downloading '{src}' -> '{tgt}'")
        gdb.execute(f"remote get {src} {tgt.absolute()}")
        return tgt.exists()

    def connect(self, pid: int) -> bool:
        """Connect to remote target. If in extended mode, also attach to the given PID."""
        # before anything, register our new hook to download files from the remote target
        dbg(f"[remote] Installing new objfile handlers")
        gef_on_new_unhook(new_objfile_handler)
        gef_on_new_hook(self.remote_objfile_event_handler)

        # then attempt to connect
        is_extended_mode = (pid > -1)
        dbg(f"[remote] Enabling extended remote: {bool(is_extended_mode)}")
        try:
            with DisableContextOutputContext():
                cmd = f"target {'extended-' if is_extended_mode else ''}remote {self.target}"
                dbg(f"[remote] Executing '{cmd}'")
                gdb.execute(cmd)
                if is_extended_mode:
                    gdb.execute(f"attach {pid:d}")
            return True
        except Exception as e:
            err(f"Failed to connect to {self.target}: {e}")

        # a failure will trigger the cleanup, deleting our hook anyway
        return False

    def setup(self) -> bool:
        # setup remote adequately depending on remote or qemu mode
        if self.in_qemu_user():
            dbg(f"Setting up as qemu session, target={self.__qemu}")
            self.__setup_qemu()
        else:
            dbg(f"Setting up as remote session")
            self.__setup_remote()

        # refresh gef to consider the binary
        reset_all_caches()
        gef.binary = Elf(self.lfile)
        reset_architecture()
        return True

    def __setup_qemu(self) -> bool:
        # setup emulated file in the chroot
        assert self.__qemu
        target = self.root / str(self.__qemu.parent).lstrip("/")
        target.mkdir(parents=True, exist_ok=False)
        shutil.copy2(self.__qemu, target)
        self._file = self.__qemu
        assert self.lfile.exists()

        # create a procfs
        procfs = self.root / f"proc/{self.pid}/"
        procfs.mkdir(parents=True, exist_ok=True)

        ## /proc/pid/cmdline
        cmdline = procfs / "cmdline"
        if not cmdline.exists():
            with cmdline.open("w") as fd:
                fd.write("")

        ## /proc/pid/environ
        environ = procfs / "environ"
        if not environ.exists():
            with environ.open("wb") as fd:
                fd.write(b"PATH=/bin\x00HOME=/tmp\x00")

        ## /proc/pid/maps
        maps = procfs / "maps"
        if not maps.exists():
            with maps.open("w") as fd:
                fname = self.file.absolute()
                mem_range = "00000000-ffffffff" if is_32bit() else "0000000000000000-ffffffffffffffff"
                fd.write(f"{mem_range} rwxp 00000000 00:00 0                    {fname}\n")
        return True

    def __setup_remote(self) -> bool:
        # get the file
        fpath = f"/proc/{self.pid}/exe"
        if not self.sync(fpath, str(self.file)):
            err(f"'{fpath}' could not be fetched on the remote system.")
            return False

        # pseudo procfs
        for _file in ("maps", "environ", "cmdline"):
            fpath = f"/proc/{self.pid}/{_file}"
            if not self.sync(fpath):
                err(f"'{fpath}' could not be fetched on the remote system.")
                return False

        # makeup a fake mem mapping in case we failed to retrieve it
        maps = self.root / f"proc/{self.pid}/maps"
        if not maps.exists():
            with maps.open("w") as fd:
                fname = self.file.absolute()
                mem_range = "00000000-ffffffff" if is_32bit() else "0000000000000000-ffffffffffffffff"
                fd.write(f"{mem_range} rwxp 00000000 00:00 0                    {fname}\n")
        return True

    def remote_objfile_event_handler(self, evt: "gdb.NewObjFileEvent") -> None:
        dbg(f"[remote] in remote_objfile_handler({evt.new_objfile.filename if evt else 'None'}))")
        if not evt:
            return
        if not evt.new_objfile.filename.startswith("target:") and not evt.new_objfile.filename.startswith("/"):
            warn(f"[remote] skipping '{evt.new_objfile.filename}'")
            return
        if evt.new_objfile.filename.startswith("target:"):
            src: str = evt.new_objfile.filename[len("target:"):]
            if not self.sync(src):
                raise FileNotFoundError(f"Failed to sync '{src}'")
        return


class GefUiManager(GefManager):
    """Class managing UI settings."""
    def __init__(self) -> None:
        self.redirect_fd : Optional[TextIOWrapper] = None
        self.context_hidden = False
        self.stream_buffer : Optional[StringIO] = None
        self.highlight_table: Dict[str, str] = {}
        self.watches: Dict[int, Tuple[int, str]] = {}
        self.context_messages: List[Tuple[str, str]] = []
        return


class GefLibcManager(GefManager):
    """Class managing everything libc-related (except heap)."""
    def __init__(self) -> None:
        self._version : Optional[Tuple[int, int]] = None
        return

    def __str__(self) -> str:
        return f"Libc(version='{self.version}')"

    @property
    def version(self) -> Optional[Tuple[int, int]]:
        if not is_alive():
            return None
        if not self._version:
            self._version = get_libc_version()
        return self._version


class Gef:
    """The GEF root class, which serves as a entrypoint for all the debugging session attributes (architecture,
    memory, settings, etc.)."""
    binary: Optional[FileFormat]
    arch: Architecture
    config : GefSettingsManager
    ui: GefUiManager
    libc: GefLibcManager
    memory : GefMemoryManager
    heap : GefHeapManager
    session : GefSessionManager
    gdb: GefCommand

    def __init__(self) -> None:
        self.binary: Optional[FileFormat] = None
        self.arch: Architecture = GenericArchitecture() # see PR #516, will be reset by `new_objfile_handler`
        self.config = GefSettingsManager()
        self.ui = GefUiManager()
        self.libc = GefLibcManager()
        return

    def __str__(self) -> str:
        return f"Gef(binary='{self.binary or 'None'}', arch={self.arch})"

    def reinitialize_managers(self) -> None:
        """Reinitialize the managers. Avoid calling this function directly, using `pi reset()` is preferred"""
        self.memory = GefMemoryManager()
        self.heap = GefHeapManager()
        self.session = GefSessionManager()
        return

    def setup(self) -> None:
        """Setup initialize the runtime setup, which may require for the `gef` to be not None."""
        self.reinitialize_managers()
        self.gdb = GefCommand()
        self.gdb.setup()
        tempdir = self.config["gef.tempdir"]
        gef_makedirs(tempdir)
        gdb.execute(f"save gdb-index {tempdir}")
        return

    def reset_caches(self) -> None:
        """Recursively clean the cache of all the managers. Avoid calling this function directly, using `reset-cache`
        is preferred"""
        for mgr in (self.memory, self.heap, self.session, self.arch):
            mgr.reset_caches()
        return


if __name__ == "__main__":
    if sys.version_info[0] == 2:
        err("GEF has dropped Python2 support for GDB when it reached EOL on 2020/01/01.")
        err("If you require GEF for GDB+Python2, use https://github.com/hugsy/gef-legacy.")
        exit(1)

    if GDB_VERSION < GDB_MIN_VERSION or PYTHON_VERSION < PYTHON_MIN_VERSION:
        err("You're using an old version of GDB. GEF will not work correctly. "
            f"Consider updating to GDB {'.'.join(map(str, GDB_MIN_VERSION))} or higher "
            f"(with Python {'.'.join(map(str, PYTHON_MIN_VERSION))} or higher).")
        exit(1)

    try:
        pyenv = which("pyenv")
        PYENV_ROOT = gef_pystring(subprocess.check_output([pyenv, "root"]).strip())
        PYENV_VERSION = gef_pystring(subprocess.check_output([pyenv, "version-name"]).strip())
        site_packages_dir = os.path.join(PYENV_ROOT, "versions", PYENV_VERSION, "lib",
                                             f"python{PYENV_VERSION[:3]}", "site-packages")
        site.addsitedir(site_packages_dir)
    except FileNotFoundError:
        pass

    # When using a Python virtual environment, GDB still loads the system-installed Python
    # so GEF doesn't load site-packages dir from environment
    # In order to fix it, from the shell with venv activated we run the python binary,
    # take and parse its path, add the path to the current python process using sys.path.extend
    PYTHONBIN = which("python3")
    PREFIX = gef_pystring(subprocess.check_output([PYTHONBIN, '-c', 'import os, sys;print((sys.prefix))'])).strip("\\n")
    if PREFIX != sys.base_prefix:
        SITE_PACKAGES_DIRS = subprocess.check_output(
            [PYTHONBIN, "-c", "import os, sys;print(os.linesep.join(sys.path).strip())"]).decode("utf-8").split()
        sys.path.extend(SITE_PACKAGES_DIRS)

    # setup config
    gdb_initial_settings = (
        "set confirm off",
        "set verbose off",
        "set pagination off",
        "set print elements 0",
        "set history save on",
        "set history filename ~/.gdb_history",
        "set output-radix 0x10",
        "set print pretty on",
        "set disassembly-flavor intel",
        "handle SIGALRM print nopass",
    )
    for cmd in gdb_initial_settings:
        try:
            gdb.execute(cmd)
        except gdb.error:
            pass

    # load GEF, set up the managers and load the plugins, functions,
    reset()
    gef.gdb.load()
    gef.gdb.show_banner()

    # load config
    gef.gdb.load_extra_plugins()

    # setup gdb prompt
    gdb.prompt_hook = __gef_prompt__

    # gdb events configuration
    gef_on_continue_hook(continue_handler)
    gef_on_stop_hook(hook_stop_handler)
    gef_on_new_hook(new_objfile_handler)
    gef_on_exit_hook(exit_handler)
    gef_on_memchanged_hook(memchanged_handler)
    gef_on_regchanged_hook(regchanged_handler)

    if gdb.current_progspace().filename is not None:
        # if here, we are sourcing gef from a gdb session already attached, force call to new_objfile (see issue #278)
        new_objfile_handler(None)

    GefTmuxSetup()<|MERGE_RESOLUTION|>--- conflicted
+++ resolved
@@ -5669,12 +5669,8 @@
         super().__init__()
         self["max_size_preview"] = (10, "max size preview of bytes")
         self["nr_pages_chunk"] = (0x400, "number of pages readed for each memory read chunk")
-<<<<<<< HEAD
-
-=======
         return
         
->>>>>>> f54a622b
     def print_section(self, section: Section) -> None:
         title = "In "
         if section.path:
