--- conflicted
+++ resolved
@@ -2929,286 +2929,6 @@
         "$l0", "$l1", "$l2", "$l3", "$l4", "$l5", "$l6", "$l7",
         "$i0", "$i1", "$i2", "$i3", "$i4", "$i5", "$i7",
         "$pc", "$npc", "$sp", "$fp", "$state", ]
-<<<<<<< HEAD
-=======
-
-    flag_register = "$state"  # sparcv9.pdf, 5.1.5.1 (ccr)
-    flags_table = {
-        35: "negative",
-        34: "zero",
-        33: "overflow",
-        32: "carry",
-    }
-
-    syscall_instructions = ["t 0x6d"]
-
-    @classmethod
-    def mprotect_asm(cls, addr, size, perm):
-        hi = (addr & 0xffff0000) >> 16
-        lo = (addr & 0x0000ffff)
-        _NR_mprotect = 125
-        insns = ["add %sp, -16, %sp",
-                 "st %g1, [ %sp ]", "st %o0, [ %sp + 4 ]",
-                 "st %o1, [ %sp + 8 ]", "st %o2, [ %sp + 12 ]",
-                 "sethi  %hi({}), %o0".format(hi),
-                 "or  %o0, {}, %o0".format(lo),
-                 "clr  %o1",
-                 "clr  %o2",
-                 "mov  {}, %g1".format(_NR_mprotect),
-                 "t 0x6d",
-                 "ld [ %sp ], %g1", "ld [ %sp + 4 ], %o0",
-                 "ld [ %sp + 8 ], %o1", "ld [ %sp + 12 ], %o2",
-                 "add %sp, 16, %sp",]
-        return "; ".join(insns)
-
-
-class MIPS(Architecture):
-    arch = "MIPS"
-    mode = "MIPS32"
-
-    # http://vhouten.home.xs4all.nl/mipsel/r3000-isa.html
-    all_registers = [
-        "$zero", "$at", "$v0", "$v1", "$a0", "$a1", "$a2", "$a3",
-        "$t0", "$t1", "$t2", "$t3", "$t4", "$t5", "$t6", "$t7",
-        "$s0", "$s1", "$s2", "$s3", "$s4", "$s5", "$s6", "$s7",
-        "$t8", "$t9", "$k0", "$k1", "$s8", "$pc", "$sp", "$hi",
-        "$lo", "$fir", "$ra", "$gp", ]
-    instruction_length = 4
-    nop_insn = b"\x00\x00\x00\x00"  # sll $0,$0,0
-    return_register = "$v0"
-    flag_register = "$fcsr"
-    flags_table = {}
-    function_parameters = ["$a0", "$a1", "$a2", "$a3"]
-    syscall_register = "$v0"
-    syscall_instructions = ["syscall"]
-
-    def flag_register_to_human(self, val=None):
-        return Color.colorify("No flag register", "yellow underline")
-
-    def is_call(self, insn):
-        return False
-
-    def is_ret(self, insn):
-        return insn.mnemonic == "jr" and insn.operands[0] == "ra"
-
-    def is_conditional_branch(self, insn):
-        mnemo = insn.mnemonic
-        branch_mnemos = {"beq", "bne", "beqz", "bnez", "bgtz", "bgez", "bltz", "blez"}
-        return mnemo in branch_mnemos
-
-    def is_branch_taken(self, insn):
-        mnemo, ops = insn.mnemonic, insn.operands
-        taken, reason = False, ""
-
-        if mnemo == "beq":
-            taken, reason = get_register(ops[0]) == get_register(ops[1]), "{0[0]} == {0[1]}".format(ops)
-        elif mnemo == "bne":
-            taken, reason = get_register(ops[0]) != get_register(ops[1]), "{0[0]} != {0[1]}".format(ops)
-        elif mnemo == "beqz":
-            taken, reason = get_register(ops[0]) == 0, "{0[0]} == 0".format(ops)
-        elif mnemo == "bnez":
-            taken, reason = get_register(ops[0]) != 0, "{0[0]} != 0".format(ops)
-        elif mnemo == "bgtz":
-            taken, reason = get_register(ops[0]) > 0, "{0[0]} > 0".format(ops)
-        elif mnemo == "bgez":
-            taken, reason = get_register(ops[0]) >= 0, "{0[0]} >= 0".format(ops)
-        elif mnemo == "bltz":
-            taken, reason = get_register(ops[0]) < 0, "{0[0]} < 0".format(ops)
-        elif mnemo == "blez":
-            taken, reason = get_register(ops[0]) <= 0, "{0[0]} <= 0".format(ops)
-        return taken, reason
-
-    def get_ra(self, insn, frame):
-        ra = None
-        if self.is_ret(insn):
-            ra = get_register("$ra")
-        elif frame.older():
-            ra = frame.older().pc()
-        return ra
-
-    @classmethod
-    def mprotect_asm(cls, addr, size, perm):
-        _NR_mprotect = 4125
-        insns = ["addi $sp, $sp, -16",
-                 "sw $v0, 0($sp)", "sw $a0, 4($sp)",
-                 "sw $a3, 8($sp)", "sw $a3, 12($sp)",
-                 "li $v0, {:d}".format(_NR_mprotect),
-                 "li $a0, {:d}".format(addr),
-                 "li $a1, {:d}".format(size),
-                 "li $a2, {:d}".format(perm),
-                 "syscall",
-                 "lw $v0, 0($sp)", "lw $a1, 4($sp)",
-                 "lw $a3, 8($sp)", "lw $a3, 12($sp)",
-                 "addi $sp, $sp, 16",]
-        return "; ".join(insns)
-
-
-SUPPORTED_ARCHITECTURES = {
-    "ARM": ARM, Elf.ARM: ARM,
-    "AARCH64": AARCH64, "ARM64": AARCH64, Elf.AARCH64: AARCH64,
-    "X86": X86, Elf.X86_32: X86,
-    "X86_64": X86_64, Elf.X86_64: X86_64, "i386:x86-64": X86_64,
-    "PowerPC": PowerPC, "PPC": PowerPC, Elf.POWERPC: PowerPC,
-    "PowerPC64": PowerPC64, "PPC64": PowerPC64, Elf.POWERPC64: PowerPC64,
-    "RISCV": RISCV, Elf.RISCV: RISCV,
-    "SPARC": SPARC, Elf.SPARC: SPARC,
-    "SPARC64": SPARC64, Elf.SPARC64: SPARC64,
-    "MIPS": MIPS, Elf.MIPS: MIPS,
-}
-
-
-def write_memory(address, buffer, length=0x10):
-    """Write `buffer` at address `address`."""
-    return gdb.selected_inferior().write_memory(address, buffer, length)
-
-
-@lru_cache()
-def read_memory(addr, length=0x10):
-    """Return a `length` long byte array with the copy of the process memory at `addr`."""
-    return gdb.selected_inferior().read_memory(addr, length).tobytes()
-
-
-def read_int_from_memory(addr):
-    """Return an integer read from memory."""
-    sz = current_arch.ptrsize
-    mem = read_memory(addr, sz)
-    unpack = u32 if sz == 4 else u64
-    return unpack(mem)
-
-
-def read_cstring_from_memory(address, max_length=GEF_MAX_STRING_LENGTH, encoding=None):
-    """Return a C-string read from memory."""
-
-    encoding = encoding or "unicode-escape"
-
-    length = min(address | (DEFAULT_PAGE_SIZE-1), max_length+1)
-    try:
-        res_bytes = bytes(read_memory(address, length))
-    except gdb.error:
-        err("Can't read memory at '{}'".format(address))
-        return ""
-    try:
-        with warnings.catch_warnings():
-            # ignore DeprecationWarnings (see #735)
-            warnings.simplefilter("ignore")
-            res = res_bytes.decode(encoding, "strict")
-    except UnicodeDecodeError:
-        # latin-1 as fallback due to its single-byte to glyph mapping
-        res = res_bytes.decode("latin-1", "replace")
-
-    res = res.split("\x00", 1)[0]
-    ustr = res.replace("\n", "\\n").replace("\r", "\\r").replace("\t", "\\t")
-    if max_length and len(res) > max_length:
-        return "{}[...]".format(ustr[:max_length])
-
-    return ustr
-
-
-def read_ascii_string(address):
-    """Read an ASCII string from memory"""
-    cstr = read_cstring_from_memory(address)
-    if isinstance(cstr, str) and cstr and all([x in string.printable for x in cstr]):
-        return cstr
-    return None
-
-
-def p8(x: int, s: bool = False) -> bytes:
-    """Pack one byte respecting the current architecture endianness."""
-    return struct.pack("{}B".format(endian_str()), x) if not s else struct.pack("{}b".format(endian_str()), x)
-
-def p16(x: int, s: bool = False) -> bytes:
-    """Pack one word respecting the current architecture endianness."""
-    return struct.pack("{}H".format(endian_str()), x) if not s else struct.pack("{}h".format(endian_str()), x)
-
-def p32(x: int, s: bool = False) -> bytes:
-    """Pack one dword respecting the current architecture endianness."""
-    return struct.pack("{}I".format(endian_str()), x) if not s else struct.pack("{}i".format(endian_str()), x)
-
-def p64(x: int, s: bool = False) -> bytes:
-    """Pack one qword respecting the current architecture endianness."""
-    return struct.pack("{}Q".format(endian_str()), x) if not s else struct.pack("{}q".format(endian_str()), x)
-
-def u8(x: bytes, s: bool = False) -> int:
-    """Unpack one byte respecting the current architecture endianness."""
-    return struct.unpack("{}B".format(endian_str()), x)[0] if not s else struct.unpack("{}b".format(endian_str()), x)[0]
-
-def u16(x: bytes, s: bool = False) -> int:
-    """Unpack one word respecting the current architecture endianness."""
-    return struct.unpack("{}H".format(endian_str()), x)[0] if not s else struct.unpack("{}h".format(endian_str()), x)[0]
-
-def u32(x: bytes, s: bool = False) -> int:
-    """Unpack one dword respecting the current architecture endianness."""
-    return struct.unpack("{}I".format(endian_str()), x)[0] if not s else struct.unpack("{}i".format(endian_str()), x)[0]
-
-def u64(x: bytes, s: bool = False) -> int:
-    """Unpack one qword respecting the current architecture endianness."""
-    return struct.unpack("{}Q".format(endian_str()), x)[0] if not s else struct.unpack("{}q".format(endian_str()), x)[0]
-
-
-def is_ascii_string(address):
-    """Helper function to determine if the buffer pointed by `address` is an ASCII string (in GDB)"""
-    try:
-        return read_ascii_string(address) is not None
-    except Exception:
-        return False
-
-
-def is_alive():
-    """Check if GDB is running."""
-    try:
-        return gdb.selected_inferior().pid > 0
-    except Exception:
-        return False
-    return False
-
-
-def only_if_gdb_running(f):
-    """Decorator wrapper to check if GDB is running."""
-
-    @functools.wraps(f)
-    def wrapper(*args, **kwargs):
-        if is_alive():
-            return f(*args, **kwargs)
-        else:
-            warn("No debugging session active")
-
-    return wrapper
-
-
-def only_if_gdb_target_local(f):
-    """Decorator wrapper to check if GDB is running locally (target not remote)."""
-
-    @functools.wraps(f)
-    def wrapper(*args, **kwargs):
-        if not is_remote_debug():
-            return f(*args, **kwargs)
-        else:
-            warn("This command cannot work for remote sessions.")
-
-    return wrapper
-
-
-def obsolete_command(f):
-    """Decorator to add a warning when a command is obsolete and will be removed."""
-
-    @functools.wraps(f)
-    def wrapper(*args, **kwargs):
-        warn("This command is obsolete and will be removed in a feature release.")
-        return f(*args, **kwargs)
-
-    return wrapper
-
-
-def experimental_feature(f):
-    """Decorator to add a warning when a feature is experimental."""
-
-    @functools.wraps(f)
-    def wrapper(*args, **kwargs):
-        warn("This feature is under development, expect bugs and unstability...")
-        return f(*args, **kwargs)
-
-    return wrapper
->>>>>>> 08f4b28a
 
     flag_register = "$state"  # sparcv9.pdf, 5.1.5.1 (ccr)
     flags_table = {
@@ -3917,7 +3637,6 @@
     set that arch.
     Return the selected arch, or raise an OSError.
     """
-<<<<<<< HEAD
     global gef
     arches = __registered_architectures__
 
@@ -3925,14 +3644,6 @@
         try:
             gef.arch = arches[arch.upper()]()
             return gef.arch
-=======
-    global current_arch, current_elf
-
-    if arch:
-        try:
-            current_arch = SUPPORTED_ARCHITECTURES[arch.upper()]()
-            return current_arch
->>>>>>> 08f4b28a
         except KeyError:
             raise OSError(f"Specified arch {arch.upper()} is not supported")
 
@@ -3946,19 +3657,11 @@
         arch_name = "MIPS64"
 
     try:
-<<<<<<< HEAD
         gef.arch = arches[arch_name]()
     except KeyError:
         if default:
             try:
                 gef.arch = arches[default.upper()]()
-=======
-        current_arch = SUPPORTED_ARCHITECTURES[arch_name]()
-    except KeyError:
-        if default:
-            try:
-                current_arch = SUPPORTED_ARCHITECTURES[default.upper()]()
->>>>>>> 08f4b28a
             except KeyError:
                 raise OSError(f"CPU not supported, neither is default {default.upper()}")
         else:
@@ -4887,7 +4590,6 @@
 class PrintFormatCommand(GenericCommand):
     """Print bytes format in commonly used formats, such as literals in high level languages."""
 
-<<<<<<< HEAD
     valid_formats = ("py", "c", "js", "asm")
     valid_bitness = (8, 16, 32, 64)
 
@@ -4900,27 +4602,6 @@
                  "\t--clip The output data will be copied to clipboard"
                  "\tLOCATION specifies where the address of bytes is stored.")
     _example_ = f"{_cmdline_} --lang py -l 16 $rsp"
-=======
-    format_matrix = {
-        8:  (endian_str() + "B", "char", "db"),
-        16: (endian_str() + "H", "short", "dw"),
-        32: (endian_str() + "I", "int", "dd"),
-        64: (endian_str() + "Q", "long long", "dq"),
-    }
-
-    valid_formats = ["py", "c", "js", "asm", "hex"]
-
-    _cmdline_ = "print-format"
-    _aliases_ = ["pf",]
-    _syntax_  = """{} [--lang LANG] [--bitlen SIZE] [(--length,-l) LENGTH] [--clip] LOCATION
-\t--lang LANG specifies the output format (available: {}, default 'py').
-\t--bitlen SIZE specifies size of bit (possible values: {}, default is 8).
-\t--length LENGTH specifies length of array (default is 256).
-\t--clip The output data will be copied to clipboard
-\tLOCATION specifies where the address of bytes is stored.""".format(_cmdline_, str(valid_formats), str(format_matrix.keys()))
-    _example_ = "{} --lang py -l 16 $rsp".format(_cmdline_)
->>>>>>> 08f4b28a
-
 
     def __init__(self) -> None:
         super().__init__(complete=gdb.COMPLETE_LOCATION)
@@ -4972,13 +4653,9 @@
             out = f"var buf = [{sdata}]"
         elif args.lang == "asm":
             asm_type = self.format_matrix[args.bitlen][2]
-<<<<<<< HEAD
-            out = f"buf {asm_type} {sdata}"
-=======
             out = "buf {0} {1}".format(asm_type, sdata)
         elif args.lang == "hex":
             out = binascii.hexlify(read_memory(start_addr, end_addr-start_addr)).decode()
->>>>>>> 08f4b28a
 
         if args.clip:
             if copy_to_clipboard(gef_pybytes(out)):
