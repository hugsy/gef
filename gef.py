--- conflicted
+++ resolved
@@ -3536,7 +3536,6 @@
     return "received: \"\"" in response
 
 
-<<<<<<< HEAD
 def is_target_coredump() -> bool:
     global gef
     if gef.session.coredump_mode is not None:
@@ -3546,10 +3545,8 @@
     gef.session.coredump_mode = is_coredump_mode
     return is_coredump_mode
 
-def get_filepath() -> Optional[str]:
-=======
+
 def get_filepath() -> str | None:
->>>>>>> 0f21eea1
     """Return the local absolute path of the file currently debugged."""
     if gef.session.remote:
         return str(gef.session.remote.lfile.absolute())
