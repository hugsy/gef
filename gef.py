--- conflicted
+++ resolved
@@ -8894,13 +8894,9 @@
     _example_ = f"{_cmdline_} libc"
 
     @only_if_gdb_running
-<<<<<<< HEAD
-    def do_invoke(self, argv: list[str]) -> None:
-=======
     @parse_arguments({"unknown_types": [""]}, {("--addr", "-a"): [""], ("--name", "-n"): [""]})
     def do_invoke(self, _: List[str], **kwargs: Any) -> None:
         args : argparse.Namespace = kwargs["arguments"]
->>>>>>> 5376d781
         vmmap = gef.memory.maps
         if not vmmap:
             err("No address mapping information found")
