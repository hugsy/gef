# -*- coding: utf-8 -*-
#
#
#######################################################################################
# GEF - Multi-Architecture GDB Enhanced Features for Exploiters & Reverse-Engineers
#
# by  @_hugsy_
#######################################################################################
#
# GEF is a kick-ass set of commands for X86, ARM, MIPS, PowerPC and SPARC to
# make GDB cool again for exploit dev. It is aimed to be used mostly by exploit
# devs and reversers, to provides additional features to GDB using the Python
# API to assist during the process of dynamic analysis.
#
# GEF fully relies on GDB API and other Linux-specific sources of information
# (such as /proc/<pid>). As a consequence, some of the features might not work
# on custom or hardened systems such as GrSec.
#
# Since January 2020, GEF solely support GDB compiled with Python3 and was tested on
#   * x86-32 & x86-64
#   * arm v5,v6,v7
#   * aarch64 (armv8)
#   * mips & mips64
#   * powerpc & powerpc64
#   * sparc & sparc64(v9)
#
# For GEF with Python2 (only) support was moved to the GEF-Legacy
# (https://github.com/hugsy/gef-legacy)
#
# To start: in gdb, type `source /path/to/gef.py`
#
#######################################################################################
#
# gef is distributed under the MIT License (MIT)
# Copyright (c) 2013-2021 crazy rabbidz
#
# Permission is hereby granted, free of charge, to any person obtaining a copy
# of this software and associated documentation files (the "Software"), to deal
# in the Software without restriction, including without limitation the rights
# to use, copy, modify, merge, publish, distribute, sublicense, and/or sell
# copies of the Software, and to permit persons to whom the Software is
# furnished to do so, subject to the following conditions:
#
# The above copyright notice and this permission notice shall be included in all
# copies or substantial portions of the Software.
#
# THE SOFTWARE IS PROVIDED "AS IS", WITHOUT WARRANTY OF ANY KIND, EXPRESS OR
# IMPLIED, INCLUDING BUT NOT LIMITED TO THE WARRANTIES OF MERCHANTABILITY,
# FITNESS FOR A PARTICULAR PURPOSE AND NONINFRINGEMENT. IN NO EVENT SHALL THE
# AUTHORS OR COPYRIGHT HOLDERS BE LIABLE FOR ANY CLAIM, DAMAGES OR OTHER
# LIABILITY, WHETHER IN AN ACTION OF CONTRACT, TORT OR OTHERWISE, ARISING FROM,
# OUT OF OR IN CONNECTION WITH THE SOFTWARE OR THE USE OR OTHER DEALINGS IN THE
# SOFTWARE.
#
#

from __future__ import print_function, division, absolute_import

import abc
import binascii
import codecs
import collections
import ctypes
import functools
import getopt
import hashlib
import importlib
import inspect
import itertools
import json
import os
import platform
import re
import shutil
import site
import socket
import string
import struct
import subprocess
import sys
import tempfile
import time
import traceback
import configparser
import xmlrpc.client as xmlrpclib

from functools import lru_cache
from io import StringIO
from urllib.request import urlopen

LEFT_ARROW = " \u2190 "
RIGHT_ARROW = " \u2192 "
DOWN_ARROW = "\u21b3"
HORIZONTAL_LINE = "\u2500"
VERTICAL_LINE = "\u2502"
CROSS = "\u2718 "
TICK = "\u2713 "
BP_GLYPH = "\u25cf"
GEF_PROMPT = "gef\u27a4  "
GEF_PROMPT_ON = "\001\033[1;32m\002{0:s}\001\033[0m\002".format(GEF_PROMPT)
GEF_PROMPT_OFF = "\001\033[1;31m\002{0:s}\001\033[0m\002".format(GEF_PROMPT)


def http_get(url):
    """Basic HTTP wrapper for GET request. Return the body of the page if HTTP code is OK,
    otherwise return None."""
    try:
        http = urlopen(url)
        if http.getcode() != 200:
            return None
        return http.read()
    except Exception:
        return None


def update_gef(argv):
    """Try to update `gef` to the latest version pushed on GitHub master branch.
    Return 0 on success, 1 on failure. """
    ver = "dev" if "--dev" in argv[2:] else "master"
    latest_gef_data = http_get("https://raw.githubusercontent.com/hugsy/gef/{}/scripts/gef.sh".format(ver,))
    if latest_gef_data is None:
        print("[-] Failed to get remote gef")
        return 1

    fd, fname = tempfile.mkstemp(suffix=".sh")
    os.write(fd, latest_gef_data)
    os.close(fd)
    retcode = subprocess.run(["bash", fname, ver], stdout=subprocess.DEVNULL, stderr=subprocess.DEVNULL).returncode
    os.unlink(fname)
    return retcode


try:
    import gdb
except ImportError:
    # if out of gdb, the only action allowed is to update gef.py
    if len(sys.argv) == 2 and sys.argv[1].lower() in ("--update", "--upgrade"):
        sys.exit(update_gef(sys.argv))
    print("[-] gef cannot run as standalone")
    sys.exit(0)

__gef__                                = None
__commands__                           = []
__functions__                          = []
__aliases__                            = []
__config__                             = {}
__watches__                            = {}
__infos_files__                        = []
__gef_convenience_vars_index__         = 0
__context_messages__                   = []
__heap_allocated_list__                = []
__heap_freed_list__                    = []
__heap_uaf_watchpoints__               = []
__pie_breakpoints__                    = {}
__pie_counter__                        = 1
__gef_remote__                         = None
__gef_qemu_mode__                      = False
__gef_default_main_arena__             = "main_arena"
__gef_int_stream_buffer__              = None
__gef_redirect_output_fd__             = None

DEFAULT_PAGE_ALIGN_SHIFT               = 12
DEFAULT_PAGE_SIZE                      = 1 << DEFAULT_PAGE_ALIGN_SHIFT
GEF_RC                                 = os.getenv("GEF_RC") or os.path.join(os.getenv("HOME"), ".gef.rc")
GEF_TEMP_DIR                           = os.path.join(tempfile.gettempdir(), "gef")
GEF_MAX_STRING_LENGTH                  = 50

GDB_MIN_VERSION                        = (7, 7)
GDB_VERSION                            = tuple(map(int, re.search(r"(\d+)[^\d]+(\d+)", gdb.VERSION).groups()))

current_elf  = None
current_arch = None

libc_args_definitions = {}

highlight_table = {}
ANSI_SPLIT_RE = r"(\033\[[\d;]*m)"


def reset_all_caches():
    """Free all caches. If an object is cached, it will have a callable attribute `cache_clear`
    which will be invoked to purge the function cache."""
    global __gef_default_main_arena__

    for mod in dir(sys.modules["__main__"]):
        obj = getattr(sys.modules["__main__"], mod)
        if hasattr(obj, "cache_clear"):
            obj.cache_clear()

    __gef_default_main_arena__ = "main_arena"
    return


def highlight_text(text):
    """
    Highlight text using highlight_table { match -> color } settings.

    If RegEx is enabled it will create a match group around all items in the
    highlight_table and wrap the specified color in the highlight_table
    around those matches.

    If RegEx is disabled, split by ANSI codes and 'colorify' each match found
    within the specified string.
    """
    if not highlight_table:
        return text

    if get_gef_setting("highlight.regex"):
        for match, color in highlight_table.items():
            text = re.sub("(" + match + ")", Color.colorify("\\1", color), text)
        return text

    ansiSplit = re.split(ANSI_SPLIT_RE, text)

    for match, color in highlight_table.items():
        for index, val in enumerate(ansiSplit):
            found = val.find(match)
            if found > -1:
                ansiSplit[index] = val.replace(match, Color.colorify(match, color))
                break
        text = "".join(ansiSplit)
        ansiSplit = re.split(ANSI_SPLIT_RE, text)

    return "".join(ansiSplit)


def gef_print(x="", *args, **kwargs):
    """Wrapper around print(), using string buffering feature."""
    x = highlight_text(x)
    if __gef_int_stream_buffer__ and not is_debug():
        return __gef_int_stream_buffer__.write(x + kwargs.get("end", "\n"))
    return print(x, *args, **kwargs)


def bufferize(f):
    """Store the content to be printed for a function in memory, and flush it on function exit."""

    @functools.wraps(f)
    def wrapper(*args, **kwargs):
        global __gef_int_stream_buffer__, __gef_redirect_output_fd__

        if __gef_int_stream_buffer__:
            return f(*args, **kwargs)

        __gef_int_stream_buffer__ = StringIO()
        try:
            rv = f(*args, **kwargs)
        finally:
            redirect = get_gef_setting("context.redirect")
            if redirect.startswith("/dev/pts/"):
                if not __gef_redirect_output_fd__:
                    # if the FD has never been open, open it
                    fd = open(redirect, "wt")
                    __gef_redirect_output_fd__ = fd
                elif redirect != __gef_redirect_output_fd__.name:
                    # if the user has changed the redirect setting during runtime, update the state
                    __gef_redirect_output_fd__.close()
                    fd = open(redirect, "wt")
                    __gef_redirect_output_fd__ = fd
                else:
                    # otherwise, keep using it
                    fd = __gef_redirect_output_fd__
            else:
                fd = sys.stdout
                __gef_redirect_output_fd__ = None

            if __gef_redirect_output_fd__ and fd.closed:
                # if the tty was closed, revert back to stdout
                fd = sys.stdout
                __gef_redirect_output_fd__ = None
                set_gef_setting("context.redirect", "")

            fd.write(__gef_int_stream_buffer__.getvalue())
            fd.flush()
            __gef_int_stream_buffer__ = None
        return rv

    return wrapper


class Color:
    """Used to colorify terminal output."""
    colors = {
        "normal"         : "\033[0m",
        "gray"           : "\033[1;38;5;240m",
        "light_gray"     : "\033[0;37m",
        "red"            : "\033[31m",
        "green"          : "\033[32m",
        "yellow"         : "\033[33m",
        "blue"           : "\033[34m",
        "pink"           : "\033[35m",
        "cyan"           : "\033[36m",
        "bold"           : "\033[1m",
        "underline"      : "\033[4m",
        "underline_off"  : "\033[24m",
        "highlight"      : "\033[3m",
        "highlight_off"  : "\033[23m",
        "blink"          : "\033[5m",
        "blink_off"      : "\033[25m",
    }

    @staticmethod
    def redify(msg):       return Color.colorify(msg, "red")
    @staticmethod
    def greenify(msg):     return Color.colorify(msg, "green")
    @staticmethod
    def blueify(msg):      return Color.colorify(msg, "blue")
    @staticmethod
    def yellowify(msg):    return Color.colorify(msg, "yellow")
    @staticmethod
    def grayify(msg):      return Color.colorify(msg, "gray")
    @staticmethod
    def light_grayify(msg):return Color.colorify(msg, "light_gray")
    @staticmethod
    def pinkify(msg):      return Color.colorify(msg, "pink")
    @staticmethod
    def cyanify(msg):      return Color.colorify(msg, "cyan")
    @staticmethod
    def boldify(msg):      return Color.colorify(msg, "bold")
    @staticmethod
    def underlinify(msg):  return Color.colorify(msg, "underline")
    @staticmethod
    def highlightify(msg): return Color.colorify(msg, "highlight")
    @staticmethod
    def blinkify(msg):     return Color.colorify(msg, "blink")

    @staticmethod
    def colorify(text, attrs):
        """Color text according to the given attributes."""
        if get_gef_setting("gef.disable_color") is True: return text

        colors = Color.colors
        msg = [colors[attr] for attr in attrs.split() if attr in colors]
        msg.append(str(text))
        if colors["highlight"] in msg:   msg.append(colors["highlight_off"])
        if colors["underline"] in msg:   msg.append(colors["underline_off"])
        if colors["blink"] in msg:       msg.append(colors["blink_off"])
        msg.append(colors["normal"])
        return "".join(msg)


class Address:
    """GEF representation of memory addresses."""
    def __init__(self, *args, **kwargs):
        self.value = kwargs.get("value", 0)
        self.section = kwargs.get("section", None)
        self.info = kwargs.get("info", None)
        self.valid = kwargs.get("valid", True)
        return

    def __str__(self):
        value = format_address(self.value)
        code_color = get_gef_setting("theme.address_code")
        stack_color = get_gef_setting("theme.address_stack")
        heap_color = get_gef_setting("theme.address_heap")
        if self.is_in_text_segment():
            return Color.colorify(value, code_color)
        if self.is_in_heap_segment():
            return Color.colorify(value, heap_color)
        if self.is_in_stack_segment():
            return Color.colorify(value, stack_color)
        return value

    def is_in_text_segment(self):
        return (hasattr(self.info, "name") and ".text" in self.info.name) or \
            (hasattr(self.section, "path") and get_filepath() == self.section.path and self.section.is_executable())

    def is_in_stack_segment(self):
        return hasattr(self.section, "path") and "[stack]" == self.section.path

    def is_in_heap_segment(self):
        return hasattr(self.section, "path") and "[heap]" == self.section.path

    def dereference(self):
        addr = align_address(int(self.value))
        derefed = dereference(addr)
        return None if derefed is None else int(derefed)


class Permission:
    """GEF representation of Linux permission."""
    NONE      = 0
    READ      = 1
    WRITE     = 2
    EXECUTE   = 4
    ALL       = READ | WRITE | EXECUTE

    def __init__(self, **kwargs):
        self.value = kwargs.get("value", 0)
        return

    def __or__(self, value):
        return self.value | value

    def __and__(self, value):
        return self.value & value

    def __xor__(self, value):
        return self.value ^ value

    def __eq__(self, value):
        return self.value == value

    def __ne__(self, value):
        return self.value != value

    def __str__(self):
        perm_str = ""
        perm_str += "r" if self & Permission.READ else "-"
        perm_str += "w" if self & Permission.WRITE else "-"
        perm_str += "x" if self & Permission.EXECUTE else "-"
        return perm_str

    @staticmethod
    def from_info_sections(*args):
        perm = Permission()
        for arg in args:
            if "READONLY" in arg:
                perm.value += Permission.READ
            if "DATA" in arg:
                perm.value += Permission.WRITE
            if "CODE" in arg:
                perm.value += Permission.EXECUTE
        return perm

    @staticmethod
    def from_process_maps(perm_str):
        perm = Permission()
        if perm_str[0] == "r":
            perm.value += Permission.READ
        if perm_str[1] == "w":
            perm.value += Permission.WRITE
        if perm_str[2] == "x":
            perm.value += Permission.EXECUTE
        return perm


class Section:
    """GEF representation of process memory sections."""

    def __init__(self, *args, **kwargs):
        self.page_start = kwargs.get("page_start")
        self.page_end = kwargs.get("page_end")
        self.offset = kwargs.get("offset")
        self.permission = kwargs.get("permission")
        self.inode = kwargs.get("inode")
        self.path = kwargs.get("path")
        return

    def is_readable(self):
        return self.permission.value and self.permission.value & Permission.READ

    def is_writable(self):
        return self.permission.value and self.permission.value & Permission.WRITE

    def is_executable(self):
        return self.permission.value and self.permission.value & Permission.EXECUTE

    @property
    def size(self):
        if self.page_end is None or self.page_start is None:
            return -1
        return self.page_end - self.page_start

    @property
    def realpath(self):
        # when in a `gef-remote` session, realpath returns the path to the binary on the local disk, not remote
        return self.path if __gef_remote__ is None else "/tmp/gef/{:d}/{:s}".format(__gef_remote__, self.path)


Zone = collections.namedtuple("Zone", ["name", "zone_start", "zone_end", "filename"])


class Elf:
    """Basic ELF parsing.
    Ref:
    - http://www.skyfree.org/linux/references/ELF_Format.pdf
    - http://refspecs.freestandards.org/elf/elfspec_ppc.pdf
    - http://refspecs.linuxfoundation.org/ELF/ppc64/PPC-elf64abi.html
    """
    LITTLE_ENDIAN     = 1
    BIG_ENDIAN        = 2

    ELF_32_BITS       = 0x01
    ELF_64_BITS       = 0x02
    ELF_MAGIC         = 0x7f454c46

    X86_64            = 0x3e
    X86_32            = 0x03
    ARM               = 0x28
    MIPS              = 0x08
    POWERPC           = 0x14
    POWERPC64         = 0x15
    SPARC             = 0x02
    SPARC64           = 0x2b
    AARCH64           = 0xb7
    RISCV             = 0xf3
    IA64              = 0x32

    ET_RELOC          = 1
    ET_EXEC           = 2
    ET_DYN            = 3
    ET_CORE           = 4

    OSABI_SYSTEMV     = 0x00
    OSABI_HPUX        = 0x01
    OSABI_NETBSD      = 0x02
    OSABI_LINUX       = 0x03
    OSABI_SOLARIS     = 0x06
    OSABI_AIX         = 0x07
    OSABI_IRIX        = 0x08
    OSABI_FREEBSD     = 0x09
    OSABI_OPENBSD     = 0x0C

    e_magic           = ELF_MAGIC
    e_class           = ELF_32_BITS
    e_endianness      = LITTLE_ENDIAN
    e_eiversion       = None
    e_osabi           = None
    e_abiversion      = None
    e_pad             = None
    e_type            = ET_EXEC
    e_machine         = X86_32
    e_version         = None
    e_entry           = 0x00
    e_phoff           = None
    e_shoff           = None
    e_flags           = None
    e_ehsize          = None
    e_phentsize       = None
    e_phnum           = None
    e_shentsize       = None
    e_shnum           = None
    e_shstrndx        = None

    def __init__(self, elf="", minimalist=False):
        """
        Instantiate an ELF object. The default behavior is to create the object by parsing the ELF file.
        But in some cases (QEMU-stub), we may just want a simple minimal object with default values."""
        if minimalist:
            return

        if not os.access(elf, os.R_OK):
            err("'{0}' not found/readable".format(elf))
            err("Failed to get file debug information, most of gef features will not work")
            return

        with open(elf, "rb") as fd:
            # off 0x0
            self.e_magic, self.e_class, self.e_endianness, self.e_eiversion = struct.unpack(
                ">IBBB", fd.read(7))

            # adjust endianness in bin reading
            endian = "<" if self.e_endianness == Elf.LITTLE_ENDIAN else ">"

            # off 0x7
            self.e_osabi, self.e_abiversion = struct.unpack(
                "{}BB".format(endian), fd.read(2))
            # off 0x9
            self.e_pad = fd.read(7)
            # off 0x10
            self.e_type, self.e_machine, self.e_version = struct.unpack(
                "{}HHI".format(endian), fd.read(8))
            # off 0x18
            if self.e_class == Elf.ELF_64_BITS:
                # if arch 64bits
                self.e_entry, self.e_phoff, self.e_shoff = struct.unpack(
                    "{}QQQ".format(endian), fd.read(24))
            else:
                # else arch 32bits
                self.e_entry, self.e_phoff, self.e_shoff = struct.unpack(
                    "{}III".format(endian), fd.read(12))

            self.e_flags, self.e_ehsize, self.e_phentsize, self.e_phnum = struct.unpack(
                "{}HHHH".format(endian), fd.read(8))
            self.e_shentsize, self.e_shnum, self.e_shstrndx = struct.unpack(
                "{}HHH".format(endian), fd.read(6))
        return

    def is_valid(self):
        return self.e_magic == Elf.ELF_MAGIC


class Instruction:
    """GEF representation of a CPU instruction."""

<<<<<<< HEAD
    def __init__(self, address, location, mnemo, operands, opcodes):
        self.address, self.location, self.mnemonic, self.operands, self.opcodes = address, location, mnemo, operands, opcodes
=======
    def __init__(self, address, location, mnemo, operands):
        self.address, self.location, self.mnemonic, self.operands = address, location, mnemo, operands
>>>>>>> a0656794
        return

    # Allow formatting an instruction with {:o} to show opcodes.
    # The number of bytes to display can be configured, e.g. {:4o} to only show 4 bytes of the opcodes
    def __format__(self, format_spec):
        if format_spec[-1] != "o":
            return str(self)

        if format_spec == "o":
            opcodes_len = len(self.opcodes)
        else:
            opcodes_len = int(format_spec[:-1])

        opcodes_text = "".join("{:02x}".format(b) for b in self.opcodes[:opcodes_len])
        if opcodes_len < len(self.opcodes):
            opcodes_text += "..."
        return "{:#10x} {:{:d}} {:16} {:6} {:s}".format(self.address,
                                                        opcodes_text,
                                                        opcodes_len * 2 + 3,
                                                        self.location,
                                                        self.mnemonic,
                                                        ", ".join(self.operands))

    def __str__(self):
        return "{:#10x} {:16} {:6} {:s}".format(
            self.address, self.location, self.mnemonic, ", ".join(self.operands)
        )

    def is_valid(self):
        return "(bad)" not in self.mnemonic


@lru_cache()
def search_for_main_arena():
    global __gef_default_main_arena__
    malloc_hook_addr = to_unsigned_long(gdb.parse_and_eval("(void *)&__malloc_hook"))

    if is_x86():
        addr = align_address_to_size(malloc_hook_addr + current_arch.ptrsize, 0x20)
    elif is_arch(Elf.AARCH64) or is_arch(Elf.ARM):
        addr = malloc_hook_addr - current_arch.ptrsize*2 - MallocStateStruct("*0").struct_size
    else:
        raise OSError("Cannot find main_arena for {}".format(current_arch.arch))

    __gef_default_main_arena__ = "*0x{:x}".format(addr)
    return addr


class MallocStateStruct(object):
    """GEF representation of malloc_state from https://github.com/bminor/glibc/blob/glibc-2.28/malloc/malloc.c#L1658"""

    def __init__(self, addr):
        try:
            self.__addr = to_unsigned_long(gdb.parse_and_eval("&{}".format(addr)))
        except gdb.error:
            self.__addr = search_for_main_arena()

        self.num_fastbins = 10
        self.num_bins = 254

        self.int_size = cached_lookup_type("int").sizeof
        self.size_t = cached_lookup_type("size_t")
        if not self.size_t:
            ptr_type = "unsigned long" if current_arch.ptrsize == 8 else "unsigned int"
            self.size_t = cached_lookup_type(ptr_type)

        if get_libc_version() >= (2, 26):
            self.fastbin_offset = align_address_to_size(self.int_size * 3, 8)
        else:
            self.fastbin_offset = self.int_size * 2
        return

    # struct offsets
    @property
    def addr(self):
        return self.__addr

    @property
    def fastbins_addr(self):
        return self.__addr + self.fastbin_offset

    @property
    def top_addr(self):
        return self.fastbins_addr + self.num_fastbins * current_arch.ptrsize

    @property
    def last_remainder_addr(self):
        return self.top_addr + current_arch.ptrsize

    @property
    def bins_addr(self):
        return self.last_remainder_addr + current_arch.ptrsize

    @property
    def next_addr(self):
        return self.bins_addr + self.num_bins * current_arch.ptrsize + self.int_size * 4

    @property
    def next_free_addr(self):
        return self.next_addr + current_arch.ptrsize

    @property
    def system_mem_addr(self):
        return self.next_free_addr + current_arch.ptrsize * 2

    @property
    def struct_size(self):
        return self.system_mem_addr + current_arch.ptrsize * 2 - self.__addr

    # struct members
    @property
    def fastbinsY(self):
        return self.get_size_t_array(self.fastbins_addr, self.num_fastbins)

    @property
    def top(self):
        return self.get_size_t_pointer(self.top_addr)

    @property
    def last_remainder(self):
        return self.get_size_t_pointer(self.last_remainder_addr)

    @property
    def bins(self):
        return self.get_size_t_array(self.bins_addr, self.num_bins)

    @property
    def next(self):
        return self.get_size_t_pointer(self.next_addr)

    @property
    def next_free(self):
        return self.get_size_t_pointer(self.next_free_addr)

    @property
    def system_mem(self):
        return self.get_size_t(self.system_mem_addr)

    # helper methods
    def get_size_t(self, addr):
        return dereference(addr).cast(self.size_t)

    def get_size_t_pointer(self, addr):
        size_t_pointer = self.size_t.pointer()
        return dereference(addr).cast(size_t_pointer)

    def get_size_t_array(self, addr, length):
        size_t_array = self.size_t.array(length)
        return dereference(addr).cast(size_t_array)

    def __getitem__(self, item):
        return getattr(self, item)


class GlibcArena:
    """Glibc arena class
    Ref: https://github.com/sploitfun/lsploits/blob/master/glibc/malloc/malloc.c#L1671"""

    TCACHE_MAX_BINS = 0x40

    def __init__(self, addr, name=None):
        self.__name = name or __gef_default_main_arena__
        try:
            arena = gdb.parse_and_eval(addr)
            malloc_state_t = cached_lookup_type("struct malloc_state")
            self.__arena = arena.cast(malloc_state_t)
            self.__addr = int(arena.address)
        except:
            self.__arena = MallocStateStruct(addr)
            self.__addr = self.__arena.addr
        finally:
            self.top             = int(self.top)
            self.last_remainder  = int(self.last_remainder)
            self.n               = int(self.next)
            self.nfree           = int(self.next_free)
            self.sysmem          = int(self.system_mem)
        return

    def __getitem__(self, item):
        return self.__arena[item]

    def __getattr__(self, item):
        return self.__arena[item]

    def __int__(self):
        return self.__addr

    def tcachebin(self, i):
        """Return head chunk in tcache[i]."""
        heap_base = HeapBaseFunction.heap_base()
        if get_libc_version() < (2, 30):
            addr = dereference(heap_base + 2*current_arch.ptrsize + self.TCACHE_MAX_BINS + i*current_arch.ptrsize)
        else:
            addr = dereference(heap_base + 2*current_arch.ptrsize + 2*self.TCACHE_MAX_BINS + i*current_arch.ptrsize)
        if not addr:
            return None
        return GlibcChunk(int(addr))

    def fastbin(self, i):
        """Return head chunk in fastbinsY[i]."""
        addr = int(self.fastbinsY[i])
        if addr == 0:
            return None
        return GlibcChunk(addr + 2 * current_arch.ptrsize)

    def bin(self, i):
        idx = i * 2
        fd = int(self.bins[idx])
        bw = int(self.bins[idx + 1])
        return fd, bw

    def get_next(self):
        addr_next = int(self.next)
        arena_main = GlibcArena(self.__name)
        if addr_next == arena_main.__addr:
            return None
        return GlibcArena("*{:#x} ".format(addr_next))

    def __str__(self):
        fmt = "Arena (base={:#x}, top={:#x}, last_remainder={:#x}, next={:#x}, next_free={:#x}, system_mem={:#x})"
        return fmt.format(self.__addr, self.top, self.last_remainder, self.n, self.nfree, self.sysmem)


class GlibcChunk:
    """Glibc chunk class.
    Ref:  https://sploitfun.wordpress.com/2015/02/10/understanding-glibc-malloc/."""

    def __init__(self, addr, from_base=False):
        self.ptrsize = current_arch.ptrsize
        if from_base:
            self.chunk_base_address = addr
            self.address = addr + 2 * self.ptrsize
        else:
            self.chunk_base_address = int(addr - 2 * self.ptrsize)
            self.address = addr

        self.size_addr = int(self.address - self.ptrsize)
        self.prev_size_addr = self.chunk_base_address
        return

    def get_chunk_size(self):
        return read_int_from_memory(self.size_addr) & (~0x07)

    @property
    def size(self):
        return self.get_chunk_size()

    def get_usable_size(self):
        # https://github.com/sploitfun/lsploits/blob/master/glibc/malloc/malloc.c#L4537
        cursz = self.get_chunk_size()
        if cursz == 0: return cursz
        if self.has_m_bit(): return cursz - 2 * self.ptrsize
        return cursz - self.ptrsize

    @property
    def usable_size(self):
        return self.get_usable_size()

    def get_prev_chunk_size(self):
        return read_int_from_memory(self.prev_size_addr)

    def get_next_chunk(self):
        addr = self.address + self.get_chunk_size()
        return GlibcChunk(addr)

    # if free-ed functions
    def get_fwd_ptr(self, sll):
        # Not a single-linked-list (sll) or no Safe-Linking support yet
        if not sll or get_libc_version() < (2, 32):
            return read_int_from_memory(self.address)
        # Unmask ("reveal") the Safe-Linking pointer
        else:
            return read_int_from_memory(self.address) ^ (self.address >> 12)

    @property
    def fwd(self):
        return self.get_fwd_ptr(False)

    fd = fwd  # for compat

    def get_bkw_ptr(self):
        return read_int_from_memory(self.address + self.ptrsize)

    @property
    def bck(self):
        return self.get_bkw_ptr()

    bk = bck  # for compat
    # endif free-ed functions

    def has_p_bit(self):
        return read_int_from_memory(self.size_addr) & 0x01

    def has_m_bit(self):
        return read_int_from_memory(self.size_addr) & 0x02

    def has_n_bit(self):
        return read_int_from_memory(self.size_addr) & 0x04

    def is_used(self):
        """Check if the current block is used by:
        - checking the M bit is true
        - or checking that next chunk PREV_INUSE flag is true"""
        if self.has_m_bit():
            return True

        next_chunk = self.get_next_chunk()
        return True if next_chunk.has_p_bit() else False

    def str_chunk_size_flag(self):
        msg = []
        msg.append("PREV_INUSE flag: {}".format(Color.greenify("On") if self.has_p_bit() else Color.redify("Off")))
        msg.append("IS_MMAPPED flag: {}".format(Color.greenify("On") if self.has_m_bit() else Color.redify("Off")))
        msg.append("NON_MAIN_ARENA flag: {}".format(Color.greenify("On") if self.has_n_bit() else Color.redify("Off")))
        return "\n".join(msg)

    def _str_sizes(self):
        msg = []
        failed = False

        try:
            msg.append("Chunk size: {0:d} ({0:#x})".format(self.get_chunk_size()))
            msg.append("Usable size: {0:d} ({0:#x})".format(self.get_usable_size()))
            failed = True
        except gdb.MemoryError:
            msg.append("Chunk size: Cannot read at {:#x} (corrupted?)".format(self.size_addr))

        try:
            msg.append("Previous chunk size: {0:d} ({0:#x})".format(self.get_prev_chunk_size()))
            failed = True
        except gdb.MemoryError:
            msg.append("Previous chunk size: Cannot read at {:#x} (corrupted?)".format(self.chunk_base_address))

        if failed:
            msg.append(self.str_chunk_size_flag())

        return "\n".join(msg)

    def _str_pointers(self):
        fwd = self.address
        bkw = self.address + self.ptrsize

        msg = []
        try:
            msg.append("Forward pointer: {0:#x}".format(self.get_fwd_ptr(False)))
        except gdb.MemoryError:
            msg.append("Forward pointer: {0:#x} (corrupted?)".format(fwd))

        try:
            msg.append("Backward pointer: {0:#x}".format(self.get_bkw_ptr()))
        except gdb.MemoryError:
            msg.append("Backward pointer: {0:#x} (corrupted?)".format(bkw))

        return "\n".join(msg)

    def str_as_alloced(self):
        return self._str_sizes()

    def str_as_freed(self):
        return "{}\n\n{}".format(self._str_sizes(), self._str_pointers())

    def flags_as_string(self):
        flags = []
        if self.has_p_bit():
            flags.append(Color.colorify("PREV_INUSE", "red bold"))
        if self.has_m_bit():
            flags.append(Color.colorify("IS_MMAPPED", "red bold"))
        if self.has_n_bit():
            flags.append(Color.colorify("NON_MAIN_ARENA", "red bold"))
        return "|".join(flags)

    def __str__(self):
        msg = "{:s}(addr={:#x}, size={:#x}, flags={:s})".format(Color.colorify("Chunk", "yellow bold underline"),
                                                                int(self.address),
                                                                self.get_chunk_size(),
                                                                self.flags_as_string())
        return msg

    def psprint(self):
        msg = []
        msg.append(str(self))
        if self.is_used():
            msg.append(self.str_as_alloced())
        else:
            msg.append(self.str_as_freed())

        return "\n".join(msg) + "\n"


pattern_libc_ver = re.compile(rb"glibc (\d+)\.(\d+)")


@lru_cache()
def get_libc_version():
    sections = get_process_maps()
    for section in sections:
        match = re.search(r"libc6?[-_](\d+)\.(\d+)\.so", section.path)
        if match:
            return tuple(int(_) for _ in match.groups())
        if "libc" in section.path:
            try:
                with open(section.path, "rb") as f:
                    data = f.read()
            except OSError:
                continue
            match = re.search(pattern_libc_ver, data)
            if match:
                return tuple(int(_) for _ in match.groups())
    return 0, 0


def get_main_arena():
    try:
        return GlibcArena(__gef_default_main_arena__)
    except Exception as e:
        err(
            "Failed to get the main arena, heap commands may not work properly: {}".format(
                e
            )
        )
        return None


def titlify(text, color=None, msg_color=None):
    """Print a centered title."""
    cols = get_terminal_size()[1]
    nb = (cols - len(text) - 2) // 2
    if color is None:
        color = __config__.get("theme.default_title_line")[0]
    if msg_color is None:
        msg_color = __config__.get("theme.default_title_message")[0]

    msg = []
    msg.append(Color.colorify("{} ".format(HORIZONTAL_LINE * nb), color))
    msg.append(Color.colorify(text, msg_color))
    msg.append(Color.colorify(" {}".format(HORIZONTAL_LINE * nb), color))
    return "".join(msg)


def err(msg):   return gef_print("{} {}".format(Color.colorify("[!]", "bold red"), msg))
def warn(msg):  return gef_print("{} {}".format(Color.colorify("[*]", "bold yellow"), msg))
def ok(msg):    return gef_print("{} {}".format(Color.colorify("[+]", "bold green"), msg))
def info(msg):  return gef_print("{} {}".format(Color.colorify("[+]", "bold blue"), msg))


def push_context_message(level, message):
    """Push the message to be displayed the next time the context is invoked."""
    global __context_messages__
    if level not in ("error", "warn", "ok", "info"):
        err("Invalid level '{}', discarding message".format(level))
        return
    __context_messages__.append((level, message))
    return


def show_last_exception():
    """Display the last Python exception."""

    def _show_code_line(fname, idx):
        fname = os.path.expanduser(os.path.expandvars(fname))
        __data = open(fname, "r").read().splitlines()
        return __data[idx - 1] if idx < len(__data) else ""

    gef_print("")
    exc_type, exc_value, exc_traceback = sys.exc_info()

    gef_print(" Exception raised ".center(80, HORIZONTAL_LINE))
    gef_print("{}: {}".format(Color.colorify(exc_type.__name__, "bold underline red"), exc_value))
    gef_print(" Detailed stacktrace ".center(80, HORIZONTAL_LINE))

    for fs in traceback.extract_tb(exc_traceback)[::-1]:
        filename, lineno, method, code = fs

        if not code or not code.strip():
            code = _show_code_line(filename, lineno)

        gef_print("""{} File "{}", line {:d}, in {}()""".format(DOWN_ARROW, Color.yellowify(filename),
                                                                lineno, Color.greenify(method)))
        gef_print("   {}    {}".format(RIGHT_ARROW, code))

    gef_print(" Version ".center(80, HORIZONTAL_LINE))
    gdb.execute("version full")
    gef_print(" Last 10 GDB commands ".center(80, HORIZONTAL_LINE))
    gdb.execute("show commands")
    gef_print(" Runtime environment ".center(80, HORIZONTAL_LINE))
    gef_print("* GDB: {}".format(gdb.VERSION))
    gef_print("* Python: {:d}.{:d}.{:d} - {:s}".format(sys.version_info.major, sys.version_info.minor,
                                                       sys.version_info.micro, sys.version_info.releaselevel))
    gef_print("* OS: {:s} - {:s} ({:s})".format(platform.system(), platform.release(), platform.machine()))

    try:
        lsb_release = which("lsb_release")
        gdb.execute("!{} -a".format(lsb_release,))
    except FileNotFoundError:
        gef_print("lsb_release is missing, cannot collect additional debug information")

    gef_print(HORIZONTAL_LINE*80)
    gef_print("")
    return


def gef_pystring(x):
    """Returns a sanitized version as string of the bytes list given in input."""
    res = str(x, encoding="utf-8")
    substs = [("\n","\\n"), ("\r","\\r"), ("\t","\\t"), ("\v","\\v"), ("\b","\\b"), ]
    for x, y in substs: res = res.replace(x, y)
    return res


def gef_pybytes(x):
    """Returns an immutable bytes list from the string given as input."""
    return bytes(str(x), encoding="utf-8")


@lru_cache()
def which(program):
    """Locate a command on the filesystem."""

    def is_exe(fpath):
        return os.path.isfile(fpath) and os.access(fpath, os.X_OK)

    fpath = os.path.split(program)[0]
    if fpath:
        if is_exe(program):
            return program
    else:
        for path in os.environ["PATH"].split(os.pathsep):
            path = path.strip('"')
            exe_file = os.path.join(path, program)
            if is_exe(exe_file):
                return exe_file

    raise FileNotFoundError("Missing file `{:s}`".format(program))


def style_byte(b, color=True):
    style = {
        "nonprintable": "yellow",
        "printable": "white",
        "00": "gray",
        "0a": "blue",
        "ff": "green",
    }
    sbyte = "{:02x}".format(b)
    if not color or get_gef_setting("highlight.regex"):
        return sbyte

    if sbyte in style:
        st = style[sbyte]
    elif chr(b) in (string.ascii_letters + string.digits + string.punctuation + " "):
        st = style.get("printable")
    else:
        st = style.get("nonprintable")
    if st:
        sbyte = Color.colorify(sbyte, st)
    return sbyte


def hexdump(source, length=0x10, separator=".", show_raw=False, show_symbol=True, base=0x00):
    """Return the hexdump of `src` argument.
    @param source *MUST* be of type bytes or bytearray
    @param length is the length of items per line
    @param separator is the default character to use if one byte is not printable
    @param show_raw if True, do not add the line nor the text translation
    @param base is the start address of the block being hexdump
    @return a string with the hexdump"""
    result = []
    align = get_memory_alignment() * 2 + 2 if is_alive() else 18

    for i in range(0, len(source), length):
        chunk = bytearray(source[i : i + length])
        hexa = " ".join([style_byte(b, color=not show_raw) for b in chunk])

        if show_raw:
            result.append(hexa)
            continue

        text = "".join([chr(b) if 0x20 <= b < 0x7F else separator for b in chunk])
        if show_symbol:
            sym = gdb_get_location_from_symbol(base + i)
            sym = "<{:s}+{:04x}>".format(*sym) if sym else ""
        else:
            sym = ""

        result.append("{addr:#0{aw}x} {sym}    {data:<{dw}}    {text}".format(aw=align,
                                                                              addr=base+i,
                                                                              sym=sym,
                                                                              dw=3*length,
                                                                              data=hexa,
                                                                              text=text))
    return "\n".join(result)


def is_debug():
    """Check if debug mode is enabled."""
    return get_gef_setting("gef.debug") is True


context_hidden = False


def hide_context():
    global context_hidden
    context_hidden = True


def unhide_context():
    global context_hidden
    context_hidden = False


def enable_redirect_output(to_file="/dev/null"):
    """Redirect all GDB output to `to_file` parameter. By default, `to_file` redirects to `/dev/null`."""
    gdb.execute("set logging overwrite")
    gdb.execute("set logging file {:s}".format(to_file))
    gdb.execute("set logging redirect on")
    gdb.execute("set logging on")
    return


def disable_redirect_output():
    """Disable the output redirection, if any."""
    gdb.execute("set logging off")
    gdb.execute("set logging redirect off")
    return


@lru_cache()
def get_gef_setting(name):
    """Read global gef settings.
    Return None if not found. A valid config setting can never return None,
    but False, 0 or ""."""
    global __config__
    setting = __config__.get(name, None)
    if not setting:
        return None
    return setting[0]


def set_gef_setting(name, value, _type=None, _desc=None):
    """Set global gef settings.
    Raise ValueError if `name` doesn't exist and `type` and `desc`
    are not provided."""
    global __config__

    if name not in __config__:
        # create new setting
        if _type is None or _desc is None:
            raise ValueError("Setting '{}' is undefined, need to provide type and description".format(name))
        __config__[name] = [_type(value), _type, _desc]
        return

    # set existing setting
    func = __config__[name][1]
    __config__[name][0] = func(value)
    get_gef_setting.cache_clear()
    return


def gef_makedirs(path, mode=0o755):
    """Recursive mkdir() creation. If successful, return the absolute path of the directory created."""
    abspath = os.path.expanduser(path)
    abspath = os.path.realpath(abspath)

    if os.path.isdir(abspath):
        return abspath

    os.makedirs(abspath, mode=mode, exist_ok=True)
    return abspath


@lru_cache()
def gdb_lookup_symbol(sym):
    """Fetch the proper symbol or None if not defined."""
    try:
        return gdb.decode_line(sym)[1]
    except gdb.error:
        return None


@lru_cache(maxsize=512)
def gdb_get_location_from_symbol(address):
    """Retrieve the location of the `address` argument from the symbol table.
    Return a tuple with the name and offset if found, None otherwise."""
    # this is horrible, ugly hack and shitty perf...
    # find a *clean* way to get gdb.Location from an address
    name = None
    sym = gdb.execute("info symbol {:#x}".format(address), to_string=True)
    if sym.startswith("No symbol matches"):
        return None

    i = sym.find(" in section ")
    sym = sym[:i].split()
    name, offset = sym[0], 0
    if len(sym) == 3 and sym[2].isdigit():
        offset = int(sym[2])
    return name, offset


def gdb_disassemble(start_pc, **kwargs):
    """Disassemble instructions from `start_pc` (Integer). Accepts the following named parameters:
    - `end_pc` (Integer) only instructions whose start address fall in the interval from start_pc to end_pc are returned.
    - `count` (Integer) list at most this many disassembled instructions
    If `end_pc` and `count` are not provided, the function will behave as if `count=1`.
    Return an iterator of Instruction objects
    """
    frame = gdb.selected_frame()
    arch = frame.architecture()

    for insn in arch.disassemble(start_pc, **kwargs):
        address = insn["addr"]
        asm = insn["asm"].rstrip().split(None, 1)
        if len(asm) > 1:
            mnemo, operands = asm
            operands = operands.split(",")
        else:
            mnemo, operands = asm[0], []

        loc = gdb_get_location_from_symbol(address)
        location = "<{}+{}>".format(*loc) if loc else ""

        opcodes = read_memory(insn["addr"], insn["length"])

        yield Instruction(address, location, mnemo, operands, opcodes)


def gdb_get_nth_previous_instruction_address(addr, n):
    """Return the address (Integer) of the `n`-th instruction before `addr`."""
    # fixed-length ABI
    if current_arch.instruction_length:
        return addr - n * current_arch.instruction_length

    # variable-length ABI
    cur_insn_addr = gef_current_instruction(addr).address

    # we try to find a good set of previous instructions by "guessing" disassembling backwards
    # the 15 comes from the longest instruction valid size
    for i in range(15 * n, 0, -1):
        try:
            insns = list(gdb_disassemble(addr - i, end_pc=cur_insn_addr))
        except gdb.MemoryError:
            # this is because we can hit an unmapped page trying to read backward
            break

        # 1. check that the disassembled instructions list size can satisfy
        if len(insns) < n + 1:  # we expect the current instruction plus the n before it
            continue

        # If the list of instructions is longer than what we need, then we
        # could get lucky and already have more than what we need, so slice down
        insns = insns[-n - 1 :]

        # 2. check that the sequence ends with the current address
        if insns[-1].address != cur_insn_addr:
            continue

        # 3. check all instructions are valid
        if all(insn.is_valid() for insn in insns):
            return insns[0].address

    return None


def gdb_get_nth_next_instruction_address(addr, n):
    """Return the address (Integer) of the `n`-th instruction after `addr`."""
    # fixed-length ABI
    if current_arch.instruction_length:
        return addr + n * current_arch.instruction_length

    # variable-length ABI
    insn = list(gdb_disassemble(addr, count=n))[-1]
    return insn.address


def gef_instruction_n(addr, n):
    """Return the `n`-th instruction after `addr` as an Instruction object."""
    return list(gdb_disassemble(addr, count=n + 1))[n]


def gef_get_instruction_at(addr):
    """Return the full Instruction found at the specified address."""
    insn = next(gef_disassemble(addr, 1))
    return insn


def gef_current_instruction(addr):
    """Return the current instruction as an Instruction object."""
    return gef_instruction_n(addr, 0)


def gef_next_instruction(addr):
    """Return the next instruction as an Instruction object."""
    return gef_instruction_n(addr, 1)


@lru_cache()
def gef_disassemble(addr, nb_insn, nb_prev=0):
    """Disassemble `nb_insn` instructions after `addr` and `nb_prev` before `addr`.
    Return an iterator of Instruction objects."""
    nb_insn = max(1, nb_insn)
    count = nb_insn + 1 if nb_insn & 1 else nb_insn

    if nb_prev:
        start_addr = gdb_get_nth_previous_instruction_address(addr, nb_prev)
        if start_addr:
            for insn in gdb_disassemble(start_addr, count=nb_prev):
                if insn.address == addr: break
                yield insn

    for insn in gdb_disassemble(addr, count=count):
        yield insn


def capstone_disassemble(location, nb_insn, **kwargs):
    """Disassemble `nb_insn` instructions after `addr` and `nb_prev` before
    `addr` using the Capstone-Engine disassembler, if available.
    Return an iterator of Instruction objects."""

    def cs_insn_to_gef_insn(cs_insn):
        sym_info = gdb_get_location_from_symbol(cs_insn.address)
        loc = "<{}+{}>".format(*sym_info) if sym_info else ""
        ops = [] + cs_insn.op_str.split(", ")
        return Instruction(cs_insn.address, loc, cs_insn.mnemonic, ops, cs_insn.bytes)

    capstone    = sys.modules["capstone"]
    arch, mode  = get_capstone_arch(arch=kwargs.get("arch", None), mode=kwargs.get("mode", None), endian=kwargs.get("endian", None))
    cs          = capstone.Cs(arch, mode)
    cs.detail   = True

    page_start  = align_address_to_page(location)
    offset      = location - page_start
    pc          = current_arch.pc

    skip       = int(kwargs.get("skip", 0))
    nb_prev    = int(kwargs.get("nb_prev", 0))
    if nb_prev > 0:
        location = gdb_get_nth_previous_instruction_address(pc, nb_prev)
        nb_insn += nb_prev

    code = kwargs.get("code", read_memory(location, gef_getpagesize() - offset - 1))
    code = bytes(code)

    for insn in cs.disasm(code, location):
        if skip:
            skip -= 1
            continue
        nb_insn -= 1
        yield cs_insn_to_gef_insn(insn)
        if nb_insn == 0:
            break
    return


def gef_execute_external(command, as_list=False, *args, **kwargs):
    """Execute an external command and return the result."""
    res = subprocess.check_output(command, stderr=subprocess.STDOUT, shell=kwargs.get("shell", False))
    return [gef_pystring(_) for _ in res.splitlines()] if as_list else gef_pystring(res)


def gef_execute_gdb_script(commands):
    """Execute the parameter `source` as GDB command. This is done by writing `commands` to
    a temporary file, which is then executed via GDB `source` command. The tempfile is then deleted."""
    fd, fname = tempfile.mkstemp(suffix=".gdb", prefix="gef_")
    with os.fdopen(fd, "w") as f:
        f.write(commands)
        f.flush()
    if os.access(fname, os.R_OK):
        gdb.execute("source {:s}".format(fname))
        os.unlink(fname)
    return


@lru_cache(32)
def checksec(filename):
    """Check the security property of the ELF binary. The following properties are:
    - Canary
    - NX
    - PIE
    - Fortify
    - Partial/Full RelRO.
    Return a dict() with the different keys mentioned above, and the boolean
    associated whether the protection was found."""

    if is_macho(filename):
        return {
            "Canary": False,
            "NX": False,
            "PIE": False,
            "Fortify": False,
            "Partial RelRO": False,
        }

    try:
        readelf = which("readelf")
    except IOError:
        err("Missing `readelf`")
        return

    def __check_security_property(opt, filename, pattern):
        cmd   = [readelf,]
        cmd  += opt.split()
        cmd  += [filename,]
        lines = gef_execute_external(cmd, as_list=True)
        for line in lines:
            if re.search(pattern, line):
                return True
        return False

    results = collections.OrderedDict()
    results["Canary"] = __check_security_property("-s", filename, r"__stack_chk_fail") is True
    has_gnu_stack = __check_security_property("-W -l", filename, r"GNU_STACK") is True
    if has_gnu_stack:
        results["NX"] = __check_security_property("-W -l", filename, r"GNU_STACK.*RWE") is False
    else:
        results["NX"] = False
    results["PIE"] = __check_security_property("-h", filename, r":.*EXEC") is False
    results["Fortify"] = __check_security_property("-s", filename, r"_chk@GLIBC") is True
    results["Partial RelRO"] = __check_security_property("-l", filename, r"GNU_RELRO") is True
    results["Full RelRO"] = results["Partial RelRO"] and __check_security_property("-d", filename, r"BIND_NOW") is True
    return results


@lru_cache()
def get_arch():
    """Return the binary's architecture."""
    if is_alive():
        arch = gdb.selected_frame().architecture()
        return arch.name()

    arch_str = gdb.execute("show architecture", to_string=True).strip()
    if "The target architecture is set automatically (currently " in arch_str:
        arch_str = arch_str.split("(currently ", 1)[1]
        arch_str = arch_str.split(")", 1)[0]
    elif "The target architecture is assumed to be " in arch_str:
        arch_str = arch_str.replace("The target architecture is assumed to be ", "")
    elif "The target architecture is set to " in arch_str:
        # GDB version >= 10.1
        arch_str = re.findall(r"\"(.+)\"", arch_str)[0]
    else:
        # Unknown, we throw an exception to be safe
        raise RuntimeError("Unknown architecture: {}".format(arch_str))
    return arch_str


@lru_cache()
def get_endian():
    """Return the binary endianness."""

    endian = gdb.execute("show endian", to_string=True).strip().lower()
    if "little endian" in endian:
        return Elf.LITTLE_ENDIAN
    if "big endian" in endian:
        return Elf.BIG_ENDIAN

    raise EnvironmentError("Invalid endianness")


@lru_cache()
def get_entry_point():
    """Return the binary entry point."""

    for line in gdb.execute("info target", to_string=True).split("\n"):
        if "Entry point:" in line:
            return int(line.strip().split(" ")[-1], 16)

    return None


def is_pie(fpath):
    return checksec(fpath)["PIE"]


def is_big_endian():     return get_endian() == Elf.BIG_ENDIAN
def is_little_endian():  return not is_big_endian()


def flags_to_human(reg_value, value_table):
    """Return a human readable string showing the flag states."""
    flags = []
    for i in value_table:
        flag_str = Color.boldify(value_table[i].upper()) if reg_value & (1<<i) else value_table[i].lower()
        flags.append(flag_str)
    return "[{}]".format(" ".join(flags))


class Architecture(object):
    """Generic metaclass for the architecture supported by GEF."""
    __metaclass__ = abc.ABCMeta

    @abc.abstractproperty
    def all_registers(self):                       pass
    @abc.abstractproperty
    def instruction_length(self):                  pass
    @abc.abstractproperty
    def nop_insn(self):                            pass
    @abc.abstractproperty
    def return_register(self):                     pass
    @abc.abstractproperty
    def flag_register(self):                       pass
    @abc.abstractproperty
    def flags_table(self):                         pass
    @abc.abstractproperty
    def function_parameters(self):                 pass
    @abc.abstractmethod
    def flag_register_to_human(self, val=None):    pass
    @abc.abstractmethod
    def is_call(self, insn):                       pass
    @abc.abstractmethod
    def is_ret(self, insn):                        pass
    @abc.abstractmethod
    def is_conditional_branch(self, insn):         pass
    @abc.abstractmethod
    def is_branch_taken(self, insn):               pass
    @abc.abstractmethod
    def get_ra(self, insn, frame):                 pass

    special_registers = []

    @property
    def pc(self):
        return get_register("$pc")

    @property
    def sp(self):
        return get_register("$sp")

    @property
    def fp(self):
        return get_register("$fp")

    @property
    def ptrsize(self):
        return get_memory_alignment()

    def get_ith_parameter(self, i, in_func=True):
        """Retrieves the correct parameter used for the current function call."""
        reg = self.function_parameters[i]
        val = get_register(reg)
        key = reg
        return key, val


class RISCV(Architecture):
    arch = "RISCV"
    mode = "RISCV"

    all_registers = ["$zero", "$ra", "$sp", "$gp", "$tp", "$t0", "$t1",
                     "$t2", "$fp", "$s1", "$a0", "$a1", "$a2", "$a3",
                     "$a4", "$a5", "$a6", "$a7", "$s2", "$s3", "$s4",
                     "$s5", "$s6", "$s7", "$s8", "$s9", "$s10", "$s11",
                     "$t3", "$t4", "$t5", "$t6",]
    return_register = "$a0"
    function_parameters = ["$a0", "$a1", "$a2", "$a3", "$a4", "$a5", "$a6", "$a7"]
    syscall_register = "$a7"
    syscall_instructions = ["ecall"]
    nop_insn = b"\x00\x00\x00\x13"
    # RISC-V has no flags registers
    flag_register = None
    flag_register_to_human = None
    flags_table = None

    @property
    def instruction_length(self):
        return 4

    def is_call(self, insn):
        return insn.mnemonic == "call"

    def is_ret(self, insn):
        mnemo = insn.mnemonic
        if mnemo == "ret":
            return True
        elif (mnemo == "jalr" and insn.operands[0] == "zero" and
              insn.operands[1] == "ra" and insn.operands[2] == 0):
            return True
        elif (mnemo == "c.jalr" and insn.operands[0] == "ra"):
            return True
        return False

    @classmethod
    def mprotect_asm(cls, addr, size, perm):
        raise OSError("Architecture {:s} not supported yet".format(cls.arch))

    def is_conditional_branch(self, insn):
        return insn.mnemonic.startswith("b")

    def is_branch_taken(self, insn):
        def long_to_twos_complement(v):
            """Convert a python long value to its two's complement."""
            if is_32bit():
                if v & 0x80000000:
                    return v - 0x100000000
            elif is_64bit():
                if v & 0x8000000000000000:
                    return v - 0x10000000000000000
            else:
                raise OSError("RISC-V: ELF file is not ELF32 or ELF64. This is not currently supported")
            return v

        mnemo = insn.mnemonic
        condition = mnemo[1:]

        if condition.endswith("z"):
            # r2 is the zero register if we are comparing to 0
            rs1 = get_register(insn.operands[0])
            rs2 = get_register("$zero")
            condition = condition[:-1]
        elif len(insn.operands) > 2:
            # r2 is populated with the second operand
            rs1 = get_register(insn.operands[0])
            rs2 = get_register(insn.operands[1])
        else:
            raise OSError("RISC-V: Failed to get rs1 and rs2 for instruction: `{}`".format(insn))

        # If the conditional operation is not unsigned, convert the python long into
        # its two's complement
        if not condition.endswith("u"):
            rs2 = long_to_twos_complement(rs2)
            rs1 = long_to_twos_complement(rs1)
        else:
            condition = condition[:-1]

        if condition == "eq":
            if rs1 == rs2: taken, reason = True, "{}={}".format(rs1, rs2)
            else: taken, reason = False, "{}!={}".format(rs1, rs2)
        elif condition == "ne":
            if rs1 != rs2: taken, reason = True, "{}!={}".format(rs1, rs2)
            else: taken, reason = False, "{}={}".format(rs1, rs2)
        elif condition == "lt":
            if rs1 < rs2: taken, reason = True, "{}<{}".format(rs1, rs2)
            else: taken, reason = False, "{}>={}".format(rs1, rs2)
        elif condition == "ge":
            if rs1 < rs2: taken, reason = True, "{}>={}".format(rs1, rs2)
            else: taken, reason = False, "{}<{}".format(rs1, rs2)
        else:
            raise OSError("RISC-V: Conditional instruction `{:s}` not supported yet".format(insn))

        return taken, reason

    def get_ra(self, insn, frame):
        ra = None
        if self.is_ret(insn):
            ra = get_register("$ra")
        elif frame.older():
            ra = frame.older().pc()
        return ra


class ARM(Architecture):
    arch = "ARM"

    all_registers = ["$r0", "$r1", "$r2", "$r3", "$r4", "$r5", "$r6",
                     "$r7", "$r8", "$r9", "$r10", "$r11", "$r12", "$sp",
                     "$lr", "$pc", "$cpsr",]

    # http://infocenter.arm.com/help/index.jsp?topic=/com.arm.doc.dui0041c/Caccegih.html
    nop_insn = b"\x01\x10\xa0\xe1" # mov r1, r1
    return_register = "$r0"
    flag_register = "$cpsr"
    flags_table = {
        31: "negative",
        30: "zero",
        29: "carry",
        28: "overflow",
        7: "interrupt",
        6: "fast",
        5: "thumb",
    }
    function_parameters = ["$r0", "$r1", "$r2", "$r3"]
    syscall_register = "$r7"
    syscall_instructions = ["swi 0x0", "swi NR"]

    def is_thumb(self):
        """Determine if the machine is currently in THUMB mode."""
        return is_alive() and get_register(self.flag_register) & (1 << 5)

    @property
    def pc(self):
        pc = get_register("$pc")
        if self.is_thumb():
            pc += 1
        return pc

    @property
    def mode(self):
        return "THUMB" if self.is_thumb() else "ARM"

    @property
    def instruction_length(self):
        # Thumb instructions have variable-length (2 or 4-byte)
        return None if self.is_thumb() else 4

    def is_call(self, insn):
        mnemo = insn.mnemonic
        call_mnemos = {"bl", "blx"}
        return mnemo in call_mnemos

    def is_ret(self, insn):
        pop_mnemos = {"pop"}
        branch_mnemos = {"bl", "bx"}
        write_mnemos = {"ldr", "add"}
        if insn.mnemonic in pop_mnemos:
            return insn.operands[-1] == " pc}"
        if insn.mnemonic in branch_mnemos:
            return insn.operands[-1] == "lr"
        if insn.mnemonic in write_mnemos:
            return insn.operands[0] == "pc"
        return

    def flag_register_to_human(self, val=None):
        # http://www.botskool.com/user-pages/tutorials/electronics/arm-7-tutorial-part-1
        if val is None:
            reg = self.flag_register
            val = get_register(reg)
        return flags_to_human(val, self.flags_table)

    def is_conditional_branch(self, insn):
        conditions = {"eq", "ne", "lt", "le", "gt", "ge", "vs", "vc", "mi", "pl", "hi", "ls"}
        return insn.mnemonic[-2:] in conditions

    def is_branch_taken(self, insn):
        mnemo = insn.mnemonic
        # ref: http://www.davespace.co.uk/arm/introduction-to-arm/conditional.html
        flags = dict((self.flags_table[k], k) for k in self.flags_table)
        val = get_register(self.flag_register)
        taken, reason = False, ""

        if mnemo.endswith("eq"): taken, reason = bool(val&(1<<flags["zero"])), "Z"
        elif mnemo.endswith("ne"): taken, reason = not val&(1<<flags["zero"]), "!Z"
        elif mnemo.endswith("lt"):
            taken, reason = bool(val&(1<<flags["negative"])) != bool(val&(1<<flags["overflow"])), "N!=V"
        elif mnemo.endswith("le"):
            taken, reason = val&(1<<flags["zero"]) or \
                bool(val&(1<<flags["negative"])) != bool(val&(1<<flags["overflow"])), "Z || N!=V"
        elif mnemo.endswith("gt"):
            taken, reason = val&(1<<flags["zero"]) == 0 and \
                bool(val&(1<<flags["negative"])) == bool(val&(1<<flags["overflow"])), "!Z && N==V"
        elif mnemo.endswith("ge"):
            taken, reason = bool(val&(1<<flags["negative"])) == bool(val&(1<<flags["overflow"])), "N==V"
        elif mnemo.endswith("vs"): taken, reason = bool(val&(1<<flags["overflow"])), "V"
        elif mnemo.endswith("vc"): taken, reason = not val&(1<<flags["overflow"]), "!V"
        elif mnemo.endswith("mi"):
            taken, reason = bool(val&(1<<flags["negative"])), "N"
        elif mnemo.endswith("pl"):
            taken, reason = not val&(1<<flags["negative"]), "N==0"
        elif mnemo.endswith("hi"):
            taken, reason = val&(1<<flags["carry"]) and not val&(1<<flags["zero"]), "C && !Z"
        elif mnemo.endswith("ls"):
            taken, reason = not val&(1<<flags["carry"]) or val&(1<<flags["zero"]), "!C || Z"
        return taken, reason

    def get_ra(self, insn, frame):
        ra = None
        if self.is_ret(insn):
            # If it's a pop, we have to peek into the stack, otherwise use lr
            if insn.mnemonic == "pop":
                ra_addr = current_arch.sp + (len(insn.operands)-1) * get_memory_alignment()
                ra = to_unsigned_long(dereference(ra_addr))
            elif insn.mnemonic == "ldr":
                return to_unsigned_long(dereference(current_arch.sp))
            else:  # 'bx lr' or 'add pc, lr, #0'
                return get_register("$lr")
        elif frame.older():
            ra = frame.older().pc()
        return ra

    @classmethod
    def mprotect_asm(cls, addr, size, perm):
        _NR_mprotect = 125
        insns = [
            "push {r0-r2, r7}",
            "mov r0, {:d}".format(addr),
            "mov r1, {:d}".format(size),
            "mov r2, {:d}".format(perm),
            "mov r7, {:d}".format(_NR_mprotect),
            "svc 0",
            "pop {r0-r2, r7}",
        ]
        return "; ".join(insns)


class AARCH64(ARM):
    arch = "ARM64"
    mode = "ARM"

    all_registers = [
        "$x0",  "$x1",  "$x2",  "$x3",  "$x4",  "$x5",  "$x6",  "$x7",
        "$x8",  "$x9",  "$x10", "$x11", "$x12", "$x13", "$x14", "$x15",
        "$x16", "$x17", "$x18", "$x19", "$x20", "$x21", "$x22", "$x23",
        "$x24", "$x25", "$x26", "$x27", "$x28", "$x29", "$x30", "$sp",
        "$pc", "$cpsr", "$fpsr", "$fpcr",]
    return_register = "$x0"
    flag_register = "$cpsr"
    flags_table = {
        31: "negative",
        30: "zero",
        29: "carry",
        28: "overflow",
        7: "interrupt",
        6: "fast",
    }
    function_parameters = ["$x0", "$x1", "$x2", "$x3", "$x4", "$x5", "$x6", "$x7"]
    syscall_register = "$x8"
    syscall_instructions = ["svc $x0"]

    def is_call(self, insn):
        mnemo = insn.mnemonic
        call_mnemos = {"bl", "blr"}
        return mnemo in call_mnemos

    def flag_register_to_human(self, val=None):
        # http://events.linuxfoundation.org/sites/events/files/slides/KoreaLinuxForum-2014.pdf
        reg = self.flag_register
        if not val:
            val = get_register(reg)
        return flags_to_human(val, self.flags_table)

    @classmethod
    def mprotect_asm(cls, addr, size, perm):
        _NR_mprotect = 226
        insns = [
            "str x8, [sp, -16]!",
            "str x0, [sp, -16]!",
            "str x1, [sp, -16]!",
            "str x2, [sp, -16]!",
            "mov x8, {:d}".format(_NR_mprotect),
            "movz x0, 0x{:x}".format(addr & 0xFFFF),
            "movk x0, 0x{:x}, lsl 16".format((addr >> 16) & 0xFFFF),
            "movk x0, 0x{:x}, lsl 32".format((addr >> 32) & 0xFFFF),
            "movk x0, 0x{:x}, lsl 48".format((addr >> 48) & 0xFFFF),
            "movz x1, 0x{:x}".format(size & 0xFFFF),
            "movk x1, 0x{:x}, lsl 16".format((size >> 16) & 0xFFFF),
            "mov x2, {:d}".format(perm),
            "svc 0",
            "ldr x2, [sp], 16",
            "ldr x1, [sp], 16",
            "ldr x0, [sp], 16",
            "ldr x8, [sp], 16",
        ]
        return "; ".join(insns)

    def is_conditional_branch(self, insn):
        # https://www.element14.com/community/servlet/JiveServlet/previewBody/41836-102-1-229511/ARM.Reference_Manual.pdf
        # sect. 5.1.1
        mnemo = insn.mnemonic
        branch_mnemos = {"cbnz", "cbz", "tbnz", "tbz"}
        return mnemo.startswith("b.") or mnemo in branch_mnemos

    def is_branch_taken(self, insn):
        mnemo, operands = insn.mnemonic, insn.operands
        flags = dict((self.flags_table[k], k) for k in self.flags_table)
        val = get_register(self.flag_register)
        taken, reason = False, ""

        if mnemo in {"cbnz", "cbz", "tbnz", "tbz"}:
            reg = operands[0]
            op = get_register(reg)
            if mnemo == "cbnz":
                if op!=0: taken, reason = True, "{}!=0".format(reg)
                else: taken, reason = False, "{}==0".format(reg)
            elif mnemo == "cbz":
                if op == 0: taken, reason = True, "{}==0".format(reg)
                else: taken, reason = False, "{}!=0".format(reg)
            elif mnemo == "tbnz":
                # operands[1] has one or more white spaces in front, then a #, then the number
                # so we need to eliminate them
                i = int(operands[1].strip().lstrip("#"))
                if (op & 1<<i) != 0: taken, reason = True, "{}&1<<{}!=0".format(reg, i)
                else: taken, reason = False, "{}&1<<{}==0".format(reg, i)
            elif mnemo == "tbz":
                # operands[1] has one or more white spaces in front, then a #, then the number
                # so we need to eliminate them
                i = int(operands[1].strip().lstrip("#"))
                if (op & 1<<i) == 0: taken, reason = True, "{}&1<<{}==0".format(reg, i)
                else: taken, reason = False, "{}&1<<{}!=0".format(reg, i)

        if not reason:
            taken, reason = super(AARCH64, self).is_branch_taken(insn)
        return taken, reason


class X86(Architecture):
    arch = "X86"
    mode = "32"

    nop_insn = b"\x90"
    flag_register = "$eflags"
    special_registers = ["$cs", "$ss", "$ds", "$es", "$fs", "$gs", ]
    gpr_registers = ["$eax", "$ebx", "$ecx", "$edx", "$esp", "$ebp", "$esi", "$edi", "$eip", ]
    all_registers = gpr_registers + [ flag_register, ] + special_registers
    instruction_length = None
    return_register = "$eax"
    function_parameters = ["$esp", ]
    flags_table = {
        6: "zero",
        0: "carry",
        2: "parity",
        4: "adjust",
        7: "sign",
        8: "trap",
        9: "interrupt",
        10: "direction",
        11: "overflow",
        16: "resume",
        17: "virtualx86",
        21: "identification",
    }
    syscall_register = "$eax"
    syscall_instructions = ["sysenter", "int 0x80"]

    def flag_register_to_human(self, val=None):
        reg = self.flag_register
        if not val:
            val = get_register(reg)
        return flags_to_human(val, self.flags_table)

    def is_call(self, insn):
        mnemo = insn.mnemonic
        call_mnemos = {"call", "callq"}
        return mnemo in call_mnemos

    def is_ret(self, insn):
        return insn.mnemonic == "ret"

    def is_conditional_branch(self, insn):
        mnemo = insn.mnemonic
        branch_mnemos = {
            "ja", "jnbe", "jae", "jnb", "jnc", "jb", "jc", "jnae", "jbe", "jna",
            "jcxz", "jecxz", "jrcxz", "je", "jz", "jg", "jnle", "jge", "jnl",
            "jl", "jnge", "jle", "jng", "jne", "jnz", "jno", "jnp", "jpo", "jns",
            "jo", "jp", "jpe", "js"
        }
        return mnemo in branch_mnemos

    def is_branch_taken(self, insn):
        mnemo = insn.mnemonic
        # all kudos to fG! (https://github.com/gdbinit/Gdbinit/blob/master/gdbinit#L1654)
        flags = dict((self.flags_table[k], k) for k in self.flags_table)
        val = get_register(self.flag_register)

        taken, reason = False, ""

        if mnemo in ("ja", "jnbe"):
            taken, reason = not val&(1<<flags["carry"]) and not val&(1<<flags["zero"]), "!C && !Z"
        elif mnemo in ("jae", "jnb", "jnc"):
            taken, reason = not val&(1<<flags["carry"]), "!C"
        elif mnemo in ("jb", "jc", "jnae"):
            taken, reason = val&(1<<flags["carry"]), "C"
        elif mnemo in ("jbe", "jna"):
            taken, reason = val&(1<<flags["carry"]) or val&(1<<flags["zero"]), "C || Z"
        elif mnemo in ("jcxz", "jecxz", "jrcxz"):
            cx = get_register("$rcx") if self.mode == 64 else get_register("$ecx")
            taken, reason = cx == 0, "!$CX"
        elif mnemo in ("je", "jz"):
            taken, reason = val&(1<<flags["zero"]), "Z"
        elif mnemo in ("jne", "jnz"):
            taken, reason = not val&(1<<flags["zero"]), "!Z"
        elif mnemo in ("jg", "jnle"):
            taken, reason = not val&(1<<flags["zero"]) and bool(val&(1<<flags["overflow"])) == bool(val&(1<<flags["sign"])), "!Z && S==O"
        elif mnemo in ("jge", "jnl"):
            taken, reason = bool(val&(1<<flags["sign"])) == bool(val&(1<<flags["overflow"])), "S==O"
        elif mnemo in ("jl", "jnge"):
            taken, reason = val&(1<<flags["overflow"]) != val&(1<<flags["sign"]), "S!=O"
        elif mnemo in ("jle", "jng"):
            taken, reason = val&(1<<flags["zero"]) or bool(val&(1<<flags["overflow"])) != bool(val&(1<<flags["sign"])), "Z || S!=O"
        elif mnemo in ("jo",):
            taken, reason = val&(1<<flags["overflow"]), "O"
        elif mnemo in ("jno",):
            taken, reason = not val&(1<<flags["overflow"]), "!O"
        elif mnemo in ("jpe", "jp"):
            taken, reason = val&(1<<flags["parity"]), "P"
        elif mnemo in ("jnp", "jpo"):
            taken, reason = not val&(1<<flags["parity"]), "!P"
        elif mnemo in ("js",):
            taken, reason = val&(1<<flags["sign"]), "S"
        elif mnemo in ("jns",):
            taken, reason = not val&(1<<flags["sign"]), "!S"
        return taken, reason

    def get_ra(self, insn, frame):
        ra = None
        if self.is_ret(insn):
            ra = to_unsigned_long(dereference(current_arch.sp))
        if frame.older():
            ra = frame.older().pc()

        return ra

    @classmethod
    def mprotect_asm(cls, addr, size, perm):
        _NR_mprotect = 125
        insns = [
            "pushad",
            "mov eax, {:d}".format(_NR_mprotect),
            "mov ebx, {:d}".format(addr),
            "mov ecx, {:d}".format(size),
            "mov edx, {:d}".format(perm),
            "int 0x80",
            "popad",
        ]
        return "; ".join(insns)

    def get_ith_parameter(self, i, in_func=True):
        if in_func:
            i += 1  # Account for RA being at the top of the stack
        sp = current_arch.sp
        sz = current_arch.ptrsize
        loc = sp + (i * sz)
        val = read_int_from_memory(loc)
        key = "[sp + {:#x}]".format(i * sz)
        return key, val


class X86_64(X86):
    arch = "X86"
    mode = "64"

    gpr_registers = [
        "$rax", "$rbx", "$rcx", "$rdx", "$rsp", "$rbp", "$rsi", "$rdi", "$rip",
        "$r8", "$r9", "$r10", "$r11", "$r12", "$r13", "$r14", "$r15", ]
    all_registers = gpr_registers + [ X86.flag_register, ] + X86.special_registers
    return_register = "$rax"
    function_parameters = ["$rdi", "$rsi", "$rdx", "$rcx", "$r8", "$r9"]
    syscall_register = "$rax"
    syscall_instructions = ["syscall"]
    # We don't want to inherit x86's stack based param getter
    get_ith_parameter = Architecture.get_ith_parameter

    @classmethod
    def mprotect_asm(cls, addr, size, perm):
        _NR_mprotect = 10
        insns = ["push rax", "push rdi", "push rsi", "push rdx",
                 "mov rax, {:d}".format(_NR_mprotect),
                 "mov rdi, {:d}".format(addr),
                 "mov rsi, {:d}".format(size),
                 "mov rdx, {:d}".format(perm),
                 "syscall",
                 "pop rdx", "pop rsi", "pop rdi", "pop rax"]
        return "; ".join(insns)


class PowerPC(Architecture):
    arch = "PPC"
    mode = "PPC32"

    all_registers = [
        "$r0", "$r1", "$r2", "$r3", "$r4", "$r5", "$r6", "$r7",
        "$r8", "$r9", "$r10", "$r11", "$r12", "$r13", "$r14", "$r15",
        "$r16", "$r17", "$r18", "$r19", "$r20", "$r21", "$r22", "$r23",
        "$r24", "$r25", "$r26", "$r27", "$r28", "$r29", "$r30", "$r31",
        "$pc", "$msr", "$cr", "$lr", "$ctr", "$xer", "$trap",]
    instruction_length = 4
    nop_insn = b"\x60\x00\x00\x00" # http://www.ibm.com/developerworks/library/l-ppc/index.html
    return_register = "$r0"
    flag_register = "$cr"
    flags_table = {
        3: "negative[0]",
        2: "positive[0]",
        1: "equal[0]",
        0: "overflow[0]",
        # cr7
        31: "less[7]",
        30: "greater[7]",
        29: "equal[7]",
        28: "overflow[7]",
    }
    function_parameters = ["$i0", "$i1", "$i2", "$i3", "$i4", "$i5"]
    syscall_register = "$r0"
    syscall_instructions = ["sc"]

    def flag_register_to_human(self, val=None):
        # http://www.cebix.net/downloads/bebox/pem32b.pdf (% 2.1.3)
        if not val:
            reg = self.flag_register
            val = get_register(reg)
        return flags_to_human(val, self.flags_table)

    def is_call(self, insn):
        return False

    def is_ret(self, insn):
        return insn.mnemonic == "blr"

    def is_conditional_branch(self, insn):
        mnemo = insn.mnemonic
        branch_mnemos = {"beq", "bne", "ble", "blt", "bgt", "bge"}
        return mnemo in branch_mnemos

    def is_branch_taken(self, insn):
        mnemo = insn.mnemonic
        flags = dict((self.flags_table[k], k) for k in self.flags_table)
        val = get_register(self.flag_register)
        taken, reason = False, ""
        if mnemo == "beq": taken, reason = val&(1<<flags["equal[7]"]), "E"
        elif mnemo == "bne": taken, reason = val&(1<<flags["equal[7]"]) == 0, "!E"
        elif mnemo == "ble": taken, reason = val&(1<<flags["equal[7]"]) or val&(1<<flags["less[7]"]), "E || L"
        elif mnemo == "blt": taken, reason = val&(1<<flags["less[7]"]), "L"
        elif mnemo == "bge": taken, reason = val&(1<<flags["equal[7]"]) or val&(1<<flags["greater[7]"]), "E || G"
        elif mnemo == "bgt": taken, reason = val&(1<<flags["greater[7]"]), "G"
        return taken, reason

    def get_ra(self, insn, frame):
        ra = None
        if self.is_ret(insn):
            ra = get_register("$lr")
        elif frame.older():
            ra = frame.older().pc()
        return ra

    @classmethod
    def mprotect_asm(cls, addr, size, perm):
        # Ref: http://www.ibm.com/developerworks/library/l-ppc/index.html
        _NR_mprotect = 125
        insns = [
            "addi 1, 1, -16",  # 1 = r1 = sp
            "stw 0, 0(1)",
            "stw 3, 4(1)",  # r0 = syscall_code | r3, r4, r5 = args
            "stw 4, 8(1)",
            "stw 5, 12(1)",
            "li 0, {:d}".format(_NR_mprotect),
            "lis 3, {:#x}@h".format(addr),
            "ori 3, 3, {:#x}@l".format(addr),
            "lis 4, {:#x}@h".format(size),
            "ori 4, 4, {:#x}@l".format(size),
            "li 5, {:d}".format(perm),
            "sc",
            "lwz 0, 0(1)",
            "lwz 3, 4(1)",
            "lwz 4, 8(1)",
            "lwz 5, 12(1)",
            "addi 1, 1, 16",
        ]
        return ";".join(insns)


class PowerPC64(PowerPC):
    arch = "PPC"
    mode = "PPC64"


class SPARC(Architecture):
    """ Refs:
    - http://www.cse.scu.edu/~atkinson/teaching/sp05/259/sparc.pdf
    """
    arch = "SPARC"
    mode = ""

    all_registers = [
        "$g0", "$g1", "$g2", "$g3", "$g4", "$g5", "$g6", "$g7",
        "$o0", "$o1", "$o2", "$o3", "$o4", "$o5", "$o7",
        "$l0", "$l1", "$l2", "$l3", "$l4", "$l5", "$l6", "$l7",
        "$i0", "$i1", "$i2", "$i3", "$i4", "$i5", "$i7",
        "$pc", "$npc","$sp ","$fp ","$psr",]
    instruction_length = 4
    nop_insn = b"\x00\x00\x00\x00"  # sethi 0, %g0
    return_register = "$i0"
    flag_register = "$psr"
    flags_table = {
        23: "negative",
        22: "zero",
        21: "overflow",
        20: "carry",
        7: "supervisor",
        5: "trap",
    }
    function_parameters = ["$o0 ", "$o1 ", "$o2 ", "$o3 ", "$o4 ", "$o5 ", "$o7 ",]
    syscall_register = "%g1"
    syscall_instructions = ["t 0x10"]

    def flag_register_to_human(self, val=None):
        # http://www.gaisler.com/doc/sparcv8.pdf
        reg = self.flag_register
        if not val:
            val = get_register(reg)
        return flags_to_human(val, self.flags_table)

    def is_call(self, insn):
        return False

    def is_ret(self, insn):
        return insn.mnemonic == "ret"

    def is_conditional_branch(self, insn):
        mnemo = insn.mnemonic
        # http://moss.csc.ncsu.edu/~mueller/codeopt/codeopt00/notes/condbranch.html
        branch_mnemos = {
            "be", "bne", "bg", "bge", "bgeu", "bgu", "bl", "ble", "blu", "bleu",
            "bneg", "bpos", "bvs", "bvc", "bcs", "bcc"
        }
        return mnemo in branch_mnemos

    def is_branch_taken(self, insn):
        mnemo = insn.mnemonic
        flags = dict((self.flags_table[k], k) for k in self.flags_table)
        val = get_register(self.flag_register)
        taken, reason = False, ""

        if mnemo == "be": taken, reason = val&(1<<flags["zero"]), "Z"
        elif mnemo == "bne": taken, reason = val&(1<<flags["zero"]) == 0, "!Z"
        elif mnemo == "bg": taken, reason = val&(1<<flags["zero"]) == 0 and (val&(1<<flags["negative"]) == 0 or val&(1<<flags["overflow"]) == 0), "!Z && (!N || !O)"
        elif mnemo == "bge": taken, reason = val&(1<<flags["negative"]) == 0 or val&(1<<flags["overflow"]) == 0, "!N || !O"
        elif mnemo == "bgu": taken, reason = val&(1<<flags["carry"]) == 0 and val&(1<<flags["zero"]) == 0, "!C && !Z"
        elif mnemo == "bgeu": taken, reason = val&(1<<flags["carry"]) == 0, "!C"
        elif mnemo == "bl": taken, reason = val&(1<<flags["negative"]) and val&(1<<flags["overflow"]), "N && O"
        elif mnemo == "blu": taken, reason = val&(1<<flags["carry"]), "C"
        elif mnemo == "ble": taken, reason = val&(1<<flags["zero"]) or (val&(1<<flags["negative"]) or val&(1<<flags["overflow"])), "Z || (N || O)"
        elif mnemo == "bleu": taken, reason = val&(1<<flags["carry"]) or val&(1<<flags["zero"]), "C || Z"
        elif mnemo == "bneg": taken, reason = val&(1<<flags["negative"]), "N"
        elif mnemo == "bpos": taken, reason = val&(1<<flags["negative"]) == 0, "!N"
        elif mnemo == "bvs": taken, reason = val&(1<<flags["overflow"]), "O"
        elif mnemo == "bvc": taken, reason = val&(1<<flags["overflow"]) == 0, "!O"
        elif mnemo == "bcs": taken, reason = val&(1<<flags["carry"]), "C"
        elif mnemo == "bcc": taken, reason = val&(1<<flags["carry"]) == 0, "!C"
        return taken, reason

    def get_ra(self, insn, frame):
        ra = None
        if self.is_ret(insn):
            ra = get_register("$o7")
        elif frame.older():
            ra = frame.older().pc()
        return ra

    @classmethod
    def mprotect_asm(cls, addr, size, perm):
        hi = (addr & 0xffff0000) >> 16
        lo = (addr & 0x0000ffff)
        _NR_mprotect = 125
        insns = ["add %sp, -16, %sp",
                 "st %g1, [ %sp ]", "st %o0, [ %sp + 4 ]",
                 "st %o1, [ %sp + 8 ]", "st %o2, [ %sp + 12 ]",
                 "sethi  %hi({}), %o0".format(hi),
                 "or  %o0, {}, %o0".format(lo),
                 "clr  %o1",
                 "clr  %o2",
                 "mov  {}, %g1".format(_NR_mprotect),
                 "t 0x10",
                 "ld [ %sp ], %g1", "ld [ %sp + 4 ], %o0",
                 "ld [ %sp + 8 ], %o1", "ld [ %sp + 12 ], %o2",
                 "add %sp, 16, %sp",]
        return "; ".join(insns)


class SPARC64(SPARC):
    """Refs:
    - http://math-atlas.sourceforge.net/devel/assembly/abi_sysV_sparc.pdf
    - https://cr.yp.to/2005-590/sparcv9.pdf
    """

    arch = "SPARC"
    mode = "V9"

    all_registers = [
        "$g0", "$g1", "$g2", "$g3", "$g4", "$g5", "$g6", "$g7",
        "$o0", "$o1", "$o2", "$o3", "$o4", "$o5", "$o7",
        "$l0", "$l1", "$l2", "$l3", "$l4", "$l5", "$l6", "$l7",
        "$i0", "$i1", "$i2", "$i3", "$i4", "$i5", "$i7",
        "$pc", "$npc", "$sp", "$fp", "$state", ]

    flag_register = "$state"  # sparcv9.pdf, 5.1.5.1 (ccr)
    flags_table = {
        35: "negative",
        34: "zero",
        33: "overflow",
        32: "carry",
    }

    syscall_instructions = ["t 0x6d"]

    @classmethod
    def mprotect_asm(cls, addr, size, perm):
        hi = (addr & 0xffff0000) >> 16
        lo = (addr & 0x0000ffff)
        _NR_mprotect = 125
        insns = ["add %sp, -16, %sp",
                 "st %g1, [ %sp ]", "st %o0, [ %sp + 4 ]",
                 "st %o1, [ %sp + 8 ]", "st %o2, [ %sp + 12 ]",
                 "sethi  %hi({}), %o0".format(hi),
                 "or  %o0, {}, %o0".format(lo),
                 "clr  %o1",
                 "clr  %o2",
                 "mov  {}, %g1".format(_NR_mprotect),
                 "t 0x6d",
                 "ld [ %sp ], %g1", "ld [ %sp + 4 ], %o0",
                 "ld [ %sp + 8 ], %o1", "ld [ %sp + 12 ], %o2",
                 "add %sp, 16, %sp",]
        return "; ".join(insns)


class MIPS(Architecture):
    arch = "MIPS"
    mode = "MIPS32"

    # http://vhouten.home.xs4all.nl/mipsel/r3000-isa.html
    all_registers = [
        "$zero", "$at", "$v0", "$v1", "$a0", "$a1", "$a2", "$a3",
        "$t0", "$t1", "$t2", "$t3", "$t4", "$t5", "$t6", "$t7",
        "$s0", "$s1", "$s2", "$s3", "$s4", "$s5", "$s6", "$s7",
        "$t8", "$t9", "$k0", "$k1", "$s8", "$pc", "$sp", "$hi",
        "$lo", "$fir", "$ra", "$gp", ]
    instruction_length = 4
    nop_insn = b"\x00\x00\x00\x00"  # sll $0,$0,0
    return_register = "$v0"
    flag_register = "$fcsr"
    flags_table = {}
    function_parameters = ["$a0", "$a1", "$a2", "$a3"]
    syscall_register = "$v0"
    syscall_instructions = ["syscall"]

    def flag_register_to_human(self, val=None):
        return Color.colorify("No flag register", "yellow underline")

    def is_call(self, insn):
        return False

    def is_ret(self, insn):
        return insn.mnemonic == "jr" and insn.operands[0] == "ra"

    def is_conditional_branch(self, insn):
        mnemo = insn.mnemonic
        branch_mnemos = {"beq", "bne", "beqz", "bnez", "bgtz", "bgez", "bltz", "blez"}
        return mnemo in branch_mnemos

    def is_branch_taken(self, insn):
        mnemo, ops = insn.mnemonic, insn.operands
        taken, reason = False, ""

        if mnemo == "beq":
            taken, reason = get_register(ops[0]) == get_register(ops[1]), "{0[0]} == {0[1]}".format(ops)
        elif mnemo == "bne":
            taken, reason = get_register(ops[0]) != get_register(ops[1]), "{0[0]} != {0[1]}".format(ops)
        elif mnemo == "beqz":
            taken, reason = get_register(ops[0]) == 0, "{0[0]} == 0".format(ops)
        elif mnemo == "bnez":
            taken, reason = get_register(ops[0]) != 0, "{0[0]} != 0".format(ops)
        elif mnemo == "bgtz":
            taken, reason = get_register(ops[0]) > 0, "{0[0]} > 0".format(ops)
        elif mnemo == "bgez":
            taken, reason = get_register(ops[0]) >= 0, "{0[0]} >= 0".format(ops)
        elif mnemo == "bltz":
            taken, reason = get_register(ops[0]) < 0, "{0[0]} < 0".format(ops)
        elif mnemo == "blez":
            taken, reason = get_register(ops[0]) <= 0, "{0[0]} <= 0".format(ops)
        return taken, reason

    def get_ra(self, insn, frame):
        ra = None
        if self.is_ret(insn):
            ra = get_register("$ra")
        elif frame.older():
            ra = frame.older().pc()
        return ra

    @classmethod
    def mprotect_asm(cls, addr, size, perm):
        _NR_mprotect = 4125
        insns = ["addi $sp, $sp, -16",
                 "sw $v0, 0($sp)", "sw $a0, 4($sp)",
                 "sw $a3, 8($sp)", "sw $a3, 12($sp)",
                 "li $v0, {:d}".format(_NR_mprotect),
                 "li $a0, {:d}".format(addr),
                 "li $a1, {:d}".format(size),
                 "li $a2, {:d}".format(perm),
                 "syscall",
                 "lw $v0, 0($sp)", "lw $a1, 4($sp)",
                 "lw $a3, 8($sp)", "lw $a3, 12($sp)",
                 "addi $sp, $sp, 16",]
        return "; ".join(insns)


def write_memory(address, buffer, length=0x10):
    """Write `buffer` at address `address`."""
    return gdb.selected_inferior().write_memory(address, buffer, length)


@lru_cache()
def read_memory(addr, length=0x10):
    """Return a `length` long byte array with the copy of the process memory at `addr`."""
    return gdb.selected_inferior().read_memory(addr, length).tobytes()


def read_int_from_memory(addr):
    """Return an integer read from memory."""
    sz = current_arch.ptrsize
    mem = read_memory(addr, sz)
    unpack = u32 if sz == 4 else u64
    return unpack(mem)


def read_cstring_from_memory(address, max_length=GEF_MAX_STRING_LENGTH, encoding=None):
    """Return a C-string read from memory."""

    if not encoding:
        encoding = "unicode_escape"

    char_ptr = cached_lookup_type("char").pointer()

    length = min(address|(DEFAULT_PAGE_SIZE-1), max_length+1)
    try:
        res = gdb.Value(address).cast(char_ptr).string(encoding=encoding, length=length).strip()
    except gdb.error:
        res = bytes(read_memory(address, length)).decode("utf-8")

    res = res.split("\x00", 1)[0]
    ustr = res.replace("\n","\\n").replace("\r","\\r").replace("\t","\\t")
    if max_length and len(res) > max_length:
        return "{}[...]".format(ustr[:max_length])

    return ustr


def read_ascii_string(address):
    """Read an ASCII string from memory"""
    cstr = read_cstring_from_memory(address)
    if isinstance(cstr, str) and cstr and all([x in string.printable for x in cstr]):
        return cstr
    return None


def p8(x: int, s: bool = False) -> bytes:
    """Pack one byte respecting the current architecture endianness."""
    return struct.pack("{}B".format(endian_str()), x) if not s else struct.pack("{}b".format(endian_str()), x)

def p16(x: int, s: bool = False) -> bytes:
    """Pack one word respecting the current architecture endianness."""
    return struct.pack("{}H".format(endian_str()), x) if not s else struct.pack("{}h".format(endian_str()), x)

def p32(x: int, s: bool = False) -> bytes:
    """Pack one dword respecting the current architecture endianness."""
    return struct.pack("{}I".format(endian_str()), x) if not s else struct.pack("{}i".format(endian_str()), x)

def p64(x: int, s: bool = False) -> bytes:
    """Pack one qword respecting the current architecture endianness."""
    return struct.pack("{}Q".format(endian_str()), x) if not s else struct.pack("{}q".format(endian_str()), x)

def u8(x: bytes, s: bool = False) -> int:
    """Unpack one byte respecting the current architecture endianness."""
    return struct.unpack("{}B".format(endian_str()), x)[0] if not s else struct.unpack("{}b".format(endian_str()), x)[0]

def u16(x: bytes, s: bool = False) -> int:
    """Unpack one word respecting the current architecture endianness."""
    return struct.unpack("{}H".format(endian_str()), x)[0] if not s else struct.unpack("{}h".format(endian_str()), x)[0]

def u32(x: bytes, s: bool = False) -> int:
    """Unpack one dword respecting the current architecture endianness."""
    return struct.unpack("{}I".format(endian_str()), x)[0] if not s else struct.unpack("{}i".format(endian_str()), x)[0]

def u64(x: bytes, s: bool = False) -> int:
    """Unpack one qword respecting the current architecture endianness."""
    return struct.unpack("{}Q".format(endian_str()), x)[0] if not s else struct.unpack("{}q".format(endian_str()), x)[0]


def is_ascii_string(address):
    """Helper function to determine if the buffer pointed by `address` is an ASCII string (in GDB)"""
    try:
        return read_ascii_string(address) is not None
    except Exception:
        return False


def is_alive():
    """Check if GDB is running."""
    try:
        return gdb.selected_inferior().pid > 0
    except Exception:
        return False
    return False


def only_if_gdb_running(f):
    """Decorator wrapper to check if GDB is running."""

    @functools.wraps(f)
    def wrapper(*args, **kwargs):
        if is_alive():
            return f(*args, **kwargs)
        else:
            warn("No debugging session active")

    return wrapper


def only_if_gdb_target_local(f):
    """Decorator wrapper to check if GDB is running locally (target not remote)."""

    @functools.wraps(f)
    def wrapper(*args, **kwargs):
        if not is_remote_debug():
            return f(*args, **kwargs)
        else:
            warn("This command cannot work for remote sessions.")

    return wrapper


def experimental_feature(f):
    """Decorator to add a warning when a feature is experimental."""

    @functools.wraps(f)
    def wrapper(*args, **kwargs):
        warn("This feature is under development, expect bugs and unstability...")
        return f(*args, **kwargs)

    return wrapper


def only_if_gdb_version_higher_than(required_gdb_version):
    """Decorator to check whether current GDB version requirements."""

    def wrapper(f):
        def inner_f(*args, **kwargs):
            if GDB_VERSION >= required_gdb_version:
                f(*args, **kwargs)
            else:
                reason = "GDB >= {} for this command".format(required_gdb_version)
                raise EnvironmentError(reason)
        return inner_f
    return wrapper


def use_stdtype():
    if is_32bit(): return "uint32_t"
    elif is_64bit(): return "uint64_t"
    return "uint16_t"


def use_default_type():
    if is_32bit(): return "unsigned int"
    elif is_64bit(): return "unsigned long"
    return "unsigned short"


def use_golang_type():
    if is_32bit(): return "uint32"
    elif is_64bit(): return "uint64"
    return "uint16"


def use_rust_type():
    if is_32bit(): return "u32"
    elif is_64bit(): return "u64"
    return "u16"


def to_unsigned_long(v):
    """Cast a gdb.Value to unsigned long."""
    mask = (1 << 64) - 1
    return int(v.cast(gdb.Value(mask).type)) & mask


@lru_cache()
def get_register(regname):
    """Return a register's value."""
    try:
        value = gdb.parse_and_eval(regname)
        return to_unsigned_long(value) if value.type.code == gdb.TYPE_CODE_INT else int(value)
    except gdb.error:
        assert regname[0] == "$"
        regname = regname[1:]
        try:
            value = gdb.selected_frame().read_register(regname)
            return int(value)
        except ValueError:
            return None
        except gdb.error:
            return None


def get_path_from_info_proc():
    for x in gdb.execute("info proc", to_string=True).splitlines():
        if x.startswith("exe = "):
            return x.split(" = ")[1].replace("'", "")
    return None


@lru_cache()
def get_os():
    """Return the current OS."""
    return platform.system().lower()


@lru_cache()
def get_pid():
    """Return the PID of the debuggee process."""
    return gdb.selected_inferior().pid


@lru_cache()
def get_filepath():
    """Return the local absolute path of the file currently debugged."""
    filename = gdb.current_progspace().filename

    if is_remote_debug():
        # if no filename specified, try downloading target from /proc
        if filename is None:
            pid = get_pid()
            if pid > 0:
                return download_file("/proc/{:d}/exe".format(pid), use_cache=True)
            return None

        # if target is remote file, download
        elif filename.startswith("target:"):
            fname = filename[len("target:") :]
            return download_file(fname, use_cache=True, local_name=fname)

        elif filename.startswith(".gnu_debugdata for target:"):
            fname = filename[len(".gnu_debugdata for target:") :]
            return download_file(fname, use_cache=True, local_name=fname)

        elif __gef_remote__ is not None:
            return "/tmp/gef/{:d}/{:s}".format(__gef_remote__, get_path_from_info_proc())
        return filename
    else:
        if filename is not None:
            return filename
        # inferior probably did not have name, extract cmdline from info proc
        return get_path_from_info_proc()


@lru_cache()
def get_filename():
    """Return the full filename of the file currently debugged."""
    return os.path.basename(gdb.current_progspace().filename)


@lru_cache()
def inferior_is_macho():
    """Return True if the current file is a Mach-O binary."""
    for x in gdb.execute("info files", to_string=True).splitlines():
        if "file type mach-o" in x:
            return True
    return False


@lru_cache()
def is_macho(filename):
    """Return True if the specified file is a Mach-O binary."""
    file_bin = which("file")
    cmd = [file_bin, filename]
    out = gef_execute_external(cmd)
    if "Mach-O" in out:
        return True
    return False


def download_file(target, use_cache=False, local_name=None):
    """Download filename `target` inside the mirror tree inside the get_gef_setting("gef.tempdir").
    The tree architecture must be get_gef_setting("gef.tempdir")/gef/<local_pid>/<remote_filepath>.
    This allow a "chroot-like" tree format."""

    try:
        local_root = os.path.sep.join([get_gef_setting("gef.tempdir"), str(get_pid())])
        if local_name is None:
            local_path = os.path.sep.join([local_root, os.path.dirname(target)])
            local_name = os.path.sep.join([local_path, os.path.basename(target)])
        else:
            local_path = os.path.sep.join([local_root, os.path.dirname(local_name)])
            local_name = os.path.sep.join([local_path, os.path.basename(local_name)])

        if use_cache and os.access(local_name, os.R_OK):
            return local_name

        gef_makedirs(local_path)
        gdb.execute("remote get {0:s} {1:s}".format(target, local_name))

    except gdb.error:
        # gdb-stub compat
        with open(local_name, "w") as f:
            if is_32bit():
                f.write("00000000-ffffffff rwxp 00000000 00:00 0                    {}\n".format(get_filepath()))
            else:
                f.write("0000000000000000-ffffffffffffffff rwxp 00000000 00:00 0                    {}\n".format(get_filepath()))

    except Exception as e:
        err("download_file() failed: {}".format(str(e)))
        local_name = None
    return local_name


def open_file(path, use_cache=False):
    """Attempt to open the given file, if remote debugging is active, download
    it first to the mirror in /tmp/."""
    if is_remote_debug():
        lpath = download_file(path, use_cache)
        if not lpath:
            raise IOError("cannot open remote path {:s}".format(path))
        path = lpath

    return open(path, "r")


def get_function_length(sym):
    """Attempt to get the length of the raw bytes of a function."""
    dis = gdb.execute("disassemble {:s}".format(sym), to_string=True).splitlines()
    start_addr = int(dis[1].split()[0], 16)
    end_addr = int(dis[-2].split()[0], 16)
    return end_addr - start_addr


def get_process_maps_linux(proc_map_file):
    """Parse the Linux process `/proc/pid/maps` file."""
    for line in open_file(proc_map_file, use_cache=False):
        line = line.strip()
        addr, perm, off, _, rest = line.split(" ", 4)
        rest = rest.split(" ", 1)
        if len(rest) == 1:
            inode = rest[0]
            pathname = ""
        else:
            inode = rest[0]
            pathname = rest[1].lstrip()

        addr_start, addr_end = [int(x, 16) for x in addr.split("-")]
        off = int(off, 16)
        perm = Permission.from_process_maps(perm)

        yield Section(page_start=addr_start,
                      page_end=addr_end,
                      offset=off,
                      permission=perm,
                      inode=inode,
                      path=pathname)
    return


def get_mach_regions():
    sp = current_arch.sp
    for line in gdb.execute("info mach-regions", to_string=True).splitlines():
        line = line.strip()
        addr, perm, _ = line.split(" ", 2)
        addr_start, addr_end = [int(x, 16) for x in addr.split("-")]
        perm = Permission.from_process_maps(perm.split("/")[0])

        zone = file_lookup_address(addr_start)
        if zone:
            path = zone.filename
        else:
            path = "[stack]" if sp >= addr_start and sp < addr_end else ""

        yield Section(page_start=addr_start,
                      page_end=addr_end,
                      offset=0,
                      permission=perm,
                      inode=None,
                      path=path)
    return


@lru_cache()
def get_process_maps():
    """Return the mapped memory sections"""

    if inferior_is_macho():
        return list(get_mach_regions())

    try:
        pid = get_pid()
        fpath = "/proc/{:d}/maps".format(pid)
        return list(get_process_maps_linux(fpath))
    except FileNotFoundError as e:
        warn("Failed to read /proc/<PID>/maps, using GDB sections info: {}".format(e))
        return list(get_info_sections())


@lru_cache()
def get_info_sections():
    """Retrieve the debuggee sections."""
    stream = StringIO(gdb.execute("maintenance info sections", to_string=True))

    for line in stream:
        if not line:
            break

        try:
            parts = [x.strip() for x in line.split()]
            addr_start, addr_end = [int(x, 16) for x in parts[1].split("->")]
            off = int(parts[3][:-1], 16)
            path = parts[4]
            inode = ""
            perm = Permission.from_info_sections(parts[5:])

            yield Section(page_start=addr_start,
                          page_end=addr_end,
                          offset=off,
                          permission=perm,
                          inode=inode,
                          path=path)

        except IndexError:
            continue
        except ValueError:
            continue

    return


@lru_cache()
def get_info_files():
    """Retrieve all the files loaded by debuggee."""
    lines = gdb.execute("info files", to_string=True).splitlines()

    if len(lines) < len(__infos_files__):
        return __infos_files__

    for line in lines:
        line = line.strip()

        if not line:
            break

        if not line.startswith("0x"):
            continue

        blobs = [x.strip() for x in line.split(" ")]
        addr_start = int(blobs[0], 16)
        addr_end = int(blobs[2], 16)
        section_name = blobs[4]

        if len(blobs) == 7:
            filename = blobs[6]
        else:
            filename = get_filepath()

        info = Zone(section_name, addr_start, addr_end, filename)

        __infos_files__.append(info)

    return __infos_files__


def process_lookup_address(address):
    """Look up for an address in memory.
    Return an Address object if found, None otherwise."""
    if not is_alive():
        err("Process is not running")
        return None

    if is_x86():
        if is_in_x86_kernel(address):
            return None

    for sect in get_process_maps():
        if sect.page_start <= address < sect.page_end:
            return sect

    return None


@lru_cache()
def process_lookup_path(name, perm=Permission.ALL):
    """Look up for a path in the process memory mapping.
    Return a Section object if found, None otherwise."""
    if not is_alive():
        err("Process is not running")
        return None

    for sect in get_process_maps():
        if name in sect.path and sect.permission.value & perm:
            return sect

    return None


@lru_cache()
def file_lookup_name_path(name, path):
    """Look up a file by name and path.
    Return a Zone object if found, None otherwise."""
    for xfile in get_info_files():
        if path == xfile.filename and name == xfile.name:
            return xfile
    return None


@lru_cache()
def file_lookup_address(address):
    """Look up for a file by its address.
    Return a Zone object if found, None otherwise."""
    for info in get_info_files():
        if info.zone_start <= address < info.zone_end:
            return info
    return None


@lru_cache()
def lookup_address(address):
    """Try to find the address in the process address space.
    Return an Address object, with validity flag set based on success."""
    sect = process_lookup_address(address)
    info = file_lookup_address(address)
    if sect is None and info is None:
        # i.e. there is no info on this address
        return Address(value=address, valid=False)
    return Address(value=address, section=sect, info=info)


def xor(data, key):
    """Return `data` xor-ed with `key`."""
    key = key.lstrip("0x")
    key = binascii.unhexlify(key)
    return bytearray([x ^ y for x, y in zip(data, itertools.cycle(key))])


def is_hex(pattern):
    """Return whether provided string is a hexadecimal value."""
    if not pattern.startswith("0x") and not pattern.startswith("0X"):
        return False
    return len(pattern) % 2 == 0 and all(c in string.hexdigits for c in pattern[2:])


def ida_synchronize_handler(event):
    gdb.execute("ida-interact sync", from_tty=True)
    return


def continue_handler(event):
    """GDB event handler for new object continue cases."""
    return


def hook_stop_handler(event):
    """GDB event handler for stop cases."""
    reset_all_caches()
    gdb.execute("context")
    return


def new_objfile_handler(event):
    """GDB event handler for new object file cases."""
    reset_all_caches()
    set_arch()
    load_libc_args()
    return


def exit_handler(event):
    """GDB event handler for exit cases."""
    global __gef_remote__, __gef_qemu_mode__

    reset_all_caches()
    __gef_qemu_mode__ = False
    if __gef_remote__ and get_gef_setting("gef-remote.clean_on_exit") is True:
        shutil.rmtree("/tmp/gef/{:d}".format(__gef_remote__))
        __gef_remote__ = None
    return


def memchanged_handler(event):
    """GDB event handler for mem changes cases."""
    reset_all_caches()


def regchanged_handler(event):
    """GDB event handler for reg changes cases."""
    reset_all_caches()


def load_libc_args():
    # load libc function arguments' definitions
    if not get_gef_setting("context.libc_args"):
        return

    path = get_gef_setting("context.libc_args_path")
    if path is None:
        warn("Config `context.libc_args_path` not set but `context.libc_args` is True. Make sure you have `gef-extras` installed")
        return

    path = os.path.realpath(os.path.expanduser(path))

    if not os.path.isdir(path):
        warn("Config `context.libc_args_path` set but it's not a directory")
        return

    _arch_mode = "{}_{}".format(current_arch.arch.lower(), current_arch.mode)
    _libc_args_file = "{}/{}.json".format(path, _arch_mode)

    global libc_args_definitions

    # current arch and mode already loaded
    if _arch_mode in libc_args_definitions:
        return

    libc_args_definitions[_arch_mode] = {}
    try:
        with open(_libc_args_file) as _libc_args:
            libc_args_definitions[_arch_mode] = json.load(_libc_args)
    except FileNotFoundError:
        del(libc_args_definitions[_arch_mode])
        warn("Config context.libc_args is set but definition cannot be loaded: file {} not found".format(_libc_args_file))
    except json.decoder.JSONDecodeError as e:
        del(libc_args_definitions[_arch_mode])
        warn("Config context.libc_args is set but definition cannot be loaded from file {}: {}".format(_libc_args_file, e))
    return


def get_terminal_size():
    """Return the current terminal size."""
    if is_debug():
        return 600, 100

    if platform.system() == "Windows":
        from ctypes import windll, create_string_buffer
        hStdErr = -12
        herr = windll.kernel32.GetStdHandle(hStdErr)
        csbi = create_string_buffer(22)
        res = windll.kernel32.GetConsoleScreenBufferInfo(herr, csbi)
        if res:
            _,_,_,_,_, left, top, right, bottom, _,_ = struct.unpack("hhhhHhhhhhh", csbi.raw)
            tty_columns = right - left + 1
            tty_rows = bottom - top + 1
            return tty_rows, tty_columns
        else:
            return 600, 100
    else:
        import fcntl
        import termios
        try:
            tty_rows, tty_columns = struct.unpack("hh", fcntl.ioctl(1, termios.TIOCGWINSZ, "1234"))
            return tty_rows, tty_columns
        except OSError:
            return 600, 100


def get_generic_arch(module, prefix, arch, mode, big_endian, to_string=False):
    """
    Retrieves architecture and mode from the arguments for use for the holy
    {cap,key}stone/unicorn trinity.
    """
    if to_string:
        arch = "{:s}.{:s}_ARCH_{:s}".format(module.__name__, prefix, arch)
        if mode:
            mode = "{:s}.{:s}_MODE_{:s}".format(module.__name__, prefix, str(mode))
        else:
            mode = ""
        if is_big_endian():
            mode += " + {:s}.{:s}_MODE_BIG_ENDIAN".format(module.__name__, prefix)
        else:
            mode += " + {:s}.{:s}_MODE_LITTLE_ENDIAN".format(module.__name__, prefix)

    else:
        arch = getattr(module, "{:s}_ARCH_{:s}".format(prefix, arch))
        if prefix == "KS" and mode == "ARM":
            # this workaround is because keystone.KS_MODE_ARM doesn't exist, must use 0
            mode = 0
        elif mode:
            mode = getattr(module, "{:s}_MODE_{:s}".format(prefix, mode))
        else:
            mode = 0
        if big_endian:
            mode |= getattr(module, "{:s}_MODE_BIG_ENDIAN".format(prefix))
        else:
            mode |= getattr(module, "{:s}_MODE_LITTLE_ENDIAN".format(prefix))

    return arch, mode


def get_generic_running_arch(module, prefix, to_string=False):
    """
    Retrieves architecture and mode from the current context.
    """

    if not is_alive():
        return None, None

    if current_arch is not None:
        arch, mode = current_arch.arch, current_arch.mode
    else:
        raise OSError("Emulation not supported for your OS")

    return get_generic_arch(module, prefix, arch, mode, is_big_endian(), to_string)


def get_unicorn_arch(arch=None, mode=None, endian=None, to_string=False):
    unicorn = sys.modules["unicorn"]
    if (arch, mode, endian) == (None, None, None):
        return get_generic_running_arch(unicorn, "UC", to_string)
    return get_generic_arch(unicorn, "UC", arch, mode, endian, to_string)


def get_capstone_arch(arch=None, mode=None, endian=None, to_string=False):
    capstone = sys.modules["capstone"]

    # hacky patch to unify capstone/ppc syntax with keystone & unicorn:
    # CS_MODE_PPC32 does not exist (but UC_MODE_32 & KS_MODE_32 do)
    if is_arch(Elf.POWERPC64):
        raise OSError("Capstone not supported for PPC64 yet.")

    if is_alive() and is_arch(Elf.POWERPC):

        arch = "PPC"
        mode = "32"
        endian = is_big_endian()
        return get_generic_arch(capstone, "CS",
                                arch or current_arch.arch,
                                mode or current_arch.mode,
                                endian or is_big_endian(),
                                to_string)

    if (arch, mode, endian) == (None, None, None):
        return get_generic_running_arch(capstone, "CS", to_string)
    return get_generic_arch(capstone, "CS",
                            arch or current_arch.arch,
                            mode or current_arch.mode,
                            endian or is_big_endian(),
                            to_string)


def get_keystone_arch(arch=None, mode=None, endian=None, to_string=False):
    keystone = sys.modules["keystone"]
    if (arch, mode, endian) == (None, None, None):
        return get_generic_running_arch(keystone, "KS", to_string)
    return get_generic_arch(keystone, "KS", arch, mode, endian, to_string)


def get_unicorn_registers(to_string=False):
    "Return a dict matching the Unicorn identifier for a specific register."
    unicorn = sys.modules["unicorn"]
    regs = {}

    if current_arch is not None:
        arch = current_arch.arch.lower()
    else:
        raise OSError("Oops")

    const = getattr(unicorn, "{}_const".format(arch))
    for reg in current_arch.all_registers:
        regname = "UC_{:s}_REG_{:s}".format(arch.upper(), reg[1:].upper())
        if to_string:
            regs[reg] = "{:s}.{:s}".format(const.__name__, regname)
        else:
            regs[reg] = getattr(const, regname)
    return regs


def keystone_assemble(code, arch, mode, *args, **kwargs):
    """Assembly encoding function based on keystone."""
    keystone = sys.modules["keystone"]
    code = gef_pybytes(code)
    addr = kwargs.get("addr", 0x1000)

    try:
        ks = keystone.Ks(arch, mode)
        enc, cnt = ks.asm(code, addr)
    except keystone.KsError as e:
        err("Keystone assembler error: {:s}".format(str(e)))
        return None

    if cnt == 0:
        return ""

    enc = bytearray(enc)
    if "raw" not in kwargs:
        s = binascii.hexlify(enc)
        enc = b"\\x" + b"\\x".join([s[i : i + 2] for i in range(0, len(s), 2)])
        enc = enc.decode("utf-8")

    return enc


@lru_cache()
def get_elf_headers(filename=None):
    """Return an Elf object with info from `filename`. If not provided, will return
    the currently debugged file."""
    if filename is None:
        filename = get_filepath()

    if filename.startswith("target:"):
        warn("Your file is remote, you should try using `gef-remote` instead")
        return

    return Elf(filename)


def _ptr_width():
    void = cached_lookup_type("void")
    if void is None:
        uintptr_t = cached_lookup_type("uintptr_t")
        return uintptr_t.sizeof
    else:
        return void.pointer().sizeof


@lru_cache()
def is_64bit():
    """Checks if current target is 64bit."""
    return _ptr_width() == 8


@lru_cache()
def is_32bit():
    """Checks if current target is 32bit."""
    return _ptr_width() == 4


@lru_cache()
def is_x86_64():
    """Checks if current target is x86-64"""
    return get_arch() == "i386:x86-64"


@lru_cache()
def is_x86_32():
    """Checks if current target is an x86-32"""
    return get_arch() == "i386"


@lru_cache()
def is_x86():
    return is_x86_32() or is_x86_64()


@lru_cache()
def is_arch(arch):
    elf = current_elf or get_elf_headers()
    return elf.e_machine == arch


def set_arch(arch=None, default=None):
    """Sets the current architecture.
    If an arch is explicitly specified, use that one, otherwise try to parse it
    out of the current target. If that fails, and default is specified, select and
    set that arch.
    Return the selected arch, or raise an OSError.
    """
    arches = {
        "ARM": ARM, Elf.ARM: ARM,
        "AARCH64": AARCH64, "ARM64": AARCH64, Elf.AARCH64: AARCH64,
        "X86": X86, Elf.X86_32: X86,
        "X86_64": X86_64, Elf.X86_64: X86_64, "i386:x86-64": X86_64,
        "PowerPC": PowerPC, "PPC": PowerPC, Elf.POWERPC: PowerPC,
        "PowerPC64": PowerPC64, "PPC64": PowerPC64, Elf.POWERPC64: PowerPC64,
        "RISCV": RISCV, Elf.RISCV: RISCV,
        "SPARC": SPARC, Elf.SPARC: SPARC,
        "SPARC64": SPARC64, Elf.SPARC64: SPARC64,
        "MIPS": MIPS, Elf.MIPS: MIPS,
    }
    global current_arch, current_elf

    if arch:
        try:
            current_arch = arches[arch.upper()]()
            return current_arch
        except KeyError:
            raise OSError("Specified arch {:s} is not supported".format(arch.upper()))

    if not current_elf:
        elf = get_elf_headers()
        current_elf = elf if elf.is_valid() else None

    arch_name = current_elf.e_machine if current_elf else get_arch()
    try:
        current_arch = arches[arch_name]()
    except KeyError:
        if default:
            try:
                current_arch = arches[default.upper()]()
            except KeyError:
                raise OSError("CPU not supported, neither is default {:s}".format(default.upper()))
        else:
            raise OSError("CPU type is currently not supported: {:s}".format(get_arch()))
    return current_arch


@lru_cache()
def cached_lookup_type(_type):
    try:
        return gdb.lookup_type(_type).strip_typedefs()
    except RuntimeError:
        return None


@lru_cache()
def get_memory_alignment(in_bits=False):
    """Try to determine the size of a pointer on this system.
    First, try to parse it out of the ELF header.
    Next, use the size of `size_t`.
    Finally, try the size of $pc.
    If `in_bits` is set to True, the result is returned in bits, otherwise in
    bytes."""
    if is_32bit():
        return 4 if not in_bits else 32
    elif is_64bit():
        return 8 if not in_bits else 64

    res = cached_lookup_type("size_t")
    if res is not None:
        return res.sizeof if not in_bits else res.sizeof * 8

    try:
        return gdb.parse_and_eval("$pc").type.sizeof
    except:
        pass
    raise EnvironmentError("GEF is running under an unsupported mode")


def clear_screen(tty=""):
    """Clear the screen."""
    if not tty:
        gdb.execute("shell clear -x")
        return

    # Since the tty can be closed at any time, a PermissionError exception can
    # occur when `clear_screen` is called. We handle this scenario properly
    try:
        with open(tty, "wt") as f:
            f.write("\x1b[H\x1b[J")
    except PermissionError:
        __gef_redirect_output_fd__ = None
        set_gef_setting("context.redirect", "")
    return


def format_address(addr):
    """Format the address according to its size."""
    memalign_size = get_memory_alignment()
    addr = align_address(addr)

    if memalign_size == 4:
        return "0x{:08x}".format(addr)

    return "0x{:016x}".format(addr)


def format_address_spaces(addr, left=True):
    """Format the address according to its size, but with spaces instead of zeroes."""
    width = get_memory_alignment() * 2 + 2
    addr = align_address(addr)

    if not left:
        return "0x{:x}".format(addr).rjust(width)

    return "0x{:x}".format(addr).ljust(width)


def align_address(address):
    """Align the provided address to the process's native length."""
    if get_memory_alignment() == 4:
        return address & 0xFFFFFFFF

    return address & 0xFFFFFFFFFFFFFFFF


def align_address_to_size(address, align):
    """Align the address to the given size."""
    return address + ((align - (address % align)) % align)


def align_address_to_page(address):
    """Align the address to a page."""
    a = align_address(address) >> DEFAULT_PAGE_ALIGN_SHIFT
    return a << DEFAULT_PAGE_ALIGN_SHIFT


def parse_address(address):
    """Parse an address and return it as an Integer."""
    if is_hex(address):
        return int(address, 16)
    return to_unsigned_long(gdb.parse_and_eval(address))


def is_in_x86_kernel(address):
    address = align_address(address)
    memalign = get_memory_alignment(in_bits=True) - 1
    return (address >> memalign) == 0xF


@lru_cache()
def endian_str():
    return "<" if is_little_endian() else ">"


@lru_cache()
def is_remote_debug():
    """"Return True is the current debugging session is running through GDB remote session."""
    return __gef_remote__ is not None or "remote" in gdb.execute("maintenance print target-stack", to_string=True)


def de_bruijn(alphabet, n):
    """De Bruijn sequence for alphabet and subsequences of length n (for compat. w/ pwnlib)."""
    k = len(alphabet)
    a = [0] * k * n
    def db(t, p):
        if t > n:
            if n % p == 0:
                for j in range(1, p + 1):
                    yield alphabet[a[j]]
        else:
            a[t] = a[t - p]
            for c in db(t + 1, p):
                yield c

            for j in range(a[t - p] + 1, k):
                a[t] = j
                for c in db(t + 1, t):
                    yield c

    return db(1, 1)


def generate_cyclic_pattern(length):
    """Create a `length` byte bytearray of a de Bruijn cyclic pattern."""
    charset = bytearray(b"abcdefghijklmnopqrstuvwxyz")
    cycle = get_memory_alignment()
    res = bytearray()

    for i, c in enumerate(de_bruijn(charset, cycle)):
        if i == length:
            break
        res.append(c)

    return res


def safe_parse_and_eval(value):
    """GEF wrapper for gdb.parse_and_eval(): this function returns None instead of raising
    gdb.error if the eval failed."""
    try:
        return gdb.parse_and_eval(value)
    except gdb.error:
        return None


@lru_cache()
def dereference(addr):
    """GEF wrapper for gdb dereference function."""
    try:
        ulong_t = cached_lookup_type(use_stdtype()) or \
                  cached_lookup_type(use_default_type()) or \
                  cached_lookup_type(use_golang_type()) or \
                  cached_lookup_type(use_rust_type())
        unsigned_long_type = ulong_t.pointer()
        res = gdb.Value(addr).cast(unsigned_long_type).dereference()
        # GDB does lazy fetch by default so we need to force access to the value
        res.fetch_lazy()
        return res
    except gdb.MemoryError:
        pass
    return None


def gef_convenience(value):
    """Defines a new convenience value."""
    global __gef_convenience_vars_index__
    var_name = "$_gef{:d}".format(__gef_convenience_vars_index__)
    __gef_convenience_vars_index__ += 1
    gdb.execute("""set {:s} = "{:s}" """.format(var_name, value))
    return var_name


def parse_string_range(s):
    """Parses an address range (e.g. 0x400000-0x401000)"""
    addrs = s.split("-")
    return map(lambda x: int(x, 16), addrs)


@lru_cache()
def gef_get_auxiliary_values():
    """Retrieves the auxiliary values of the current execution. Returns None if not running, or a dict()
    of values."""
    if not is_alive():
        return None

    res = {}
    for line in gdb.execute("info auxv", to_string=True).splitlines():
        tmp = line.split()
        _type = tmp[1]
        if _type in ("AT_PLATFORM", "AT_EXECFN"):
            idx = line[:-1].rfind('"') - 1
            tmp = line[:idx].split()

        res[_type] = int(tmp[-1], base=0)
    return res


def gef_read_canary():
    """Read the canary of a running process using Auxiliary Vector. Return a tuple of (canary, location)
    if found, None otherwise."""
    auxval = gef_get_auxiliary_values()
    if not auxval:
        return None

    canary_location = auxval["AT_RANDOM"]
    canary = read_int_from_memory(canary_location)
    canary &= ~0xFF
    return canary, canary_location


def gef_get_pie_breakpoint(num):
    global __pie_breakpoints__
    return __pie_breakpoints__[num]


@lru_cache()
def gef_getpagesize():
    """Get the page size from auxiliary values."""
    auxval = gef_get_auxiliary_values()
    if not auxval:
        return DEFAULT_PAGE_SIZE
    return auxval["AT_PAGESZ"]


def only_if_events_supported(event_type):
    """Checks if GDB supports events without crashing."""

    def wrap(f):
        def wrapped_f(*args, **kwargs):
            if getattr(gdb, "events") and getattr(gdb.events, event_type):
                return f(*args, **kwargs)
            warn("GDB events cannot be set")

        return wrapped_f

    return wrap


#
# Event hooking
#

@only_if_events_supported("cont")
def gef_on_continue_hook(func): return gdb.events.cont.connect(func)
@only_if_events_supported("cont")
def gef_on_continue_unhook(func): return gdb.events.cont.disconnect(func)

@only_if_events_supported("stop")
def gef_on_stop_hook(func): return gdb.events.stop.connect(func)
@only_if_events_supported("stop")
def gef_on_stop_unhook(func): return gdb.events.stop.disconnect(func)

@only_if_events_supported("exited")
def gef_on_exit_hook(func): return gdb.events.exited.connect(func)
@only_if_events_supported("exited")
def gef_on_exit_unhook(func): return gdb.events.exited.disconnect(func)

@only_if_events_supported("new_objfile")
def gef_on_new_hook(func): return gdb.events.new_objfile.connect(func)
@only_if_events_supported("new_objfile")
def gef_on_new_unhook(func): return gdb.events.new_objfile.disconnect(func)

@only_if_events_supported("memory_changed")
def gef_on_memchanged_hook(func): return gdb.events.memory_changed.connect(func)
@only_if_events_supported("memory_changed")
def gef_on_memchanged_unhook(func): return gdb.events.memory_changed.disconnect(func)

@only_if_events_supported("register_changed")
def gef_on_regchanged_hook(func): return gdb.events.register_changed.connect(func)
@only_if_events_supported("register_changed")
def gef_on_regchanged_unhook(func): return gdb.events.register_changed.disconnect(func)


#
# Virtual breakpoints
#

class PieVirtualBreakpoint(object):
    """PIE virtual breakpoint (not real breakpoint)."""
    def __init__(self, set_func, vbp_num, addr):
        # set_func(base): given a base address return a
        # set breakpoint gdb command string
        self.set_func = set_func
        self.vbp_num = vbp_num
        # breakpoint num, 0 represents not instantiated yet
        self.bp_num = 0
        self.bp_addr = 0
        # this address might be a symbol, just to know where to break
        if isinstance(addr, int):
            self.addr = hex(addr)
        else:
            self.addr = addr
        return

    def instantiate(self, base):
        if self.bp_num:
            self.destroy()

        try:
            res = gdb.execute(self.set_func(base), to_string=True)
        except gdb.error as e:
            err(e)
            return

        if "Breakpoint" not in res:
            err(res)
            return
        res_list = res.split()
        self.bp_num = res_list[1]
        self.bp_addr = res_list[3]
        return

    def destroy(self):
        if not self.bp_num:
            err("Destroy PIE breakpoint not even set")
            return
        gdb.execute("delete {}".format(self.bp_num))
        self.bp_num = 0
        return


#
# Breakpoints
#

class FormatStringBreakpoint(gdb.Breakpoint):
    """Inspect stack for format string."""
    def __init__(self, spec, num_args):
        super(FormatStringBreakpoint, self).__init__(spec, type=gdb.BP_BREAKPOINT, internal=False)
        self.num_args = num_args
        self.enabled = True
        return

    def stop(self):
        reset_all_caches()
        msg = []
        ptr, addr = current_arch.get_ith_parameter(self.num_args)
        addr = lookup_address(addr)

        if not addr.valid:
            return False

        if addr.section.permission.value & Permission.WRITE:
            content = read_cstring_from_memory(addr.value)
            name = addr.info.name if addr.info else addr.section.path
            msg.append(Color.colorify("Format string helper", "yellow bold"))
            msg.append("Possible insecure format string: {:s}('{:s}' {:s} {:#x}: '{:s}')".format(self.location, ptr, RIGHT_ARROW, addr.value, content))
            msg.append("Reason: Call to '{:s}()' with format string argument in position "
                       "#{:d} is in page {:#x} ({:s}) that has write permission".format(self.location, self.num_args, addr.section.page_start, name))
            push_context_message("warn", "\n".join(msg))
            return True

        return False


class StubBreakpoint(gdb.Breakpoint):
    """Create a breakpoint to permanently disable a call (fork/alarm/signal/etc.)."""

    def __init__(self, func, retval):
        super(StubBreakpoint, self).__init__(func, gdb.BP_BREAKPOINT, internal=False)
        self.func = func
        self.retval = retval

        m = "All calls to '{:s}' will be skipped".format(self.func)
        if self.retval is not None:
            m += " (with return value set to {:#x})".format(self.retval)
        info(m)
        return

    def stop(self):
        m = "Ignoring call to '{:s}' ".format(self.func)
        m += "(setting return value to {:#x})".format(self.retval)
        gdb.execute("return (unsigned int){:#x}".format(self.retval))
        ok(m)
        return False


class ChangePermissionBreakpoint(gdb.Breakpoint):
    """When hit, this temporary breakpoint will restore the original code, and position
    $pc correctly."""

    def __init__(self, loc, code, pc):
        super(ChangePermissionBreakpoint, self).__init__(loc, gdb.BP_BREAKPOINT, internal=False)
        self.original_code = code
        self.original_pc = pc
        return

    def stop(self):
        info("Restoring original context")
        write_memory(self.original_pc, self.original_code, len(self.original_code))
        info("Restoring $pc")
        gdb.execute("set $pc = {:#x}".format(self.original_pc))
        return True


class TraceMallocBreakpoint(gdb.Breakpoint):
    """Track allocations done with malloc() or calloc()."""

    def __init__(self, name):
        super(TraceMallocBreakpoint, self).__init__(name, gdb.BP_BREAKPOINT, internal=True)
        self.silent = True
        self.name = name
        return

    def stop(self):
        reset_all_caches()
        _, size = current_arch.get_ith_parameter(0)
        self.retbp = TraceMallocRetBreakpoint(size, self.name)
        return False


class TraceMallocRetBreakpoint(gdb.FinishBreakpoint):
    """Internal temporary breakpoint to retrieve the return value of malloc()."""

    def __init__(self, size, name):
        super(TraceMallocRetBreakpoint, self).__init__(gdb.newest_frame(), internal=True)
        self.size = size
        self.name = name
        self.silent = True
        return

    def stop(self):
        global __heap_uaf_watchpoints__, __heap_freed_list__, __heap_allocated_list__

        if self.return_value:
            loc = int(self.return_value)
        else:
            loc = to_unsigned_long(gdb.parse_and_eval(current_arch.return_register))

        size = self.size
        ok("{} - {}({})={:#x}".format(Color.colorify("Heap-Analysis", "yellow bold"), self.name, size, loc))
        check_heap_overlap = get_gef_setting("heap-analysis-helper.check_heap_overlap")

        # pop from free-ed list if it was in it
        if __heap_freed_list__:
            idx = 0
            for item in __heap_freed_list__:
                addr = item[0]
                if addr == loc:
                    __heap_freed_list__.remove(item)
                    continue
                idx += 1

        # pop from uaf watchlist
        if __heap_uaf_watchpoints__:
            idx = 0
            for wp in __heap_uaf_watchpoints__:
                wp_addr = wp.address
                if loc <= wp_addr < loc + size:
                    __heap_uaf_watchpoints__.remove(wp)
                    wp.enabled = False
                    continue
                idx += 1

        item = (loc, size)

        if check_heap_overlap:
            # seek all the currently allocated chunks, read their effective size and check for overlap
            msg = []
            align = get_memory_alignment()
            for chunk_addr, _ in __heap_allocated_list__:
                current_chunk = GlibcChunk(chunk_addr)
                current_chunk_size = current_chunk.get_chunk_size()

                if chunk_addr <= loc < chunk_addr + current_chunk_size:
                    offset = loc - chunk_addr - 2*align
                    if offset < 0: continue # false positive, discard

                    msg.append(Color.colorify("Heap-Analysis", "yellow bold"))
                    msg.append("Possible heap overlap detected")
                    msg.append("Reason {} new allocated chunk {:#x} (of size {:d}) overlaps in-used chunk {:#x} (of size {:#x})".format(RIGHT_ARROW, loc, size, chunk_addr, current_chunk_size))
                    msg.append("Writing {0:d} bytes from {1:#x} will reach chunk {2:#x}".format(offset, chunk_addr, loc))
                    msg.append("Payload example for chunk {1:#x} (to overwrite {0:#x} headers):".format(loc, chunk_addr))
                    msg.append("  data = 'A'*{0:d} + 'B'*{1:d} + 'C'*{1:d}".format(offset, align))
                    push_context_message("warn", "\n".join(msg))
                    return True

        # add it to alloc-ed list
        __heap_allocated_list__.append(item)
        return False


class TraceReallocBreakpoint(gdb.Breakpoint):
    """Track re-allocations done with realloc()."""

    def __init__(self):
        super(TraceReallocBreakpoint, self).__init__("__libc_realloc", gdb.BP_BREAKPOINT, internal=True)
        self.silent = True
        return

    def stop(self):
        _, ptr = current_arch.get_ith_parameter(0)
        _, size = current_arch.get_ith_parameter(1)
        self.retbp = TraceReallocRetBreakpoint(ptr, size)
        return False


class TraceReallocRetBreakpoint(gdb.FinishBreakpoint):
    """Internal temporary breakpoint to retrieve the return value of realloc()."""

    def __init__(self, ptr, size):
        super(TraceReallocRetBreakpoint, self).__init__(gdb.newest_frame(), internal=True)
        self.ptr = ptr
        self.size = size
        self.silent = True
        return

    def stop(self):
        global __heap_uaf_watchpoints__, __heap_freed_list__, __heap_allocated_list__

        if self.return_value:
            newloc = int(self.return_value)
        else:
            newloc = to_unsigned_long(gdb.parse_and_eval(current_arch.return_register))

        if newloc != self:
            ok("{} - realloc({:#x}, {})={}".format(Color.colorify("Heap-Analysis", "yellow bold"),
                                                   self.ptr, self.size,
                                                   Color.colorify("{:#x}".format(newloc), "green"),))
        else:
            ok("{} - realloc({:#x}, {})={}".format(Color.colorify("Heap-Analysis", "yellow bold"),
                                                   self.ptr, self.size,
                                                   Color.colorify("{:#x}".format(newloc), "red"),))

        item = (newloc, self.size)

        try:
            # check if item was in alloc-ed list
            idx = [x for x, y in __heap_allocated_list__].index(self.ptr)
            # if so pop it out
            item = __heap_allocated_list__.pop(idx)
        except ValueError:
            if is_debug():
                warn("Chunk {:#x} was not in tracking list".format(self.ptr))
        finally:
            # add new item to alloc-ed list
            __heap_allocated_list__.append(item)

        return False


class TraceFreeBreakpoint(gdb.Breakpoint):
    """Track calls to free() and attempts to detect inconsistencies."""

    def __init__(self):
        super(TraceFreeBreakpoint, self).__init__("__libc_free", gdb.BP_BREAKPOINT, internal=True)
        self.silent = True
        return

    def stop(self):
        reset_all_caches()
        _, addr = current_arch.get_ith_parameter(0)
        msg = []
        check_free_null = get_gef_setting("heap-analysis-helper.check_free_null")
        check_double_free = get_gef_setting("heap-analysis-helper.check_double_free")
        check_weird_free = get_gef_setting("heap-analysis-helper.check_weird_free")
        check_uaf = get_gef_setting("heap-analysis-helper.check_uaf")

        ok("{} - free({:#x})".format(Color.colorify("Heap-Analysis", "yellow bold"), addr))
        if addr == 0:
            if check_free_null:
                msg.append(Color.colorify("Heap-Analysis", "yellow bold"))
                msg.append("Attempting to free(NULL) at {:#x}".format(current_arch.pc))
                msg.append("Reason: if NULL page is allocatable, this can lead to code execution.")
                push_context_message("warn", "\n".join(msg))
                return True
            return False

        if addr in [x for (x, y) in __heap_freed_list__]:
            if check_double_free:
                msg.append(Color.colorify("Heap-Analysis", "yellow bold"))
                msg.append("Double-free detected {} free({:#x}) is called at {:#x} but is already in the free-ed list".format(RIGHT_ARROW, addr, current_arch.pc))
                msg.append("Execution will likely crash...")
                push_context_message("warn", "\n".join(msg))
                return True
            return False

        # if here, no error
        # 1. move alloc-ed item to free list
        try:
            # pop from alloc-ed list
            idx = [x for x, y in __heap_allocated_list__].index(addr)
            item = __heap_allocated_list__.pop(idx)

        except ValueError:
            if check_weird_free:
                msg.append(Color.colorify("Heap-Analysis", "yellow bold"))
                msg.append("Heap inconsistency detected:")
                msg.append("Attempting to free an unknown value: {:#x}".format(addr))
                push_context_message("warn", "\n".join(msg))
                return True
            return False

        # 2. add it to free-ed list
        __heap_freed_list__.append(item)

        self.retbp = None
        if check_uaf:
            # 3. (opt.) add a watchpoint on pointer
            self.retbp = TraceFreeRetBreakpoint(addr)
        return False


class TraceFreeRetBreakpoint(gdb.FinishBreakpoint):
    """Internal temporary breakpoint to track free()d values."""

    def __init__(self, addr):
        super(TraceFreeRetBreakpoint, self).__init__(gdb.newest_frame(), internal=True)
        self.silent = True
        self.addr = addr
        return

    def stop(self):
        reset_all_caches()
        wp = UafWatchpoint(self.addr)
        __heap_uaf_watchpoints__.append(wp)
        return False


class UafWatchpoint(gdb.Breakpoint):
    """Custom watchpoints set TraceFreeBreakpoint() to monitor free()d pointers being used."""

    def __init__(self, addr):
        super(UafWatchpoint, self).__init__("*{:#x}".format(addr), gdb.BP_WATCHPOINT, internal=True)
        self.address = addr
        self.silent = True
        self.enabled = True
        return

    def stop(self):
        """If this method is triggered, we likely have a UaF. Break the execution and report it."""
        reset_all_caches()
        frame = gdb.selected_frame()
        if frame.name() in ("_int_malloc", "malloc_consolidate", "__libc_calloc", ):
            return False

        # software watchpoints stop after the next statement (see
        # https://sourceware.org/gdb/onlinedocs/gdb/Set-Watchpoints.html)
        pc = gdb_get_nth_previous_instruction_address(current_arch.pc, 2)
        insn = gef_current_instruction(pc)
        msg = []
        msg.append(Color.colorify("Heap-Analysis", "yellow bold"))
        msg.append("Possible Use-after-Free in '{:s}': pointer {:#x} was freed, but is attempted to be used at {:#x}"
                   .format(get_filepath(), self.address, pc))
        msg.append("{:#x}   {:s} {:s}".format(insn.address, insn.mnemonic, Color.yellowify(", ".join(insn.operands))))
        push_context_message("warn", "\n".join(msg))
        return True


class EntryBreakBreakpoint(gdb.Breakpoint):
    """Breakpoint used internally to stop execution at the most convenient entry point."""

    def __init__(self, location):
        super(EntryBreakBreakpoint, self).__init__(location, gdb.BP_BREAKPOINT, internal=True, temporary=True)
        self.silent = True
        return

    def stop(self):
        reset_all_caches()
        return True


class NamedBreakpoint(gdb.Breakpoint):
    """Breakpoint which shows a specified name, when hit."""

    def __init__(self, location, name):
        super(NamedBreakpoint, self).__init__(spec=location, type=gdb.BP_BREAKPOINT, internal=False, temporary=False)
        self.name = name
        self.loc = location

        return

    def stop(self):
        reset_all_caches()
        push_context_message("info", "Hit breakpoint {} ({})".format(self.loc, Color.colorify(self.name, "red bold")))
        return True


#
# Commands
#


def register_external_command(obj):
    """Registering function for new GEF (sub-)command to GDB."""
    global __commands__, __gef__
    cls = obj.__class__
    __commands__.append(cls)
    __gef__.load(initial=False)
    __gef__.doc.add_command_to_doc((cls._cmdline_, cls, None))
    __gef__.doc.refresh()
    return cls


def register_command(cls):
    """Decorator for registering new GEF (sub-)command to GDB."""
    global __commands__
    __commands__.append(cls)
    return cls


def register_priority_command(cls):
    """Decorator for registering new command with priority, meaning that it must
    loaded before the other generic commands."""
    global __commands__
    __commands__.insert(0, cls)
    return cls


def register_function(cls):
    """Decorator for registering a new convenience function to GDB."""
    global __functions__
    __functions__.append(cls)
    return cls


class GenericCommand(gdb.Command):
    """This is an abstract class for invoking commands, should not be instantiated."""

    __metaclass__ = abc.ABCMeta

    def __init__(self, *args, **kwargs):
        self.pre_load()
        syntax = Color.yellowify("\nSyntax: ") + self._syntax_
        example = Color.yellowify("\nExample: ") + self._example_ if self._example_ else ""
        self.__doc__ = self.__doc__.replace(" "*4, "") + syntax + example
        self.repeat = False
        self.repeat_count = 0
        self.__last_command = None
        command_type = kwargs.setdefault("command", gdb.COMMAND_OBSCURE)
        complete_type = kwargs.setdefault("complete", gdb.COMPLETE_NONE)
        prefix = kwargs.setdefault("prefix", False)
        super(GenericCommand, self).__init__(self._cmdline_, command_type, complete_type, prefix)
        self.post_load()
        return

    def invoke(self, args, from_tty):
        try:
            argv = gdb.string_to_argv(args)
            self.__set_repeat_count(argv, from_tty)
            bufferize(self.do_invoke)(argv)
        except Exception as e:
            # Note: since we are intercepting cleaning exceptions here, commands preferably should avoid
            # catching generic Exception, but rather specific ones. This is allows a much cleaner use.
            if is_debug():
                show_last_exception()
            else:
                err("Command '{:s}' failed to execute properly, reason: {:s}".format(self._cmdline_, str(e)))
        return

    def usage(self):
        err("Syntax\n{}".format(self._syntax_))
        return

    @abc.abstractproperty
    def _cmdline_(self): pass

    @abc.abstractproperty
    def _syntax_(self): pass

    @abc.abstractproperty
    def _example_(self): return ""

    @abc.abstractmethod
    def do_invoke(self, argv): pass

    def pre_load(self): pass

    def post_load(self): pass

    def __get_setting_name(self, name):
        def __sanitize_class_name(clsname):
            if " " not in clsname:
                return clsname
            return "-".join(clsname.split())

        class_name = __sanitize_class_name(self.__class__._cmdline_)
        return "{:s}.{:s}".format(class_name, name)

    @property
    def settings(self):
        """Return the list of settings for this command."""
        return [ x.split(".", 1)[1] for x in __config__
                 if x.startswith("{:s}.".format(self._cmdline_)) ]

    def get_setting(self, name):
        key = self.__get_setting_name(name)
        setting = __config__[key]
        return setting[1](setting[0])

    def has_setting(self, name):
        key = self.__get_setting_name(name)
        return key in __config__

    def add_setting(self, name, value, description=""):
        key = self.__get_setting_name(name)
        __config__[key] = [value, type(value), description]
        get_gef_setting.cache_clear()
        return

    def del_setting(self, name):
        key = self.__get_setting_name(name)
        del __config__[key]
        get_gef_setting.cache_clear()
        return

    def __set_repeat_count(self, argv, from_tty):
        if not from_tty:
            self.repeat = False
            self.repeat_count = 0
            return

        command = gdb.execute("show commands", to_string=True).strip().split("\n")[-1]
        self.repeat = self.__last_command == command
        self.repeat_count = self.repeat_count + 1 if self.repeat else 0
        self.__last_command = command
        return


# Copy/paste this template for new command
# @register_command
# class TemplateCommand(GenericCommand):
# """TemplateCommand: description here will be seen in the help menu for the command."""
#     _cmdline_ = "template-fake"
#     _syntax_  = "{:s}".format(_cmdline_)
#     _aliases_ = ["tpl-fk",]
#     def __init__(self):
#        super(TemplateCommand, self).__init__(complete=gdb.COMPLETE_FILENAME)
#         return
#     def do_invoke(self, argv):
#         return


@register_command
class VersionCommand(GenericCommand):
    """Display GEF version info."""

    _cmdline_ = "version"
    _syntax_ = "{:s}".format(_cmdline_)
    _example_ = "{:s}".format(_cmdline_)

    def do_invoke(self, argv):
        gef_fpath = os.path.abspath(os.path.expanduser(inspect.stack()[0][1]))
        gef_dir = os.path.dirname(gef_fpath)
        gef_hash = hashlib.sha1(open(gef_fpath, "rb").read()).hexdigest()

        if os.access("{}/.git".format(gef_dir), os.X_OK):
            ver = subprocess.check_output('git log --format="%H" -n 1 HEAD', cwd=gef_dir, shell=True).decode("utf8").strip()
            extra = "dirty" if len(subprocess.check_output('git ls-files -m', cwd=gef_dir, shell=True).decode("utf8").strip()) else "clean"
            gef_print("GEF: rev:{} (Git - {})".format(ver, extra))
        else:
            gef_print("GEF: (Standalone)")
        gef_print("SHA1({}): {}".format(gef_fpath, gef_hash))
        gef_print("GDB: {}".format(gdb.VERSION, ))
        py_ver = "{:d}.{:d}".format(sys.version_info.major, sys.version_info.minor)
        gef_print("GDB-Python: {}".format(py_ver, ))

        if "full" in argv:
            gef_print("Loaded commands: {}".format(", ".join(__gef__.loaded_command_names)))
        return


@register_command
class PrintFormatCommand(GenericCommand):
    """Print bytes format in high level languages."""

    _cmdline_ = "print-format"
    _syntax_  = "{:s} [-f FORMAT] [-b BITSIZE] [-l LENGTH] [-c] [-h] LOCATION".format(_cmdline_)
    _aliases_ = ["pf",]
    _example_ = "{0:s} -f py -b 8 -l 256 $rsp".format(_cmdline_)

    bitformat = {8: "<B", 16: "<H", 32: "<I", 64: "<Q"}
    c_type = {8: "char", 16: "short", 32: "int", 64: "long long"}
    asm_type = {8: "db", 16: "dw", 32: "dd", 64: "dq"}

    def __init__(self):
        super(PrintFormatCommand, self).__init__(complete=gdb.COMPLETE_LOCATION)
        return

    def usage(self):
        h = self._syntax_
        h += "\n\t-f FORMAT specifies the output format for programming language, avaliable value is py, c, js, asm (default py).\n"
        h += "\t-b BITSIZE sepecifies size of bit, avaliable values is 8, 16, 32, 64 (default is 8).\n"
        h += "\t-l LENGTH specifies length of array (default is 256).\n"
        h += "\t-c The result of data will copied to clipboard\n"
        h += "\tLOCATION specifies where the address of bytes is stored."
        info(h)
        return

    def clip(self, data):
        if sys.platform == "linux":
            xclip = which("xclip")
            prog = [xclip, "-selection", "clipboard", "-i"]  # For linux
        elif sys.platform == "darwin":
            pbcopy = which("pbcopy")
            prog = [pbcopy]  # For OSX
        else:
            warn("Can't copy to clipboard, platform not supported")
            return False

        try:
            p = subprocess.Popen(prog, stdin=subprocess.PIPE)
        except Exception:
            warn("Can't copy to clipboard, Something went wrong while copying")
            return False

        p.stdin.write(data)
        p.stdin.close()
        p.wait()
        return True

    @only_if_gdb_running
    def do_invoke(self, argv):
        """Default value for print-format command."""
        lang = "py"
        length = 256
        bitlen = 8
        copy_to_clipboard = False
        supported_formats = ["py", "c", "js", "asm"]

        opts, args = getopt.getopt(argv, "f:l:b:ch")
        for o, a in opts:
            if o == "-f": lang = a
            elif o == "-l": length = int(gdb.parse_and_eval(a))
            elif o == "-b": bitlen = int(a)
            elif o == "-c": copy_to_clipboard = True
            elif o == "-h":
                self.usage()
                return

        if not args:
            err("No address specified")
            return

        start_addr = int(gdb.parse_and_eval(args[0]))

        if bitlen not in [8, 16, 32, 64]:
            err("Size of bit must be in 8, 16, 32, or 64")
            return

        if lang not in supported_formats:
            err("Language must be : {}".format(str(supported_formats)))
            return

        size = int(bitlen / 8)
        end_addr = start_addr + length * size
        bf = self.bitformat[bitlen]
        data = []
        out = ""

        for address in range(start_addr, end_addr, size):
            value = struct.unpack(bf, read_memory(address, size))[0]
            data += [value]
        sdata = ", ".join(map(hex, data))

        if lang == "py":
            out = "buf = [{}]".format(sdata)
        elif lang == "c":
            out =  "unsigned {0} buf[{1}] = {{{2}}};".format(self.c_type[bitlen], length, sdata)
        elif lang == "js":
            out = "var buf = [{}]".format(sdata)
        elif lang == "asm":
            out += "buf {0} {1}".format(self.asm_type[bitlen], sdata)

        if copy_to_clipboard:
            if self.clip(bytes(out, "utf-8")):
                info("Copied to clipboard")
            else:
                warn("There's a problem while copying")

        print(out)
        return


@register_command
class PieCommand(GenericCommand):
    """PIE breakpoint support."""

    _cmdline_ = "pie"
    _syntax_ = "{:s} (breakpoint|info|delete|run|attach|remote)".format(_cmdline_)

    def __init__(self):
        super(PieCommand, self).__init__(prefix=True)
        return

    def do_invoke(self, argv):
        if not argv:
            self.usage()
        return


@register_command
class PieBreakpointCommand(GenericCommand):
    """Set a PIE breakpoint."""

    _cmdline_ = "pie breakpoint"
    _syntax_ = "{:s} BREAKPOINT".format(_cmdline_)

    def do_invoke(self, argv):
        global __pie_counter__, __pie_breakpoints__
        if len(argv) < 1:
            self.usage()
            return
        bp_expr = " ".join(argv)
        tmp_bp_expr = bp_expr

        if bp_expr[0] == "*":
            addr = int(gdb.parse_and_eval(bp_expr[1:]))
        else:
            addr = int(gdb.parse_and_eval("&{}".format(bp_expr))) # get address of symbol or function name

        self.set_pie_breakpoint(lambda base: "b *{}".format(base + addr), addr)

        # When the process is already on, set real breakpoints immediately
        if is_alive():
            vmmap = get_process_maps()
            base_address = [x.page_start for x in vmmap if x.path == get_filepath()][0]
            for bp_ins in __pie_breakpoints__.values():
                bp_ins.instantiate(base_address)

    @staticmethod
    def set_pie_breakpoint(set_func, addr):
        global __pie_counter__, __pie_breakpoints__
        __pie_breakpoints__[__pie_counter__] = PieVirtualBreakpoint(set_func, __pie_counter__, addr)
        __pie_counter__ += 1


@register_command
class PieInfoCommand(GenericCommand):
    """Display breakpoint info."""

    _cmdline_ = "pie info"
    _syntax_ = "{:s} BREAKPOINT".format(_cmdline_)

    def do_invoke(self, argv):
        global __pie_breakpoints__
        if len(argv) < 1:
            # No breakpoint info needed
            bps = [__pie_breakpoints__[x] for x in __pie_breakpoints__]
        else:
            try:
                bps = [__pie_breakpoints__[int(x)] for x in argv]
            except ValueError:
                err("Please give me breakpoint number")
                return
        lines = []
        lines.append("VNum\tNum\tAddr")
        lines += [
            "{}\t{}\t{}".format(x.vbp_num, x.bp_num if x.bp_num else "N/A", x.addr) for x in bps
        ]
        gef_print("\n".join(lines))


@register_command
class PieDeleteCommand(GenericCommand):
    """Delete a PIE breakpoint."""

    _cmdline_ = "pie delete"
    _syntax_ = "{:s} [BREAKPOINT]".format(_cmdline_)

    def do_invoke(self, argv):
        global __pie_breakpoints__
        if len(argv) < 1:
            # no arg, delete all
            to_delete = [__pie_breakpoints__[x] for x in __pie_breakpoints__]
            self.delete_bp(to_delete)
        try:
            self.delete_bp([__pie_breakpoints__[int(x)] for x in argv])
        except ValueError:
            err("Please input PIE virtual breakpoint number to delete")

    @staticmethod
    def delete_bp(breakpoints):
        global __pie_breakpoints__
        for bp in breakpoints:
            # delete current real breakpoints if exists
            if bp.bp_num:
                gdb.execute("delete {}".format(bp.bp_num))
            # delete virtual breakpoints
            del __pie_breakpoints__[bp.vbp_num]


@register_command
class PieRunCommand(GenericCommand):
    """Run process with PIE breakpoint support."""

    _cmdline_ = "pie run"
    _syntax_ = _cmdline_

    def do_invoke(self, argv):
        global __pie_breakpoints__
        fpath = get_filepath()
        if fpath is None:
            warn("No executable to debug, use `file` to load a binary")
            return

        if not os.access(fpath, os.X_OK):
            warn("The file '{}' is not executable.".format(fpath))
            return

        if is_alive():
            warn("gdb is already running. Restart process.")

        # get base address
        gdb.execute("set stop-on-solib-events 1")
        hide_context()
        gdb.execute("run {}".format(" ".join(argv)))
        unhide_context()
        gdb.execute("set stop-on-solib-events 0")
        vmmap = get_process_maps()
        base_address = [x.page_start for x in vmmap if x.path == get_filepath()][0]
        info("base address {}".format(hex(base_address)))

        # modify all breakpoints
        for bp_ins in __pie_breakpoints__.values():
            bp_ins.instantiate(base_address)

        try:
            gdb.execute("continue")
        except gdb.error as e:
            err(e)
            gdb.execute("kill")


@register_command
class PieAttachCommand(GenericCommand):
    """Do attach with PIE breakpoint support."""

    _cmdline_ = "pie attach"
    _syntax_ = "{:s} PID".format(_cmdline_)

    def do_invoke(self, argv):
        try:
            gdb.execute("attach {}".format(" ".join(argv)), to_string=True)
        except gdb.error as e:
            err(e)
            return
        # after attach, we are stopped so that we can
        # get base address to modify our breakpoint
        vmmap = get_process_maps()
        base_address = [x.page_start for x in vmmap if x.path == get_filepath()][0]

        for bp_ins in __pie_breakpoints__.values():
            bp_ins.instantiate(base_address)
        gdb.execute("context")


@register_command
class PieRemoteCommand(GenericCommand):
    """Attach to a remote connection with PIE breakpoint support."""

    _cmdline_ = "pie remote"
    _syntax_ = "{:s} REMOTE".format(_cmdline_)

    def do_invoke(self, argv):
        try:
            gdb.execute("gef-remote {}".format(" ".join(argv)))
        except gdb.error as e:
            err(e)
            return
        # after remote attach, we are stopped so that we can
        # get base address to modify our breakpoint
        vmmap = get_process_maps()
        base_address = [x.page_start for x in vmmap if x.realpath == get_filepath()][0]

        for bp_ins in __pie_breakpoints__.values():
            bp_ins.instantiate(base_address)
        gdb.execute("context")


@register_command
class SmartEvalCommand(GenericCommand):
    """SmartEval: Smart eval (vague approach to mimic WinDBG `?`)."""

    _cmdline_ = "$"
    _syntax_  = "{0:s} EXPR\n{0:s} ADDRESS1 ADDRESS2".format(_cmdline_)
    _example_ = "\n{0:s} $pc+1\n{0:s} 0x00007ffff7a10000 0x00007ffff7bce000".format(_cmdline_)

    def do_invoke(self, argv):
        argc = len(argv)
        if argc == 1:
            self.evaluate(argv)
            return

        if argc == 2:
            self.distance(argv)
        return

    def evaluate(self, expr):
        def show_as_int(i):
            off = current_arch.ptrsize*8
            def comp2_x(x): return "{:x}".format((x + (1 << off)) % (1 << off))
            def comp2_b(x): return "{:b}".format((x + (1 << off)) % (1 << off))

            try:
                s_i = comp2_x(res)
                s_i = s_i.rjust(len(s_i)+1, "0") if len(s_i)%2 else s_i
                gef_print("{:d}".format(i))
                gef_print("0x" + comp2_x(res))
                gef_print("0b" + comp2_b(res))
                gef_print("{}".format(binascii.unhexlify(s_i)))
                gef_print("{}".format(binascii.unhexlify(s_i)[::-1]))
            except:
                pass
            return

        parsed_expr = []
        for xp in expr:
            try:
                xp = gdb.parse_and_eval(xp)
                xp = int(xp)
                parsed_expr.append("{:d}".format(xp))
            except gdb.error:
                parsed_expr.append(str(xp))

        try:
            res = eval(" ".join(parsed_expr))
            if type(res) is int:
                show_as_int(res)
            else:
                gef_print("{}".format(res))
        except SyntaxError:
            gef_print(" ".join(parsed_expr))
        return

    def distance(self, args):
        try:
            x = int(args[0], 16) if is_hex(args[0]) else int(args[0])
            y = int(args[1], 16) if is_hex(args[1]) else int(args[1])
            gef_print("{}".format(abs(x - y)))
        except ValueError:
            warn("Distance requires 2 numbers: {} 0 0xffff".format(self._cmdline_))
        return


@register_command
class CanaryCommand(GenericCommand):
    """Shows the canary value of the current process. Apply the techique detailed in
    https://www.elttam.com.au/blog/playing-with-canaries/ to show the canary."""

    _cmdline_ = "canary"
    _syntax_ = _cmdline_

    @only_if_gdb_running
    def do_invoke(self, argv):
        self.dont_repeat()

        has_canary = checksec(get_filepath())["Canary"]
        if not has_canary:
            warn("This binary was not compiled with SSP.")
            return

        res = gef_read_canary()
        if not res:
            err("Failed to get the canary")
            return

        canary, location = res
        info("Found AT_RANDOM at {:#x}, reading {} bytes".format(location, current_arch.ptrsize))
        info("The canary of process {} is {:#x}".format(get_pid(), canary))
        return


@register_command
class ProcessStatusCommand(GenericCommand):
    """Extends the info given by GDB `info proc`, by giving an exhaustive description of the
    process status (file descriptors, ancestor, descendants, etc.)."""

    _cmdline_ = "process-status"
    _syntax_  = _cmdline_
    _aliases_ = ["status", ]

    def __init__(self):
        super(ProcessStatusCommand, self).__init__(complete=gdb.COMPLETE_NONE)
        return

    @only_if_gdb_running
    @only_if_gdb_target_local
    def do_invoke(self, argv):
        self.show_info_proc()
        self.show_ancestor()
        self.show_descendants()
        self.show_fds()
        self.show_connections()
        return

    def get_state_of(self, pid):
        res = {}
        for line in open("/proc/{}/status".format(pid), "r"):
            key, value = line.split(":", 1)
            res[key.strip()] = value.strip()
        return res

    def get_cmdline_of(self, pid):
        return open("/proc/{}/cmdline".format(pid), "r").read().replace("\x00", "\x20").strip()

    def get_process_path_of(self, pid):
        return os.readlink("/proc/{}/exe".format(pid))

    def get_children_pids(self, pid):
        ps = which("ps")
        cmd = [ps, "-o", "pid", "--ppid", "{}".format(pid), "--noheaders"]
        try:
            return [int(x) for x in gef_execute_external(cmd, as_list=True)]
        except Exception:
            return []

    def show_info_proc(self):
        info("Process Information")
        pid = get_pid()
        cmdline = self.get_cmdline_of(pid)
        gef_print("\tPID {} {}".format(RIGHT_ARROW, pid))
        gef_print("\tExecutable {} {}".format(RIGHT_ARROW, self.get_process_path_of(pid)))
        gef_print("\tCommand line {} '{}'".format(RIGHT_ARROW, cmdline))
        return

    def show_ancestor(self):
        info("Parent Process Information")
        ppid = int(self.get_state_of(get_pid())["PPid"])
        state = self.get_state_of(ppid)
        cmdline = self.get_cmdline_of(ppid)
        gef_print("\tParent PID {} {}".format(RIGHT_ARROW, state["Pid"]))
        gef_print("\tCommand line {} '{}'".format(RIGHT_ARROW, cmdline))
        return

    def show_descendants(self):
        info("Children Process Information")
        children = self.get_children_pids(get_pid())
        if not children:
            gef_print("\tNo child process")
            return

        for child_pid in children:
            state = self.get_state_of(child_pid)
            pid = state["Pid"]
            gef_print("\tPID {} {} (Name: '{}', CmdLine: '{}')".format(RIGHT_ARROW,
                                                                       pid,
                                                                       self.get_process_path_of(pid),
                                                                       self.get_cmdline_of(pid)))
            return

    def show_fds(self):
        pid = get_pid()
        path = "/proc/{:d}/fd".format(pid)

        info("File Descriptors:")
        items = os.listdir(path)
        if not items:
            gef_print("\tNo FD opened")
            return

        for fname in items:
            fullpath = os.path.join(path, fname)
            if os.path.islink(fullpath):
                gef_print("\t{:s} {:s} {:s}".format (fullpath, RIGHT_ARROW, os.readlink(fullpath)))
        return

    def list_sockets(self, pid):
        sockets = []
        path = "/proc/{:d}/fd".format(pid)
        items = os.listdir(path)
        for fname in items:
            fullpath = os.path.join(path, fname)
            if os.path.islink(fullpath) and os.readlink(fullpath).startswith("socket:"):
                p = os.readlink(fullpath).replace("socket:", "")[1:-1]
                sockets.append(int(p))
        return sockets

    def parse_ip_port(self, addr):
        ip, port = addr.split(":")
        return socket.inet_ntoa(struct.pack("<I", int(ip, 16))), int(port, 16)

    def show_connections(self):
        # https://github.com/torvalds/linux/blob/v4.7/include/net/tcp_states.h#L16
        tcp_states_str = {
            0x01: "TCP_ESTABLISHED",
            0x02: "TCP_SYN_SENT",
            0x03: "TCP_SYN_RECV",
            0x04: "TCP_FIN_WAIT1",
            0x05: "TCP_FIN_WAIT2",
            0x06: "TCP_TIME_WAIT",
            0x07: "TCP_CLOSE",
            0x08: "TCP_CLOSE_WAIT",
            0x09: "TCP_LAST_ACK",
            0x0A: "TCP_LISTEN",
            0x0B: "TCP_CLOSING",
            0x0C: "TCP_NEW_SYN_RECV",
        }

        udp_states_str = {
            0x07: "UDP_LISTEN",
        }

        info("Network Connections")
        pid = get_pid()
        sockets = self.list_sockets(pid)
        if not sockets:
            gef_print("\tNo open connections")
            return

        entries = {}
        entries["TCP"] = [x.split() for x in open("/proc/{:d}/net/tcp".format(pid), "r").readlines()[1:]]
        entries["UDP"]= [x.split() for x in open("/proc/{:d}/net/udp".format(pid), "r").readlines()[1:]]

        for proto in entries:
            for entry in entries[proto]:
                local, remote, state = entry[1:4]
                inode = int(entry[9])
                if inode in sockets:
                    local = self.parse_ip_port(local)
                    remote = self.parse_ip_port(remote)
                    state = int(state, 16)
                    state_str = tcp_states_str[state] if proto == "TCP" else udp_states_str[state]

                    gef_print("\t{}:{} {} {}:{} ({})".format(local[0], local[1],
                                                             RIGHT_ARROW,
                                                             remote[0], remote[1],
                                                             state_str))
        return


@register_priority_command
class GefThemeCommand(GenericCommand):
    """Customize GEF appearance."""

    _cmdline_ = "theme"
    _syntax_ = "{:s} [KEY [VALUE]]".format(_cmdline_)

    def __init__(self, *args, **kwargs):
        super(GefThemeCommand, self).__init__(GefThemeCommand._cmdline_)
        self.add_setting("context_title_line", "gray", "Color of the borders in context window")
        self.add_setting("context_title_message", "cyan", "Color of the title in context window")
        self.add_setting("default_title_line", "gray", "Default color of borders")
        self.add_setting("default_title_message", "cyan", "Default color of title")
        self.add_setting("table_heading", "blue", "Color of the column headings to tables (e.g. vmmap)")
        self.add_setting("old_context", "gray", "Color to use to show things such as code that is not immediately relevant")
        self.add_setting("disassemble_current_instruction", "green", "Color to use to highlight the current $pc when disassembling")
        self.add_setting("dereference_string", "yellow", "Color of dereferenced string")
        self.add_setting("dereference_code", "gray", "Color of dereferenced code")
        self.add_setting("dereference_base_address", "cyan", "Color of dereferenced address")
        self.add_setting("dereference_register_value", "bold blue" , "Color of dereferenced register")
        self.add_setting("registers_register_name", "blue", "Color of the register name in the register window")
        self.add_setting("registers_value_changed", "bold red", "Color of the changed register in the register window")
        self.add_setting("address_stack", "pink", "Color to use when a stack address is found")
        self.add_setting("address_heap", "green", "Color to use when a heap address is found")
        self.add_setting("address_code", "red", "Color to use when a code address is found")
        self.add_setting("source_current_line", "green", "Color to use for the current code line in the source window")
        return

    def do_invoke(self, args):
        self.dont_repeat()
        argc = len(args)

        if argc == 0:
            for setting in sorted(self.settings):
                value = self.get_setting(setting)
                value = Color.colorify(value, value)
                gef_print("{:40s}: {:s}".format(setting, value))
            return

        setting = args[0]
        if not self.has_setting(setting):
            err("Invalid key")
            return

        if argc == 1:
            value = self.get_setting(setting)
            value = Color.colorify(value, value)
            gef_print("{:40s}: {:s}".format(setting, value))
            return

        val = [x for x in args[1:] if x in Color.colors]
        self.add_setting(setting, " ".join(val))
        return


@register_command
class PCustomCommand(GenericCommand):
    """Dump user defined structure.
    This command attempts to reproduce WinDBG awesome `dt` command for GDB and allows
    to apply structures (from symbols or custom) directly to an address.
    Custom structures can be defined in pure Python using ctypes, and should be stored
    in a specific directory, whose path must be stored in the `pcustom.struct_path`
    configuration setting."""

    _cmdline_ = "pcustom"
    _syntax_  = "{:s} [list|edit <StructureName>|show <StructureName>]|<StructureName> 0xADDRESS]".format(_cmdline_)

    def __init__(self):
        super(PCustomCommand, self).__init__(prefix=True)
        self.add_setting("struct_path", os.sep.join([get_gef_setting("gef.tempdir"), "structs"]), "Path to store/load the structure ctypes files")
        self.add_setting("max_depth", 4, "Maximum level of recursion supported")
        return

    @only_if_gdb_running
    def do_invoke(self, argv):
        argc = len(argv)
        if argc == 0:
            self.usage()
            return

        modname, structname = self.get_modulename_structname_from_arg(argv[0])

        try:
            address = int(gdb.parse_and_eval(argv[1]))
        except gdb.error:
            err("Failed to parse '{:s}'".format(argv[1]))
            return

        self.apply_structure_to_address(modname, structname, address)
        return

    def get_pcustom_absolute_root_path(self):
        path = os.path.expanduser(get_gef_setting("pcustom.struct_path"))
        path = os.path.realpath(path)
        if not os.path.isdir(path):
            raise RuntimeError("setting `struct_path` must be set correctly")
        return path

    def get_pcustom_filepath_for_structure(self, structure_name):
        structure_files = self.enumerate_structures()
        fpath = None
        for fname in structure_files:
            if structure_name in structure_files[fname]:
                fpath = fname
                break
        if not fpath:
            raise FileNotFoundError("no file for structure '{}'".format(structure_name))
        return fpath

    def is_valid_struct(self, structure_name):
        structure_files = self.enumerate_structures()
        all_structures = set()
        for fname in structure_files:
            all_structures |= structure_files[fname]
        return structure_name in all_structures

    def get_modulename_structname_from_arg(self, arg):
        modname, structname = arg.split(":", 1) if ":" in arg else (arg, arg)
        structname = structname.split(".", 1)[0] if "." in structname else structname
        return (modname, structname)

    def deserialize(self, struct, data):
        length = min(len(data), ctypes.sizeof(struct))
        ctypes.memmove(ctypes.addressof(struct), data, length)
        return

    def get_structure_class(self, modname, classname):
        """
        Returns a tuple of (class, instance) if modname!classname exists
        """
        _fpath = self.get_pcustom_filepath_for_structure(modname)
        _mod = self.load_module(_fpath)
        _class = getattr(_mod, classname)
        return _class, _class()

    def apply_structure_to_address(self, mod_name, struct_name, addr, depth=0):
        if not self.is_valid_struct(mod_name):
            err("Invalid structure name '{:s}'".format(struct_name))
            return

        if depth >= self.get_setting("max_depth"):
            warn("maximum recursion level reached")
            return

        try:
            _class, _struct = self.get_structure_class(mod_name, struct_name)
            data = read_memory(addr, ctypes.sizeof(_struct))
        except gdb.MemoryError:
            err("{}Cannot reach memory {:#x}".format(" " * depth, addr))
            return

        self.deserialize(_struct, data)

        _regsize = get_memory_alignment()

        for field in _struct._fields_:
            _name, _type = field
            _value = getattr(_struct, _name)
            _offset = getattr(_class, _name).offset

            if (_regsize == 4 and _type is ctypes.c_uint32) \
               or (_regsize == 8 and _type is ctypes.c_uint64) \
               or (_regsize == ctypes.sizeof(ctypes.c_void_p) and _type is ctypes.c_void_p):
                # try to dereference pointers
                _value = RIGHT_ARROW.join(dereference_from(_value))

            line = []
            line += "  " * depth
            line += ("{:#x}+0x{:04x} {} : ".format(addr, _offset, _name)).ljust(40)
            line += "{} ({})".format(_value, _type.__name__)
            parsed_value = self.get_ctypes_value(_struct, _name, _value)
            if parsed_value:
                line += " {} {}".format(RIGHT_ARROW, parsed_value)
            gef_print("".join(line))

            if issubclass(_type, ctypes.Structure):
                self.apply_structure_to_address(mod_name, _type.__name__, addr + _offset, depth + 1)
            elif _type.__name__.startswith("LP_"): # hack
                __sub_type_name = _type.__name__.replace("LP_", "")
                __deref = u64( read_memory(addr + _offset, 8) )
                self.apply_structure_to_address(mod_name, __sub_type_name, __deref, depth + 1)
        return

    def get_ctypes_value(self, struct, item, value):
        if not hasattr(struct, "_values_"): return ""
        values_list = getattr(struct, "_values_")
        default = ""
        for name, values in values_list:
            if name != item: continue
            if callable(values):
                return values(value)
            try:
                for val, desc in values:
                    if value == val: return desc
                    if val is None: default = desc
            except:
                err("Error while trying to obtain values from _values_[\"{}\"]".format(name))

        return default

    def enumerate_structure_files(self):
        """
        Return a list of all the files in the pcustom directory
        """
        module_files = []
        root = self.get_pcustom_absolute_root_path()
        for filen in os.listdir(root):
            name, ext = os.path.splitext(filen)
            if ext != ".py": continue
            if name == "__init__": continue
            fpath = os.sep.join([root, filen])
            module_files.append( os.path.realpath(fpath) )
        return module_files

    def enumerate_structures(self):
        """
        Return a hash of all the structures, with the key set the to filepath
        """
        structures = {}
        files = self.enumerate_structure_files()
        for module_path in files:
            module = self.load_module(module_path)
            structures[module_path] = self.enumerate_structures_from_module(module)
        return structures

    def load_module(self, file_path):
        """Load a custom module, and return it"""
        module_name = file_path.split(os.sep)[-1].replace(".py", "")
        spec = importlib.util.spec_from_file_location(module_name, file_path)
        module = importlib.util.module_from_spec(spec)
        sys.modules[module_name] = module
        spec.loader.exec_module(module)
        return module

    def enumerate_structures_from_module(self, module):
        _invalid = set(["BigEndianStructure", "LittleEndianStructure", "Structure"])
        _structs = set([x for x in dir(module) \
                         if inspect.isclass(getattr(module, x)) \
                         and issubclass(getattr(module, x), ctypes.Structure)])
        return _structs - _invalid


@register_command
class PCustomListCommand(PCustomCommand):
    """PCustom: list available structures"""

    _cmdline_ = "pcustom list"
    _syntax_ = "{:s}".format(_cmdline_)

    def __init__(self):
        super(PCustomCommand, self).__init__(complete=gdb.COMPLETE_SYMBOL) #pylint: disable=bad-super-call
        return

    def do_invoke(self, argv):
        self.__list_custom_structures()
        return

    def __list_custom_structures(self):
        """Dump the list of all the structures and their respective."""
        path = self.get_pcustom_absolute_root_path()
        info("Listing custom structures from '{:s}'".format(path))
        structures = self.enumerate_structures()
        for filename in structures:
            __modules = ", ".join([Color.greenify(x) for x in structures[filename]])
            __filename = Color.blueify(filename)
            gef_print("{:s} {:s} ({:s})".format(RIGHT_ARROW, __filename, __modules))
        return


@register_command
class PCustomShowCommand(PCustomCommand):
    """PCustom: show the content of a given structure"""

    _cmdline_ = "pcustom show"
    _syntax_ = "{:s} StructureName".format(_cmdline_)
    __aliases__ = ["pcustom create", "pcustom update"]

    def __init__(self):
        super(PCustomCommand, self).__init__(complete=gdb.COMPLETE_FILENAME) #pylint: disable=bad-super-call
        return

    def do_invoke(self, argv):
        if len(argv) == 0:
            self.usage()
            return

        modname, structname = self.get_modulename_structname_from_arg(argv[0])
        self.__dump_structure(modname, structname)
        return

    def __dump_structure(self, mod_name, struct_name):
        # If it's a builtin or defined in the ELF use gdb's `ptype`
        try:
            gdb.execute("ptype struct {:s}".format(struct_name))
            return
        except gdb.error:
            pass

        self.__dump_custom_structure(mod_name, struct_name)
        return

    def __dump_custom_structure(self, mod_name, struct_name):
        if not self.is_valid_struct(mod_name):
            err("Invalid structure name '{:s}'".format(struct_name))
            return

        _class, _struct = self.get_structure_class(mod_name, struct_name)

        for _name, _type in _struct._fields_:
            # todo: use theme to get the colors
            _size = ctypes.sizeof(_type)
            __name = Color.blueify(_name)
            __type = Color.redify(_type.__name__)
            __size = Color.greenify(hex(_size))
            __offset = Color.boldify("{:04x}".format(getattr(_class, _name).offset))
            gef_print("{:s}   {:32s}   {:16s}  /* size={:s} */".format(__offset, __name, __type, __size))
        return


@register_command
class PCustomEditCommand(PCustomCommand):
    """PCustom: edit the content of a given structure"""

    _cmdline_ = "pcustom edit"
    _syntax_ = "{:s} StructureName".format(_cmdline_)
    __aliases__ = ["pcustom create", "pcustom new", "pcustom update"]

    def __init__(self):
        super(PCustomCommand, self).__init__(complete=gdb.COMPLETE_FILENAME) #pylint: disable=bad-super-call
        return

    def do_invoke(self, argv):
        if len(argv) == 0:
            self.usage()
            return

        modname, structname = self.get_modulename_structname_from_arg(argv[0])
        self.__create_or_edit_structure(modname, structname)
        return

    def __create_or_edit_structure(self, mod_name, struct_name):
        root = self.get_pcustom_absolute_root_path()
        if root is None:
            err("Invalid struct path")
            return

        try:
            fullname = self.get_pcustom_filepath_for_structure(mod_name)
            info("Editing '{:s}'".format(fullname))
        except FileNotFoundError:
            fullname = os.sep.join([root, struct_name + ".py"])
            ok("Creating '{:s}' from template".format(fullname))
            self.__create_new_structure_template(struct_name, fullname)

        cmd = (os.getenv("EDITOR") or "nano").split()
        cmd.append(fullname)
        return subprocess.call(cmd)

    def __create_new_structure_template(self, structname, fullname):
        template = [
            "from ctypes import *",
            "",
            "class ", structname, "(Structure):",
            "    _fields_ = []",
            "",
            "    _values_ = []",
            ""
        ]
        with open(fullname, "w") as f:
            f.write(os.sep.join(template))
        return


@register_command
class ChangeFdCommand(GenericCommand):
    """ChangeFdCommand: redirect file descriptor during runtime."""

    _cmdline_ = "hijack-fd"
    _syntax_ = "{:s} FD_NUM NEW_OUTPUT".format(_cmdline_)
    _example_ = "{:s} 2 /tmp/stderr_output.txt".format(_cmdline_)

    @only_if_gdb_running
    @only_if_gdb_target_local
    def do_invoke(self, argv):
        if len(argv) != 2:
            self.usage()
            return

        if not os.access("/proc/{:d}/fd/{:s}".format(get_pid(), argv[0]), os.R_OK):
            self.usage()
            return

        old_fd = int(argv[0])
        new_output = argv[1]

        if ":" in new_output:
            address = socket.gethostbyname(new_output.split(":")[0])
            port = int(new_output.split(":")[1])

            AF_INET = 2
            SOCK_STREAM = 1
            res = gdb.execute("""call (int)socket({}, {}, 0)""".format(AF_INET, SOCK_STREAM), to_string=True)
            new_fd = self.get_fd_from_result(res)

            # fill in memory with sockaddr_in struct contents
            # we will do this in the stack, since connect() wants a pointer to a struct
            vmmap = get_process_maps()
            stack_addr = [entry.page_start for entry in vmmap if entry.path == "[stack]"][0]
            original_contents = read_memory(stack_addr, 8)

            write_memory(stack_addr, "\x02\x00", 2)
            write_memory(stack_addr + 0x2, struct.pack("<H", socket.htons(port)), 2)
            write_memory(stack_addr + 0x4, socket.inet_aton(address), 4)

            info("Trying to connect to {}".format(new_output))
            res = gdb.execute("""call (int)connect({}, {}, {})""".format(new_fd, stack_addr, 16), to_string=True)

            # recover stack state
            write_memory(stack_addr, original_contents, 8)

            res = self.get_fd_from_result(res)
            if res == -1:
                err("Failed to connect to {}:{}".format(address, port))
                return

            info("Connected to {}".format(new_output))
        else:
            res = gdb.execute("""call (int)open("{:s}", 66, 0666)""".format(new_output), to_string=True)
            new_fd = self.get_fd_from_result(res)

        info("Opened '{:s}' as fd #{:d}".format(new_output, new_fd))
        gdb.execute("""call (int)dup2({:d}, {:d})""".format(new_fd, old_fd), to_string=True)
        info("Duplicated fd #{:d}{:s}#{:d}".format(new_fd, RIGHT_ARROW, old_fd))
        gdb.execute("""call (int)close({:d})""".format(new_fd), to_string=True)
        info("Closed extra fd #{:d}".format(new_fd))
        ok("Success")
        return

    def get_fd_from_result(self, res):
        # Output example: $1 = 3
        res = int(res.split()[2], 0)
        res = gdb.execute("""p/d {}""".format(res), to_string=True)
        res = int(res.split()[2], 0)
        return res


@register_command
class IdaInteractCommand(GenericCommand):
    """IDA Interact: set of commands to interact with IDA via a XML RPC service
    deployed via the IDA script `ida_gef.py`. It should be noted that this command
    can also be used to interact with Binary Ninja (using the script `binja_gef.py`)
    using the same interface."""

    _cmdline_ = "ida-interact"
    _syntax_ = "{:s} METHOD [ARGS]".format(_cmdline_)
    _aliases_ = ["binaryninja-interact", "bn", "binja"]
    _example_ = "\n{0:s} Jump $pc\n{0:s} SetColor $pc ff00ff".format(_cmdline_)

    def __init__(self):
        super(IdaInteractCommand, self).__init__(prefix=False)
        host, port = "127.0.0.1", 1337
        self.add_setting("host", host, "IP address to use connect to IDA/Binary Ninja script")
        self.add_setting("port", port, "Port to use connect to IDA/Binary Ninja script")
        self.add_setting("sync_cursor", False, "Enable real-time $pc synchronisation")

        self.sock = None
        self.version = ("", "")
        self.old_bps = set()
        return

    def is_target_alive(self, host, port):
        try:
            s = socket.socket(socket.AF_INET, socket.SOCK_STREAM)
            s.settimeout(1)
            s.connect((host, port))
            s.close()
        except socket.error:
            return False
        return True

    def connect(self, host=None, port=None):
        """Connect to the XML-RPC service."""
        host = host or self.get_setting("host")
        port = port or self.get_setting("port")

        try:
            sock = xmlrpclib.ServerProxy("http://{:s}:{:d}".format(host, port))
            gef_on_stop_hook(ida_synchronize_handler)
            gef_on_continue_hook(ida_synchronize_handler)
            self.version = sock.version()
        except ConnectionRefusedError:
            err("Failed to connect to '{:s}:{:d}'".format(host, port))
            sock = None
        self.sock = sock
        return

    def disconnect(self):
        gef_on_stop_unhook(ida_synchronize_handler)
        gef_on_continue_unhook(ida_synchronize_handler)
        self.sock = None
        return

    def do_invoke(self, argv):
        def parsed_arglist(arglist):
            args = []
            for arg in arglist:
                try:
                    # try to solve the argument using gdb
                    argval = gdb.parse_and_eval(arg)
                    argval.fetch_lazy()
                    # check if value is addressable
                    argval = int(argval) if argval.address is None else int(argval.address)
                    # if the bin is PIE, we need to subtract the base address
                    if is_pie(get_filepath()) and main_base_address <= argval < main_end_address:
                        argval -= main_base_address
                    args.append("{:#x}".format(argval,))
                except Exception:
                    # if gdb can't parse the value, let ida deal with it
                    args.append(arg)
            return args

        if self.sock is None:
            # trying to reconnect
            self.connect()
            if self.sock is None:
                self.disconnect()
                return

        if len(argv) == 0 or argv[0] in ("-h", "--help"):
            method_name = argv[1] if len(argv) > 1 else None
            self.usage(method_name)
            return

        method_name = argv[0].lower()
        if method_name == "version":
            self.version = self.sock.version()
            info("Enhancing {:s} with {:s} (SDK {:s})".format(Color.greenify("gef"),
                                                            Color.redify(self.version[0]),
                                                            Color.yellowify(self.version[1])))
            return

        if not is_alive():
            main_base_address = main_end_address = 0
        else:
            vmmap = get_process_maps()
            main_base_address = min([x.page_start for x in vmmap if x.realpath == get_filepath()])
            main_end_address = max([x.page_end for x in vmmap if x.realpath == get_filepath()])

        try:
            if method_name == "sync":
                self.synchronize()
            else:
                method = getattr(self.sock, method_name)
                if len(argv) > 1:
                    args = parsed_arglist(argv[1:])
                    res = method(*args)
                else:
                    res = method()

                if method_name == "importstruct":
                    self.import_structures(res)
                else:
                    gef_print(str(res))

            if self.get_setting("sync_cursor") is True:
                jump = getattr(self.sock, "jump")
                jump(hex(current_arch.pc-main_base_address),)

        except socket.error:
            self.disconnect()
        return

    def synchronize(self):
        """Submit all active breakpoint addresses to IDA/BN."""
        pc = current_arch.pc
        vmmap = get_process_maps()
        base_address = min([x.page_start for x in vmmap if x.path == get_filepath()])
        end_address = max([x.page_end for x in vmmap if x.path == get_filepath()])
        if not (base_address <= pc < end_address):
            # do not sync in library
            return

        breakpoints = gdb.breakpoints() or []
        gdb_bps = set()
        for bp in breakpoints:
            if bp.enabled and not bp.temporary:
                if bp.location[0] == "*": # if it's an address i.e. location starts with "*"
                    addr = int(gdb.parse_and_eval(bp.location[1:]))
                else:  # it is a symbol
                    addr = int(gdb.parse_and_eval(bp.location).address)
                if not (base_address <= addr < end_address):
                    continue
                gdb_bps.add(addr - base_address)

        added = gdb_bps - self.old_bps
        removed = self.old_bps - gdb_bps
        self.old_bps = gdb_bps

        try:
            # it is possible that the server was stopped between now and the last sync
            rc = self.sock.sync("{:#x}".format(pc-base_address), list(added), list(removed))
        except ConnectionRefusedError:
            self.disconnect()
            return

        ida_added, ida_removed = rc

        # add new bp from IDA
        for new_bp in ida_added:
            location = base_address + new_bp
            gdb.Breakpoint("*{:#x}".format(location), type=gdb.BP_BREAKPOINT)
            self.old_bps.add(location)

        # and remove the old ones
        breakpoints = gdb.breakpoints() or []
        for bp in breakpoints:
            if bp.enabled and not bp.temporary:
                if bp.location[0] == "*": # if it's an address i.e. location starts with "*"
                    addr = int(gdb.parse_and_eval(bp.location[1:]))
                else:  # it is a symbol
                    addr = int(gdb.parse_and_eval(bp.location).address)

                if not (base_address <= addr < end_address):
                    continue

                if (addr - base_address) in ida_removed:
                    if (addr - base_address) in self.old_bps:
                        self.old_bps.remove((addr - base_address))
                    bp.delete()
        return

    def usage(self, meth=None):
        if self.sock is None:
            return

        if meth is not None:
            gef_print(titlify(meth))
            gef_print(self.sock.system.methodHelp(meth))
            return

        info("Listing available methods and syntax examples: ")
        for m in self.sock.system.listMethods():
            if m.startswith("system."): continue
            gef_print(titlify(m))
            gef_print(self.sock.system.methodHelp(m))
        return

    def import_structures(self, structs):
        if self.version[0] != "IDA Pro":
            return

        path = get_gef_setting("pcustom.struct_path")
        if path is None:
            return

        if not os.path.isdir(path):
            gef_makedirs(path)

        for struct_name in structs:
            fullpath = os.path.join(path, "{}.py".format(struct_name))
            with open(fullpath, "w") as f:
                f.write("from ctypes import *\n\n")
                f.write("class ")
                f.write(struct_name)
                f.write("(Structure):\n")
                f.write("    _fields_ = [\n")
                for _, name, size in structs[struct_name]:
                    name = bytes(name, encoding="utf-8")
                    if size == 1: csize = "c_uint8"
                    elif size == 2: csize = "c_uint16"
                    elif size == 4: csize = "c_uint32"
                    elif size == 8: csize = "c_uint64"
                    else:           csize = "c_byte * {}".format(size)
                    m = '        (\"{}\", {}),\n'.format(name, csize)
                    f.write(m)
                f.write("]\n")
        ok("Success, {:d} structure{:s} imported".format(len(structs),"s" if len(structs)>1 else ""))
        return


@register_command
class ScanSectionCommand(GenericCommand):
    """Search for addresses that are located in a memory mapping (haystack) that belonging
    to another (needle)."""

    _cmdline_ = "scan"
    _syntax_  = "{:s} HAYSTACK NEEDLE".format(_cmdline_)
    _aliases_ = ["lookup",]
    _example_ = "\n{0:s} stack libc".format(_cmdline_)

    @only_if_gdb_running
    def do_invoke(self, argv):
        if len(argv) != 2:
            self.usage()
            return

        haystack = argv[0]
        needle = argv[1]

        info("Searching for addresses in '{:s}' that point to '{:s}'"
             .format(Color.yellowify(haystack), Color.yellowify(needle)))

        if haystack == "binary":
            haystack = get_filepath()

        if needle == "binary":
            needle = get_filepath()

        needle_sections = []
        haystack_sections = []

        if "0x" in haystack:
            start, end = parse_string_range(haystack)
            haystack_sections.append((start, end, ""))

        if "0x" in needle:
            start, end = parse_string_range(needle)
            needle_sections.append((start, end))

        for sect in get_process_maps():
            if haystack in sect.path:
                haystack_sections.append((sect.page_start, sect.page_end, os.path.basename(sect.path)))
            if needle in sect.path:
                needle_sections.append((sect.page_start, sect.page_end))

        step = current_arch.ptrsize
        unpack = u32 if step == 4 else u64

        for hstart, hend, hname in haystack_sections:
            try:
                mem = read_memory(hstart, hend - hstart)
            except gdb.MemoryError:
                continue

            for i in range(0, len(mem), step):
                target = unpack(mem[i:i+step])
                for nstart, nend in needle_sections:
                    if target >= nstart and target < nend:
                        deref = DereferenceCommand.pprint_dereferenced(hstart, int(i / step))
                        if hname != "":
                            name = Color.colorify(hname, "yellow")
                            gef_print("{:s}: {:s}".format(name, deref))
                        else:
                            gef_print(" {:s}".format(deref))

        return


@register_command
class SearchPatternCommand(GenericCommand):
    """SearchPatternCommand: search a pattern in memory. If given an hex value (starting with 0x)
    the command will also try to look for upwards cross-references to this address."""

    _cmdline_ = "search-pattern"
    _syntax_ = "{:s} PATTERN [small|big] [section]".format(_cmdline_)
    _aliases_ = ["grep", "xref"]
    _example_ = "\n{0:s} AAAAAAAA\n{0:s} 0x555555554000 little stack\n{0:s}AAAA 0x600000-0x601000".format(_cmdline_)

    def print_section(self, section):
        title = "In "
        if section.path:
            title += "'{}'".format(Color.blueify(section.path))

        title += "({:#x}-{:#x})".format(section.page_start, section.page_end)
        title += ", permission={}".format(section.permission)
        ok(title)
        return

    def print_loc(self, loc):
        gef_print("""  {:#x} - {:#x} {}  "{}" """.format(loc[0], loc[1], RIGHT_ARROW, Color.pinkify(loc[2]),))
        return

    def search_pattern_by_address(self, pattern, start_address, end_address):
        """Search a pattern within a range defined by arguments."""
        pattern = gef_pybytes(pattern)
        step = 0x400 * 0x1000
        locations = []

        for chunk_addr in range(start_address, end_address, step):
            if chunk_addr + step > end_address:
                chunk_size = end_address - chunk_addr
            else:
                chunk_size = step

            mem = read_memory(chunk_addr, chunk_size)

            for match in re.finditer(pattern, mem):
                start = chunk_addr + match.start()
                if is_ascii_string(start):
                    ustr = read_ascii_string(start)
                    end = start + len(ustr)
                else:
                    ustr = gef_pystring(pattern) + "[...]"
                    end = start + len(pattern)
                locations.append((start, end, ustr))

            del mem

        return locations

    def search_pattern(self, pattern, section_name):
        """Search a pattern within the whole userland memory."""
        for section in get_process_maps():
            if not section.permission & Permission.READ: continue
            if section.path == "[vvar]": continue
            if not section_name in section.path: continue

            start = section.page_start
            end = section.page_end - 1
            old_section = None

            for loc in self.search_pattern_by_address(pattern, start, end):
                addr_loc_start = lookup_address(loc[0])
                if addr_loc_start and addr_loc_start.section:
                    if old_section != addr_loc_start.section:
                        self.print_section(addr_loc_start.section)
                        old_section = addr_loc_start.section

                self.print_loc(loc)
        return

    @only_if_gdb_running
    def do_invoke(self, argv):
        argc = len(argv)
        if argc < 1:
            self.usage()
            return

        pattern = argv[0]
        endian = get_endian()

        if argc >= 2:
            if argv[1].lower() == "big": endian = Elf.BIG_ENDIAN
            elif argv[1].lower() == "small": endian = Elf.LITTLE_ENDIAN

        if is_hex(pattern):
            if endian == Elf.BIG_ENDIAN:
                pattern = "".join(["\\x"+pattern[i:i+2] for i in range(2, len(pattern), 2)])
            else:
                pattern = "".join(["\\x"+pattern[i:i+2] for i in range(len(pattern) - 2, 0, -2)])

        if argc == 3:
            info("Searching '{:s}' in {:s}".format(Color.yellowify(pattern), argv[2]))

            if "0x" in argv[2]:
                start, end = parse_string_range(argv[2])

                loc = lookup_address(start)
                if loc.valid:
                    self.print_section(loc.section)

                for loc in self.search_pattern_by_address(pattern, start, end):
                    self.print_loc(loc)
            else:
                section_name = argv[2]
                if section_name == "binary":
                    section_name = get_filepath()

                self.search_pattern(pattern, section_name)
        else:
            info("Searching '{:s}' in memory".format(Color.yellowify(pattern)))
            self.search_pattern(pattern, "")
        return


@register_command
class FlagsCommand(GenericCommand):
    """Edit flags in a human friendly way."""

    _cmdline_ = "edit-flags"
    _syntax_  = "{:s} [(+|-|~)FLAGNAME ...]".format(_cmdline_)
    _aliases_ = ["flags",]
    _example_ = "\n{0:s}\n{0:s} +zero # sets ZERO flag".format(_cmdline_)

    def do_invoke(self, argv):
        for flag in argv:
            if len(flag) < 2:
                continue

            action = flag[0]
            name = flag[1:].lower()

            if action not in ("+", "-", "~"):
                err("Invalid action for flag '{:s}'".format(flag))
                continue

            if name not in current_arch.flags_table.values():
                err("Invalid flag name '{:s}'".format(flag[1:]))
                continue

            for off in current_arch.flags_table:
                if current_arch.flags_table[off] == name:
                    old_flag = get_register(current_arch.flag_register)
                    if action == "+":
                        new_flags = old_flag | (1 << off)
                    elif action == "-":
                        new_flags = old_flag & ~(1 << off)
                    else:
                        new_flags = old_flag ^ (1 << off)

                    gdb.execute("set ({:s}) = {:#x}".format(current_arch.flag_register, new_flags))

        gef_print(current_arch.flag_register_to_human())
        return


@register_command
class ChangePermissionCommand(GenericCommand):
    """Change a page permission. By default, it will change it to RWX."""

    _cmdline_ = "set-permission"
    _syntax_  = "{:s} LOCATION [PERMISSION]".format(_cmdline_)
    _aliases_ = ["mprotect",]
    _example_ = "{:s} $sp 7".format(_cmdline_)

    def __init__(self):
        super(ChangePermissionCommand, self).__init__(complete=gdb.COMPLETE_LOCATION)
        return

    def pre_load(self):
        try:
            __import__("keystone")
        except ImportError:
            msg = "Missing `keystone-engine` package, install with: `pip install keystone-engine`."
            raise ImportWarning(msg)
        return

    @only_if_gdb_running
    def do_invoke(self, argv):
        if len(argv) not in (1, 2):
            err("Incorrect syntax")
            self.usage()
            return

        if len(argv) == 2:
            perm = int(argv[1])
        else:
            perm = Permission.READ | Permission.WRITE | Permission.EXECUTE

        loc = safe_parse_and_eval(argv[0])
        if loc is None:
            err("Invalid address")
            return

        loc = int(loc)
        sect = process_lookup_address(loc)
        if sect is None:
            err("Unmapped address")
            return

        size = sect.page_end - sect.page_start
        original_pc = current_arch.pc

        info("Generating sys_mprotect({:#x}, {:#x}, '{:s}') stub for arch {:s}"
             .format(sect.page_start, size, str(Permission(value=perm)), get_arch()))
        stub = self.get_stub_by_arch(sect.page_start, size, perm)
        if stub is None:
            err("Failed to generate mprotect opcodes")
            return

        info("Saving original code")
        original_code = read_memory(original_pc, len(stub))

        bp_loc = "*{:#x}".format(original_pc + len(stub))
        info("Setting a restore breakpoint at {:s}".format(bp_loc))
        ChangePermissionBreakpoint(bp_loc, original_code, original_pc)

        info("Overwriting current memory at {:#x} ({:d} bytes)".format(loc, len(stub)))
        write_memory(original_pc, stub, len(stub))

        info("Resuming execution")
        gdb.execute("continue")
        return

    def get_stub_by_arch(self, addr, size, perm):
        code = current_arch.mprotect_asm(addr, size, perm)
        arch, mode = get_keystone_arch()
        raw_insns = keystone_assemble(code, arch, mode, raw=True)
        return raw_insns


@register_command
class UnicornEmulateCommand(GenericCommand):
    """Use Unicorn-Engine to emulate the behavior of the binary, without affecting the GDB runtime.
    By default the command will emulate only the next instruction, but location and number of
    instruction can be changed via arguments to the command line. By default, it will emulate
    the next instruction from current PC."""

    _cmdline_ = "unicorn-emulate"
    _syntax_  = "{:s} [-f LOCATION] [-t LOCATION] [-n NB_INSTRUCTION] [-s] [-o PATH] [-h]".format(_cmdline_)
    _aliases_ = ["emulate",]
    _example_ = "{0:s} -f $pc -n 10 -o /tmp/my-gef-emulation.py".format(_cmdline_)

    def __init__(self):
        super(UnicornEmulateCommand, self).__init__(complete=gdb.COMPLETE_LOCATION)
        self.add_setting("verbose", False, "Set unicorn-engine in verbose mode")
        self.add_setting("show_disassembly", False, "Show every instruction executed")
        return

    def help(self):
        h = self._syntax_
        h += "\n\t-f LOCATION specifies the start address of the emulated run (default $pc).\n"
        h += "\t-t LOCATION specifies the end address of the emulated run.\n"
        h += "\t-s      Script-Only: do not execute the script once generated.\n"
        h += "\t-o /PATH/TO/SCRIPT.py writes the persistent Unicorn script into this file.\n"
        h += "\t-n NB_INSTRUCTION indicates the number of instructions to execute (mutually exclusive with `-t` and `-g`).\n"
        h += "\t-g NB_GADGET indicates the number of gadgets to execute (mutually exclusive with `-t` and `-n`).\n"
        h += "\nAdditional options can be setup via `gef config unicorn-emulate`\n"
        info(h)
        return

    def pre_load(self):
        try:
            __import__("unicorn")
        except ImportError:
            msg = "Missing `unicorn` package for Python. Install with `pip install unicorn`."
            raise ImportWarning(msg)

        try:
            __import__("capstone")
        except ImportError:
            msg = "Missing `capstone` package for Python. Install with `pip install capstone`."
            raise ImportWarning(msg)
        return

    @only_if_gdb_running
    def do_invoke(self, argv):
        start_insn = None
        end_insn = -1
        nb_insn = -1
        to_file = None
        to_script_only = None
        opts = getopt.getopt(argv, "f:t:n:so:h")[0]
        for o, a in opts:
            if o == "-f":   start_insn = int(a, 16)
            elif o == "-t":
                end_insn = int(a, 16)
                self.nb_insn = -1

            elif o == "-n":
                nb_insn = int(a)
                end_insn = -1

            elif o == "-s":
                to_script_only = True

            elif o == "-o":
                to_file = a

            elif o == "-h":
                self.help()
                return

        if start_insn is None:
            start_insn = current_arch.pc

        if end_insn < 0 and nb_insn < 0:
            err("No stop condition (-t|-n) defined.")
            return

        if end_insn > 0:
            self.run_unicorn(start_insn, end_insn, to_script_only=to_script_only, to_file=to_file)

        elif nb_insn > 0:
            end_insn = self.get_unicorn_end_addr(start_insn, nb_insn)
            self.run_unicorn(start_insn, end_insn, to_script_only=to_script_only, to_file=to_file)

        else:
            raise Exception("Should never be here")
        return

    def get_unicorn_end_addr(self, start_addr, nb):
        dis = list(gef_disassemble(start_addr, nb + 1, True))
        last_insn = dis[-1]
        return last_insn.address

    def run_unicorn(self, start_insn_addr, end_insn_addr, *args, **kwargs):
        verbose = self.get_setting("verbose") or False
        to_script_only = kwargs.get("to_script_only", False)
        arch, mode = get_unicorn_arch(to_string=True)
        unicorn_registers = get_unicorn_registers(to_string=True)
        cs_arch, cs_mode = get_capstone_arch(to_string=True)
        fname = get_filename()
        to_file = kwargs.get("to_file", None)
        emulate_segmentation_block = ""
        context_segmentation_block = ""

        if to_file:
            tmp_filename = to_file
            to_file = open(to_file, "w")
            tmp_fd = to_file.fileno()
        else:
            tmp_fd, tmp_filename = tempfile.mkstemp(suffix=".py", prefix="gef-uc-")

        if is_x86():
            # need to handle segmentation (and pagination) via MSR
            emulate_segmentation_block = """
# from https://github.com/unicorn-engine/unicorn/blob/master/tests/regress/x86_64_msr.py
SCRATCH_ADDR = 0xf000
SEGMENT_FS_ADDR = 0x5000
SEGMENT_GS_ADDR = 0x6000
FSMSR = 0xC0000100
GSMSR = 0xC0000101

def set_msr(uc, msr, value, scratch=SCRATCH_ADDR):
    buf = b"\\x0f\\x30"  # x86: wrmsr
    uc.mem_map(scratch, 0x1000)
    uc.mem_write(scratch, buf)
    uc.reg_write(unicorn.x86_const.UC_X86_REG_RAX, value & 0xFFFFFFFF)
    uc.reg_write(unicorn.x86_const.UC_X86_REG_RDX, (value >> 32) & 0xFFFFFFFF)
    uc.reg_write(unicorn.x86_const.UC_X86_REG_RCX, msr & 0xFFFFFFFF)
    uc.emu_start(scratch, scratch+len(buf), count=1)
    uc.mem_unmap(scratch, 0x1000)
    return

def set_gs(uc, addr):    return set_msr(uc, GSMSR, addr)
def set_fs(uc, addr):    return set_msr(uc, FSMSR, addr)

"""

            context_segmentation_block = """
    emu.mem_map(SEGMENT_FS_ADDR-0x1000, 0x3000)
    set_fs(emu, SEGMENT_FS_ADDR)
    set_gs(emu, SEGMENT_GS_ADDR)
"""

        pythonbin = which("python")

        content = """#!{pythonbin} -i
#
# Emulation script for "{fname}" from {start:#x} to {end:#x}
#
# Powered by gef, unicorn-engine, and capstone-engine
#
# @_hugsy_
#
from __future__ import print_function
import collections
import capstone, unicorn

registers = collections.OrderedDict(sorted({{{regs}}}.items(), key=lambda t: t[0]))
uc = None
verbose = {verbose}
syscall_register = "{syscall_reg}"

def disassemble(code, addr):
    cs = capstone.Cs({cs_arch}, {cs_mode})
    for i in cs.disasm(code, addr):
        return i

def hook_code(emu, address, size, user_data):
    code = emu.mem_read(address, size)
    insn = disassemble(code, address)
    print(">>> {{:#x}}: {{:s}} {{:s}}".format(insn.address, insn.mnemonic, insn.op_str))
    return

def code_hook(emu, address, size, user_data):
    code = emu.mem_read(address, size)
    insn = disassemble(code, address)
    print(">>> {{:#x}}: {{:s}} {{:s}}".format(insn.address, insn.mnemonic, insn.op_str))
    return

def intr_hook(emu, intno, data):
    print(" \\-> interrupt={{:d}}".format(intno))
    return

def syscall_hook(emu, user_data):
    sysno = emu.reg_read(registers[syscall_register])
    print(" \\-> syscall={{:d}}".format(sysno))
    return

def print_regs(emu, regs):
    for i, r in enumerate(regs):
        print("{{:7s}} = {{:#0{ptrsize}x}}  ".format(r, emu.reg_read(regs[r])), end="")
        if (i % 4 == 3) or (i == len(regs)-1): print("")
    return

{emu_block}

def reset():
    emu = unicorn.Uc({arch}, {mode})

{context_block}
""".format(pythonbin=pythonbin, fname=fname, start=start_insn_addr, end=end_insn_addr,
           regs=",".join(["'%s': %s" % (k.strip(), unicorn_registers[k]) for k in unicorn_registers]),
           verbose="True" if verbose else "False",
           syscall_reg=current_arch.syscall_register,
           cs_arch=cs_arch, cs_mode=cs_mode,
           ptrsize=current_arch.ptrsize,
           emu_block=emulate_segmentation_block if is_x86() else "",
           arch=arch, mode=mode,
           context_block=context_segmentation_block if is_x86() else "")

        if verbose:
            info("Duplicating registers")

        for r in current_arch.all_registers:
            gregval = get_register(r)
            content += "    emu.reg_write({}, {:#x})\n".format(unicorn_registers[r], gregval)

        vmmap = get_process_maps()
        if not vmmap:
            warn("An error occurred when reading memory map.")
            return

        if verbose:
            info("Duplicating memory map")

        for sect in vmmap:
            if sect.path == "[vvar]":
                # this section is for GDB only, skip it
                continue

            page_start = sect.page_start
            page_end   = sect.page_end
            size       = sect.size
            perm       = sect.permission

            content += "    # Mapping {}: {:#x}-{:#x}\n".format(sect.path, page_start, page_end)
            content += "    emu.mem_map({:#x}, {:#x}, {})\n".format(page_start, size, oct(perm.value))

            if perm & Permission.READ:
                code = read_memory(page_start, size)
                loc = "/tmp/gef-{}-{:#x}.raw".format(fname, page_start)
                with open(loc, "wb") as f:
                    f.write(bytes(code))

                content += "    emu.mem_write({:#x}, open('{}', 'rb').read())\n".format(page_start, loc)
                content += "\n"

        content += "    emu.hook_add(unicorn.UC_HOOK_CODE, code_hook)\n"
        content += "    emu.hook_add(unicorn.UC_HOOK_INTR, intr_hook)\n"
        if is_x86_64():
            content += "    emu.hook_add(unicorn.UC_HOOK_INSN, syscall_hook, None, 1, 0, unicorn.x86_const.UC_X86_INS_SYSCALL)\n"
        content += "    return emu\n"

        content += """
def emulate(emu, start_addr, end_addr):
    print("========================= Initial registers =========================")
    print_regs(emu, registers)

    try:
        print("========================= Starting emulation =========================")
        emu.emu_start(start_addr, end_addr)
    except Exception as e:
        emu.emu_stop()
        print("========================= Emulation failed =========================")
        print("[!] Error: {{}}".format(e))

    print("========================= Final registers =========================")
    print_regs(emu, registers)
    return


uc = reset()
emulate(uc, {start:#x}, {end:#x})

# unicorn-engine script generated by gef
""".format(start=start_insn_addr, end=end_insn_addr)

        os.write(tmp_fd, gef_pybytes(content))
        os.close(tmp_fd)

        if kwargs.get("to_file", None):
            info("Unicorn script generated as '{}'".format(tmp_filename))
            os.chmod(tmp_filename, 0o700)

        if to_script_only:
            return

        ok("Starting emulation: {:#x} {} {:#x}".format(start_insn_addr, RIGHT_ARROW, end_insn_addr))

        pythonbin = which("python")
        res = gef_execute_external([pythonbin, tmp_filename], as_list=True)
        gef_print("\n".join(res))

        if not kwargs.get("to_file", None):
            os.unlink(tmp_filename)
        return


@register_command
class RemoteCommand(GenericCommand):
    """gef wrapper for the `target remote` command. This command will automatically
    download the target binary in the local temporary directory (defaut /tmp) and then
    source it. Additionally, it will fetch all the /proc/PID/maps and loads all its
    information."""

    _cmdline_ = "gef-remote"
    _syntax_  = "{:s} [OPTIONS] TARGET".format(_cmdline_)
    _example_  = "\n{0:s} -p 6789 localhost:1234\n{0:s} -q localhost:4444 # when using qemu-user".format(_cmdline_)

    def __init__(self):
        super(RemoteCommand, self).__init__(prefix=False)
        self.handler_connected = False
        self.add_setting("clean_on_exit", False, "Clean the temporary data downloaded when the session exits.")
        return

    def do_invoke(self, argv):
        global __gef_remote__

        if __gef_remote__ is not None:
            err("You already are in remote session. Close it first before opening a new one...")
            return

        target = None
        rpid = -1
        update_solib = False
        self.download_all_libs = False
        download_lib = None
        is_extended_remote = False
        qemu_gdb_mode = False
        opts, args = getopt.getopt(argv, "p:UD:qAEh")
        for o, a in opts:
            if o == "-U":   update_solib = True
            elif o == "-D":   download_lib = a
            elif o == "-A":   self.download_all_libs = True
            elif o == "-E":   is_extended_remote = True
            elif o == "-p":   rpid = int(a)
            elif o == "-q":   qemu_gdb_mode = True
            elif o == "-h":
                self.help()
                return

        if not args or ":" not in args[0]:
            err("A target (HOST:PORT) must always be provided.")
            return

        if qemu_gdb_mode:
            # compat layer for qemu-user
            self.prepare_qemu_stub(args[0])
            return

        # lazily install handler on first use
        if not self.handler_connected:
            gef_on_new_hook(self.new_objfile_handler)
            self.handler_connected = True

        target = args[0]

        if self.connect_target(target, is_extended_remote) is False:
            return

        # if extended-remote, need to attach
        if is_extended_remote:
            ok("Attaching to {:d}".format(rpid))
            hide_context()
            gdb.execute("attach {:d}".format(rpid))
            unhide_context()
        else:
            rpid = get_pid()
            ok("Targeting PID={:d}".format(rpid))

        self.add_setting("target", target, "Remote target to connect to")
        self.setup_remote_environment(rpid, update_solib)

        if not is_remote_debug():
            err("Failed to establish remote target environment.")
            return

        if self.download_all_libs is True:
            vmmap = get_process_maps()
            success = 0
            for sect in vmmap:
                if sect.path.startswith("/"):
                    _file = download_file(sect.path)
                    if _file is None:
                        err("Failed to download {:s}".format(sect.path))
                    else:
                        success += 1

            ok("Downloaded {:d} files".format(success))

        elif download_lib is not None:
            _file = download_file(download_lib)
            if _file is None:
                err("Failed to download remote file")
                return

            ok("Download success: {:s} {:s} {:s}".format(download_lib, RIGHT_ARROW, _file))

        if update_solib:
            self.refresh_shared_library_path()

        set_arch()
        __gef_remote__ = rpid
        return

    def new_objfile_handler(self, event):
        """Hook that handles new_objfile events, will update remote environment accordingly."""
        if not is_remote_debug():
            return

        if self.download_all_libs and event.new_objfile.filename.startswith("target:"):
            lib = event.new_objfile.filename[len("target:"):]
            llib = download_file(lib, use_cache=True)
            if llib:
                ok("Download success: {:s} {:s} {:s}".format(lib, RIGHT_ARROW, llib))
        return

    def setup_remote_environment(self, pid, update_solib=False):
        """Clone the remote environment locally in the temporary directory.
        The command will duplicate the entries in the /proc/<pid> locally and then
        source those information into the current gdb context to allow gef to use
        all the extra commands as it was local debugging."""
        gdb.execute("reset-cache")

        infos = {}
        for i in ("maps", "environ", "cmdline",):
            infos[i] = self.load_from_remote_proc(pid, i)
            if infos[i] is None:
                err("Failed to load memory map of '{:s}'".format(i))
                return

        exepath = get_path_from_info_proc()
        infos["exe"] = download_file("/proc/{:d}/exe".format(pid), use_cache=False, local_name=exepath)
        if not os.access(infos["exe"], os.R_OK):
            err("Source binary is not readable")
            return

        directory  = os.path.sep.join([get_gef_setting("gef.tempdir"), str(get_pid())])
        # gdb.execute("file {:s}".format(infos["exe"]))
        self.add_setting("root", directory, "Path to store the remote data")
        ok("Remote information loaded to temporary path '{:s}'".format(directory))
        return

    def connect_target(self, target, is_extended_remote):
        """Connect to remote target and get symbols. To prevent `gef` from requesting information
        not fetched just yet, we disable the context disable when connection was successful."""
        hide_context()
        try:
            cmd = "target {} {}".format("extended-remote" if is_extended_remote else "remote", target)
            gdb.execute(cmd)
            ok("Connected to '{}'".format(target))
            ret = True
        except Exception as e:
            err("Failed to connect to {:s}: {:s}".format(target, str(e)))
            ret = False
        unhide_context()
        return ret

    def load_from_remote_proc(self, pid, info):
        """Download one item from /proc/pid."""
        remote_name = "/proc/{:d}/{:s}".format(pid, info)
        return download_file(remote_name, use_cache=False)

    def refresh_shared_library_path(self):
        dirs = [r for r, d, f in os.walk(self.get_setting("root"))]
        path = ":".join(dirs)
        gdb.execute("set solib-search-path {:s}".format(path,))
        return

    def help(self):
        h = self._syntax_
        h += "\n\t   TARGET (mandatory) specifies the host:port, serial port or tty to connect to.\n"
        h += "\t-U will update gdb `solib-search-path` attribute to include the files downloaded from server (default: False).\n"
        h += "\t-A will download *ALL* the remote shared libraries and store them in the new environment. " \
             "This command can take a few minutes to complete (default: False).\n"
        h += "\t-D LIB will download the remote library called LIB.\n"
        h += "\t-E Use 'extended-remote' to connect to the target.\n"
        h += "\t-p PID (mandatory if -E is used) specifies PID of the debugged process on gdbserver's end.\n"
        h += "\t-q Uses this option when connecting to a Qemu GDBserver.\n"
        info(h)
        return

    def prepare_qemu_stub(self, target):
        global current_arch, current_elf, __gef_qemu_mode__

        reset_all_caches()
        arch = get_arch()
        current_elf = Elf(minimalist=True)
        if arch.startswith("arm"):
            current_elf.e_machine = Elf.ARM
            current_arch = ARM()
        elif arch.startswith("aarch64"):
            current_elf.e_machine = Elf.AARCH64
            current_arch = AARCH64()
        elif arch.startswith("i386:intel"):
            current_elf.e_machine = Elf.X86_32
            current_arch = X86()
        elif arch.startswith("i386:x86-64"):
            current_elf.e_machine = Elf.X86_64
            current_elf.e_class = Elf.ELF_64_BITS
            current_arch = X86_64()
        elif arch.startswith("mips"):
            current_elf.e_machine = Elf.MIPS
            current_arch = MIPS()
        elif arch.startswith("powerpc"):
            current_elf.e_machine = Elf.POWERPC
            current_arch = PowerPC()
        elif arch.startswith("sparc"):
            current_elf.e_machine = Elf.SPARC
            current_arch = SPARC()
        else:
            raise RuntimeError("unsupported architecture: {}".format(arch))

        ok("Setting QEMU-stub for '{}' (memory mapping may be wrong)".format(current_arch.arch))
        gdb.execute("target remote {}".format(target))
        __gef_qemu_mode__ = True
        return


@register_command
class NopCommand(GenericCommand):
    """Patch the instruction(s) pointed by parameters with NOP. Note: this command is architecture
    aware."""

    _cmdline_ = "nop"
    _syntax_  = "{:s} [-b NUM_BYTES] [-h] [LOCATION]".format(_cmdline_)
    _example_ = "{:s} $pc".format(_cmdline_)

    def __init__(self):
        super(NopCommand, self).__init__(complete=gdb.COMPLETE_LOCATION)
        return

    def get_insn_size(self, addr):
        cur_insn = gef_current_instruction(addr)
        next_insn = gef_instruction_n(addr, 2)
        return next_insn.address - cur_insn.address

    def do_invoke(self, argv):
        opts, args = getopt.getopt(argv, "b:h")
        num_bytes = 0
        for o, a in opts:
            if o == "-b":
                num_bytes = int(a, 0)
            elif o == "-h":
                self.help()
                return

        if args:
            loc = parse_address(args[0])
        else:
            loc = current_arch.pc

        self.nop_bytes(loc, num_bytes)
        return

    def help(self):
        m = self._syntax_
        m += "\n  LOCATION\taddress/symbol to patch\n"
        m += "  -b NUM_BYTES\tInstead of writing one instruction, patch the specified number of bytes\n"
        m += "  -h \t\tprint this help\n"
        info(m)
        return

    @only_if_gdb_running
    def nop_bytes(self, loc, num_bytes):
        if num_bytes == 0:
            size = self.get_insn_size(loc)
        else:
            size = num_bytes
        nops = current_arch.nop_insn

        if len(nops) > size:
            m = "Cannot patch instruction at {:#x} (nop_size is:{:d},insn_size is:{:d})".format(loc, len(nops), size)
            err(m)
            return

        while len(nops) < size:
            nops += current_arch.nop_insn

        if len(nops) != size:
            err("Cannot patch instruction at {:#x} (nop instruction does not evenly fit in requested size)"
                .format(loc))
            return

        ok("Patching {:d} bytes from {:s}".format(size, format_address(loc)))
        write_memory(loc, nops, size)

        return


@register_command
class StubCommand(GenericCommand):
    """Stub out the specified function. This function is useful when needing to skip one
    function to be called and disrupt your runtime flow (ex. fork)."""

    _cmdline_ = "stub"
    _syntax_  = """{:s} [-r RETVAL] [-h] [LOCATION]
\tLOCATION\taddress/symbol to stub out
\t-r RETVAL\tSet the return value""".format(_cmdline_)
    _example_ = "{:s} -r 0 fork".format(_cmdline_)

    def __init__(self):
        super(StubCommand, self).__init__(complete=gdb.COMPLETE_LOCATION)
        return

    @only_if_gdb_running
    def do_invoke(self, argv):
        try:
            opts, args = getopt.getopt(argv, "r:")
            retval = 0
            for o, a in opts:
                if o == "-r":
                    retval = int(a, 0)
        except getopt.GetoptError:
            self.usage()
            return

        loc = args[0] if args else "*{:#x}".format(current_arch.pc)
        StubBreakpoint(loc, retval)
        return


@register_command
class CapstoneDisassembleCommand(GenericCommand):
    """Use capstone disassembly framework to disassemble code."""

    _cmdline_ = "capstone-disassemble"
    _syntax_  = "{:s} [LOCATION] [[length=LENGTH] [OPCODES] [option=VALUE]] ".format(_cmdline_)
    _aliases_ = ["cs-dis",]
    _example_ = "{:s} $pc length=50".format(_cmdline_)

    def pre_load(self):
        try:
            __import__("capstone")
        except ImportError:
            msg = "Missing `capstone` package for Python. Install with `pip install capstone`."
            raise ImportWarning(msg)
        return

    def __init__(self):
        super(CapstoneDisassembleCommand, self).__init__(complete=gdb.COMPLETE_LOCATION)
        return

    @only_if_gdb_running
    def do_invoke(self, argv):
        location = None
        show_opcodes = False

        kwargs = {}
        for arg in argv:
            if "=" in arg:
                key, value = arg.split("=", 1)
                kwargs[key] = value

            elif "opcodes".startswith(arg.lower()):
                show_opcodes = True

            elif location is None:
                location = parse_address(arg)

        location = location or current_arch.pc
        length = int(kwargs.get("length", get_gef_setting("context.nb_lines_code")))

        for insn in capstone_disassemble(location, length, skip=length*self.repeat_count, **kwargs):
            insn_fmt = "{:o}" if show_opcodes else "{}"
            text_insn = insn_fmt.format(insn)
            msg = ""

            if insn.address == current_arch.pc:
                msg = Color.colorify("{}   {}".format(RIGHT_ARROW, text_insn), "bold red")
                reason = self.capstone_analyze_pc(insn, length)[0]
                if reason:
                    gef_print(msg)
                    gef_print(reason)
                    break
            else:
                msg = "{} {}".format(" "*5, text_insn)

            gef_print(msg)
        return

    def capstone_analyze_pc(self, insn, nb_insn):
        if current_arch.is_conditional_branch(insn):
            is_taken, reason = current_arch.is_branch_taken(insn)
            if is_taken:
                reason = "[Reason: {:s}]".format(reason) if reason else ""
                msg = Color.colorify("\tTAKEN {:s}".format(reason), "bold green")
            else:
                reason = "[Reason: !({:s})]".format(reason) if reason else ""
                msg = Color.colorify("\tNOT taken {:s}".format(reason), "bold red")
            return (is_taken, msg)

        if current_arch.is_call(insn):
            target_address = int(insn.operands[-1].split()[0], 16)
            msg = []
            for i, new_insn in enumerate(capstone_disassemble(target_address, nb_insn)):
                msg.append("   {}  {}".format (DOWN_ARROW if i == 0 else " ", str(new_insn)))
            return (True, "\n".join(msg))

        return (False, "")


@register_command
class GlibcHeapCommand(GenericCommand):
    """Base command to get information about the Glibc heap structure."""

    _cmdline_ = "heap"
    _syntax_  = "{:s} (chunk|chunks|bins|arenas)".format(_cmdline_)

    def __init__(self):
        super(GlibcHeapCommand, self).__init__(prefix=True)
        return

    @only_if_gdb_running
    def do_invoke(self, argv):
        self.usage()
        return


@register_command
class GlibcHeapSetArenaCommand(GenericCommand):
    """Display information on a heap chunk."""

    _cmdline_ = "heap set-arena"
    _syntax_  = "{:s} LOCATION".format(_cmdline_)
    _example_ = "{:s} 0x001337001337".format(_cmdline_)

    def __init__(self):
        super(GlibcHeapSetArenaCommand, self).__init__(complete=gdb.COMPLETE_LOCATION)
        return

    @only_if_gdb_running
    def do_invoke(self, argv):
        global __gef_default_main_arena__

        if not argv:
            ok("Current main_arena set to: '{}'".format(__gef_default_main_arena__))
            return

        new_arena = safe_parse_and_eval(argv[0])
        if new_arena is None:
            err("Invalid location")
            return

        if argv[0].startswith("0x"):
            new_arena = Address(value=to_unsigned_long(new_arena))
            if new_arena is None or not new_arena.valid:
                err("Invalid location")
                return

            __gef_default_main_arena__ = "*{:s}".format(format_address(new_arena.value))
        else:
            __gef_default_main_arena__ = argv[0]
        return


@register_command
class GlibcHeapArenaCommand(GenericCommand):
    """Display information on a heap chunk."""

    _cmdline_ = "heap arenas"
    _syntax_  = _cmdline_

    @only_if_gdb_running
    def do_invoke(self, argv):
        try:
            arena = GlibcArena(__gef_default_main_arena__)
        except gdb.error:
            err("Could not find Glibc main arena")
            return

        while True:
            gef_print("{}".format(arena))
            arena = arena.get_next()
            if arena is None:
                break
        return


@register_command
class GlibcHeapChunkCommand(GenericCommand):
    """Display information on a heap chunk.
    See https://github.com/sploitfun/lsploits/blob/master/glibc/malloc/malloc.c#L1123."""

    _cmdline_ = "heap chunk"
    _syntax_  = "{:s} LOCATION".format(_cmdline_)

    def __init__(self):
        super(GlibcHeapChunkCommand, self).__init__(complete=gdb.COMPLETE_LOCATION)
        return

    @only_if_gdb_running
    def do_invoke(self, argv):
        if not argv:
            err("Missing chunk address")
            self.usage()
            return

        if get_main_arena() is None:
            return

        addr = to_unsigned_long(gdb.parse_and_eval(argv[0]))
        chunk = GlibcChunk(addr)
        gef_print(chunk.psprint())
        return


@register_command
class GlibcHeapChunksCommand(GenericCommand):
    """Display information all chunks from main_arena heap. If a location is passed,
    it must correspond to the base address of the first chunk."""

    _cmdline_ = "heap chunks"
    _syntax_  = "{0} [LOCATION]".format(_cmdline_)
    _example_ = "\n{0}\n{0} 0x555555775000".format(_cmdline_)

    def __init__(self):
        super(GlibcHeapChunksCommand, self).__init__(complete=gdb.COMPLETE_LOCATION)
        self.add_setting("peek_nb_byte", 16, "Hexdump N first byte(s) inside the chunk data (0 to disable)")
        return

    @only_if_gdb_running
    def do_invoke(self, argv):

        if not argv:
            heap_section = HeapBaseFunction.heap_base()
            if not heap_section:
                err("Heap not initialized")
                return
        else:
            heap_section = int(argv[0], 0)

        arena = get_main_arena()
        if arena is None:
            err("No valid arena")
            return

        nb = self.get_setting("peek_nb_byte")
        current_chunk = GlibcChunk(heap_section, from_base=True)
        while True:
            if current_chunk.chunk_base_address == arena.top:
                gef_print("{} {} {}".format(str(current_chunk), LEFT_ARROW, Color.greenify("top chunk")))
                break

            if current_chunk.chunk_base_address > arena.top:
                break

            if current_chunk.size == 0:
                # EOF
                break

            line = str(current_chunk)
            if nb:
                line += "\n    [" + hexdump(read_memory(current_chunk.address, nb), nb, base=current_chunk.address)  + "]"
            gef_print(line)

            next_chunk = current_chunk.get_next_chunk()
            if next_chunk is None:
                break

            next_chunk_addr = Address(value=next_chunk.address)
            if not next_chunk_addr.valid:
                # corrupted
                break

            current_chunk = next_chunk
        return


@register_command
class GlibcHeapBinsCommand(GenericCommand):
    """Display information on the bins on an arena (default: main_arena).
    See https://github.com/sploitfun/lsploits/blob/master/glibc/malloc/malloc.c#L1123."""

    _bin_types_ = ["tcache", "fast", "unsorted", "small", "large"]
    _cmdline_ = "heap bins"
    _syntax_ = "{:s} [{:s}]".format(_cmdline_, "|".join(_bin_types_))

    def __init__(self):
        super(GlibcHeapBinsCommand, self).__init__(prefix=True, complete=gdb.COMPLETE_LOCATION)
        return

    @only_if_gdb_running
    def do_invoke(self, argv):
        if not argv:
            for bin_t in GlibcHeapBinsCommand._bin_types_:
                gdb.execute("heap bins {:s}".format(bin_t))
            return

        bin_t = argv[0]
        if bin_t not in GlibcHeapBinsCommand._bin_types_:
            self.usage()
            return

        gdb.execute("heap bins {}".format(bin_t))
        return

    @staticmethod
    def pprint_bin(arena_addr, index, _type=""):
        arena = GlibcArena(arena_addr)
        fw, bk = arena.bin(index)

        if bk == 0x00 and fw == 0x00:
            warn("Invalid backward and forward bin pointers(fw==bk==NULL)")
            return -1

        nb_chunk = 0
        head = GlibcChunk(bk, from_base=True).fwd
        if fw == head:
            return nb_chunk

        ok("{}bins[{:d}]: fw={:#x}, bk={:#x}".format(_type, index, fw, bk))

        m = []
        while fw != head:
            chunk = GlibcChunk(fw, from_base=True)
            m.append("{:s}  {:s}".format(RIGHT_ARROW, str(chunk)))
            fw = chunk.fwd
            nb_chunk += 1

        if m:
            gef_print("  ".join(m))
        return nb_chunk


@register_command
class GlibcHeapTcachebinsCommand(GenericCommand):
    """Display information on the Tcachebins on an arena (default: main_arena).
    See https://sourceware.org/git/?p=glibc.git;a=commitdiff;h=d5c3fafc4307c9b7a4c7d5cb381fcdbfad340bcc."""

    _cmdline_ = "heap bins tcache"
    _syntax_  = "{:s} [ARENA_ADDRESS]".format(_cmdline_)

    def __init__(self):
        super(GlibcHeapTcachebinsCommand, self).__init__(complete=gdb.COMPLETE_LOCATION)
        return

    @only_if_gdb_running
    def do_invoke(self, argv):
        # Determine if we are using libc with tcache built in (2.26+)
        if get_libc_version() < (2, 26):
            info("No Tcache in this version of libc")
            return

        arena = GlibcArena("*{:s}".format(argv[0])) if len(argv) == 1 else get_main_arena()

        if arena is None:
            err("Invalid Glibc arena")
            return

        # Get tcache_perthread_struct for this arena
        heap_base = HeapBaseFunction.heap_base()
        if heap_base is None:
            err("No heap section")
            return
        addr = heap_base + 0x10

        gef_print(titlify("Tcachebins for arena {:#x}".format(int(arena))))
        for i in range(GlibcArena.TCACHE_MAX_BINS):
            if get_libc_version() < (2, 30):
                count = ord(read_memory(addr + i, 1))
            else:
                count = u16(read_memory(addr + 2 * i, 2))
            chunk = arena.tcachebin(i)
            chunks = set()
            m = []

            # Only print the entry if there are valid chunks. Don't trust count
            while True:
                if chunk is None:
                    break

                try:
                    m.append("{:s} {:s} ".format(LEFT_ARROW, str(chunk)))
                    if chunk.address in chunks:
                        m.append("{:s} [loop detected]".format(RIGHT_ARROW))
                        break

                    chunks.add(chunk.address)

                    next_chunk = chunk.get_fwd_ptr(True)
                    if next_chunk == 0:
                        break

                    chunk = GlibcChunk(next_chunk)
                except gdb.MemoryError:
                    m.append("{:s} [Corrupted chunk at {:#x}]".format(LEFT_ARROW, chunk.address))
                    break
            if m:
                gef_print("Tcachebins[idx={:d}, size={:#x}] count={:d} ".format(i, (i+2)*(current_arch.ptrsize)*2, count), end="")
                gef_print("".join(m))
        return


@register_command
class GlibcHeapFastbinsYCommand(GenericCommand):
    """Display information on the fastbinsY on an arena (default: main_arena).
    See https://github.com/sploitfun/lsploits/blob/master/glibc/malloc/malloc.c#L1123."""

    _cmdline_ = "heap bins fast"
    _syntax_  = "{:s} [ARENA_ADDRESS]".format(_cmdline_)

    def __init__(self):
        super(GlibcHeapFastbinsYCommand, self).__init__(complete=gdb.COMPLETE_LOCATION)
        return

    @only_if_gdb_running
    def do_invoke(self, argv):
        def fastbin_index(sz):
            return (sz >> 4) - 2 if SIZE_SZ == 8 else (sz >> 3) - 2

        SIZE_SZ = current_arch.ptrsize
        MAX_FAST_SIZE = 80 * SIZE_SZ // 4
        NFASTBINS = fastbin_index(MAX_FAST_SIZE) - 1

        arena = GlibcArena("*{:s}".format(argv[0])) if len(argv) == 1 else get_main_arena()

        if arena is None:
            err("Invalid Glibc arena")
            return

        gef_print(titlify("Fastbins for arena {:#x}".format(int(arena))))
        for i in range(NFASTBINS):
            gef_print("Fastbins[idx={:d}, size={:#x}] ".format(i, (i+2)*SIZE_SZ*2), end="")
            chunk = arena.fastbin(i)
            chunks = set()

            while True:
                if chunk is None:
                    gef_print("0x00", end="")
                    break

                try:
                    gef_print("{:s} {:s} ".format(LEFT_ARROW, str(chunk)), end="")
                    if chunk.address in chunks:
                        gef_print("{:s} [loop detected]".format(RIGHT_ARROW), end="")
                        break

                    if fastbin_index(chunk.get_chunk_size()) != i:
                        gef_print("[incorrect fastbin_index] ", end="")

                    chunks.add(chunk.address)

                    next_chunk = chunk.get_fwd_ptr(True)
                    if next_chunk == 0:
                        break

                    chunk = GlibcChunk(next_chunk, from_base=True)
                except gdb.MemoryError:
                    gef_print("{:s} [Corrupted chunk at {:#x}]".format(LEFT_ARROW, chunk.address), end="")
                    break
            gef_print()
        return

@register_command
class GlibcHeapUnsortedBinsCommand(GenericCommand):
    """Display information on the Unsorted Bins of an arena (default: main_arena).
    See: https://github.com/sploitfun/lsploits/blob/master/glibc/malloc/malloc.c#L1689."""

    _cmdline_ = "heap bins unsorted"
    _syntax_  = "{:s} [ARENA_ADDRESS]".format(_cmdline_)

    def __init__(self):
        super(GlibcHeapUnsortedBinsCommand, self).__init__(complete=gdb.COMPLETE_LOCATION)
        return

    @only_if_gdb_running
    def do_invoke(self, argv):
        if get_main_arena() is None:
            err("Invalid Glibc arena")
            return

        arena_addr = "*{:s}".format(argv[0]) if len(argv) == 1 else __gef_default_main_arena__
        gef_print(titlify("Unsorted Bin for arena '{:s}'".format(arena_addr)))
        nb_chunk = GlibcHeapBinsCommand.pprint_bin(arena_addr, 0, "unsorted_")
        if nb_chunk >= 0:
            info("Found {:d} chunks in unsorted bin.".format(nb_chunk))
        return

@register_command
class GlibcHeapSmallBinsCommand(GenericCommand):
    """Convenience command for viewing small bins."""

    _cmdline_ = "heap bins small"
    _syntax_  = "{:s} [ARENA_ADDRESS]".format(_cmdline_)

    def __init__(self):
        super(GlibcHeapSmallBinsCommand, self).__init__(complete=gdb.COMPLETE_LOCATION)
        return

    @only_if_gdb_running
    def do_invoke(self, argv):
        if get_main_arena() is None:
            err("Invalid Glibc arena")
            return

        arena_addr = "*{:s}".format(argv[0]) if len(argv) == 1 else __gef_default_main_arena__
        gef_print(titlify("Small Bins for arena '{:s}'".format(arena_addr)))
        bins = {}
        for i in range(1, 63):
            nb_chunk = GlibcHeapBinsCommand.pprint_bin(arena_addr, i, "small_")
            if nb_chunk < 0:
                break
            if nb_chunk > 0:
                bins[i] = nb_chunk
        info("Found {:d} chunks in {:d} small non-empty bins.".format(sum(bins.values()), len(bins)))
        return

@register_command
class GlibcHeapLargeBinsCommand(GenericCommand):
    """Convenience command for viewing large bins."""

    _cmdline_ = "heap bins large"
    _syntax_  = "{:s} [ARENA_ADDRESS]".format(_cmdline_)

    def __init__(self):
        super(GlibcHeapLargeBinsCommand, self).__init__(complete=gdb.COMPLETE_LOCATION)
        return

    @only_if_gdb_running
    def do_invoke(self, argv):
        if get_main_arena() is None:
            err("Invalid Glibc arena")
            return

        arena_addr = "*{:s}".format(argv[0]) if len(argv) == 1 else __gef_default_main_arena__
        gef_print(titlify("Large Bins for arena '{:s}'".format(arena_addr)))
        bins = {}
        for i in range(63, 126):
            nb_chunk = GlibcHeapBinsCommand.pprint_bin(arena_addr, i, "large_")
            if nb_chunk < 0:
                break
            if nb_chunk > 0:
                bins[i] = nb_chunk
        info("Found {:d} chunks in {:d} large non-empty bins.".format(sum(bins.values()), len(bins)))
        return


@register_command
class SolveKernelSymbolCommand(GenericCommand):
    """Solve kernel symbols from kallsyms table."""

    _cmdline_ = "ksymaddr"
    _syntax_  = "{:s} SymbolToSearch".format(_cmdline_)
    _example_ = "{:s} prepare_creds".format(_cmdline_)

    def do_invoke(self, argv):
        if len(argv) != 1:
            self.usage()
            return

        found = False
        sym = argv[0]
        with open("/proc/kallsyms", "r") as f:
            for line in f:
                try:
                    symaddr, symtype, symname = line.strip().split(" ", 3)
                    symaddr = int(symaddr, 16)
                    if symname == sym:
                        ok("Found matching symbol for '{:s}' at {:#x} (type={:s})".format(sym, symaddr, symtype))
                        found = True
                    if sym in symname:
                        warn("Found partial match for '{:s}' at {:#x} (type={:s}): {:s}".format(sym, symaddr, symtype, symname))
                        found = True
                except ValueError:
                    pass

        if not found:
            err("No match for '{:s}'".format(sym))
        return


@register_command
class DetailRegistersCommand(GenericCommand):
    """Display full details on one, many or all registers value from current architecture."""

    _cmdline_ = "registers"
    _syntax_  = "{:s} [[Register1][Register2] ... [RegisterN]]".format(_cmdline_)
    _example_ = "\n{0:s}\n{0:s} $eax $eip $esp".format(_cmdline_)

    @only_if_gdb_running
    def do_invoke(self, argv):
        unchanged_color = get_gef_setting("theme.registers_register_name")
        changed_color = get_gef_setting("theme.registers_value_changed")
        string_color = get_gef_setting("theme.dereference_string")

        if argv:
            regs = [reg for reg in current_arch.all_registers if reg in argv]
            if not regs:
                warn("No matching registers found")
        else:
            regs = current_arch.all_registers

        memsize = current_arch.ptrsize
        endian = endian_str()
        charset = string.printable
        widest = max(map(len, current_arch.all_registers))
        special_line = ""

        for regname in regs:
            reg = gdb.parse_and_eval(regname)
            if reg.type.code == gdb.TYPE_CODE_VOID:
                continue

            padreg = regname.ljust(widest, " ")

            if str(reg) == "<unavailable>":
                line = "{}: ".format(Color.colorify(padreg, unchanged_color))
                line += Color.colorify("no value", "yellow underline")
                gef_print(line)
                continue

            value = align_address(int(reg))
            old_value = ContextCommand.old_registers.get(regname, 0)
            if value == old_value:
                color = unchanged_color
            else:
                color = changed_color

            # Special (e.g. segment) registers go on their own line
            if regname in current_arch.special_registers:
                special_line += "{}: ".format(Color.colorify(regname, color))
                special_line += "0x{:04x} ".format(get_register(regname))
                continue

            line = "{}: ".format(Color.colorify(padreg, color))

            if regname == current_arch.flag_register:
                line += current_arch.flag_register_to_human()
                gef_print(line)
                continue

            addr = lookup_address(align_address(int(value)))
            if addr.valid:
                line += str(addr)
            else:
                line += format_address_spaces(value)
            addrs = dereference_from(value)

            if len(addrs) > 1:
                sep = " {:s} ".format(RIGHT_ARROW)
                line += sep
                line += sep.join(addrs[1:])

            # check to see if reg value is ascii
            try:
                fmt = "{}{}".format(endian, "I" if memsize == 4 else "Q")
                last_addr = int(addrs[-1], 16)
                val = gef_pystring(struct.pack(fmt, last_addr))
                if all([_ in charset for _ in val]):
                    line += ' ("{:s}"?)'.format(Color.colorify(val, string_color))
            except ValueError:
                pass

            gef_print(line)

        if special_line:
            gef_print(special_line)
        return


@register_command
class ShellcodeCommand(GenericCommand):
    """ShellcodeCommand uses @JonathanSalwan simple-yet-awesome shellcode API to
    download shellcodes."""

    _cmdline_ = "shellcode"
    _syntax_  = "{:s} (search|get)".format(_cmdline_)

    def __init__(self):
        super(ShellcodeCommand, self).__init__(prefix=True)
        return

    def do_invoke(self, argv):
        err("Missing sub-command (search|get)")
        self.usage()
        return


@register_command
class ShellcodeSearchCommand(GenericCommand):
    """Search pattern in shell-storm's shellcode database."""

    _cmdline_ = "shellcode search"
    _syntax_  = "{:s} PATTERN1 PATTERN2".format(_cmdline_)
    _aliases_ = ["sc-search",]

    api_base = "http://shell-storm.org"
    search_url = "{}/api/?s=".format(api_base)

    def do_invoke(self, argv):
        if not argv:
            err("Missing pattern to search")
            self.usage()
            return

        self.search_shellcode(argv)
        return

    def search_shellcode(self, search_options):
        # API : http://shell-storm.org/shellcode/
        args = "*".join(search_options)

        res = http_get(self.search_url + args)
        if res is None:
            err("Could not query search page")
            return

        ret = gef_pystring(res)

        # format: [author, OS/arch, cmd, id, link]
        lines = ret.split("\\n")
        refs = [line.split("::::") for line in lines]

        if refs:
            info("Showing matching shellcodes")
            info("\t".join(["Id", "Platform", "Description"]))
            for ref in refs:
                try:
                    _, arch, cmd, sid, _ = ref
                    gef_print("\t".join([sid, arch, cmd]))
                except ValueError:
                    continue

            info("Use `shellcode get <id>` to fetch shellcode")
        return


@register_command
class ShellcodeGetCommand(GenericCommand):
    """Download shellcode from shell-storm's shellcode database."""

    _cmdline_ = "shellcode get"
    _syntax_  = "{:s} SHELLCODE_ID".format(_cmdline_)
    _aliases_ = ["sc-get",]

    api_base = "http://shell-storm.org"
    get_url = "{}/shellcode/files/shellcode-{{:d}}.php".format(api_base)

    def do_invoke(self, argv):
        if len(argv) != 1:
            err("Missing ID to download")
            self.usage()
            return

        if not argv[0].isdigit():
            err("ID is not a number")
            self.usage()
            return

        self.get_shellcode(int(argv[0]))
        return

    def get_shellcode(self, sid):
        info("Downloading shellcode id={:d}".format(sid))
        res = http_get(self.get_url.format(sid))
        if res is None:
            err("Failed to fetch shellcode #{:d}".format(sid))
            return

        ok("Downloaded, written to disk...")
        fd, fname = tempfile.mkstemp(suffix=".txt", prefix="sc-", text=True, dir="/tmp")
        shellcode = res.splitlines()[7:-11]
        shellcode = b"\n".join(shellcode).replace(b"&quot;", b'"')
        os.write(fd, shellcode)
        os.close(fd)
        ok("Shellcode written to '{:s}'".format(fname))
        return


@register_command
class RopperCommand(GenericCommand):
    """Ropper (http://scoding.de/ropper) plugin."""

    _cmdline_ = "ropper"
    _syntax_  = "{:s} [ROPPER_OPTIONS]".format(_cmdline_)

    def __init__(self):
        super(RopperCommand, self).__init__(complete=gdb.COMPLETE_NONE)
        return

    def pre_load(self):
        try:
            __import__("ropper")
        except ImportError:
            msg = "Missing `ropper` package for Python, install with: `pip install ropper`."
            raise ImportWarning(msg)
        return

    @only_if_gdb_running
    def do_invoke(self, argv):
        ropper = sys.modules["ropper"]
        if "--file" not in argv:
            path = get_filepath()
            sect = next(filter(lambda x: x.path == path, get_process_maps()))
            argv.append("--file")
            argv.append(path)
            argv.append("-I")
            argv.append("{:#x}".format(sect.page_start))

        import readline
        # ropper set up own autocompleter after which gdb/gef autocomplete don't work
        old_completer_delims = readline.get_completer_delims()
        old_completer = readline.get_completer()
        ropper.start(argv)
        readline.set_completer(old_completer)
        readline.set_completer_delims(old_completer_delims)
        return


@register_command
class AssembleCommand(GenericCommand):
    """Inline code assemble. Architecture can be set in GEF runtime config (default x86-32). """

    _cmdline_ = "assemble"
    _syntax_  = "{:s} [-a ARCH] [-m MODE] [-e] [-s] [-l LOCATION] instruction;[instruction;...instruction;])".format(_cmdline_)
    _aliases_ = ["asm",]
    _example_ = "\n{0:s} -a x86 -m 32 nop ; nop ; inc eax ; int3\n{0:s} -a arm -m arm add r0, r0, 1".format(_cmdline_)

    def __init__(self, *args, **kwargs):
        super(AssembleCommand, self).__init__(complete=gdb.COMPLETE_LOCATION)
        self.valid_arch_modes = {
            "ARM": ["ARM", "THUMB"],
            "ARM64": ["ARM", "THUMB", "V5", "V8", ],
            "MIPS": ["MICRO", "MIPS3", "MIPS32", "MIPS32R6", "MIPS64",],
            "PPC": ["PPC32", "PPC64", "QPX",],
            "SPARC": ["SPARC32", "SPARC64", "V9",],
            "SYSTEMZ": ["32",],
            "X86": ["16", "32", "64"],
        }
        return

    def pre_load(self):
        try:
            __import__("keystone")
        except ImportError:
            msg = "Missing `keystone-engine` package for Python, install with: `pip install keystone-engine`."
            raise ImportWarning(msg)
        return

    def usage(self):
        super(AssembleCommand, self).usage()
        gef_print("\nAvailable architectures/modes:")
        # for updates, see https://github.com/keystone-engine/keystone/blob/master/include/keystone/keystone.h
        for arch in self.valid_arch_modes:
            gef_print(" - {} ".format(arch))
            gef_print("  * {}".format(" / ".join(self.valid_arch_modes[arch])))
        return

    def do_invoke(self, argv):
        arch_s, mode_s, big_endian, as_shellcode, write_to_location = None, None, False, False, None
        opts, args = getopt.getopt(argv, "a:m:l:esh")
        for o, a in opts:
            if o == "-a": arch_s = a.upper()
            if o == "-m": mode_s = a.upper()
            if o == "-e": big_endian = True
            if o == "-s": as_shellcode = True
            if o == "-l": write_to_location = int(gdb.parse_and_eval(a))
            if o == "-h":
                self.usage()
                return

        if not args:
            return

        if (arch_s, mode_s) == (None, None):
            if is_alive():
                arch_s, mode_s = current_arch.arch, current_arch.mode
                endian_s = "big" if is_big_endian() else "little"
                arch, mode = get_keystone_arch(arch=arch_s, mode=mode_s, endian=is_big_endian())
            else:
                # if not alive, defaults to x86-32
                arch_s = "X86"
                mode_s = "32"
                endian_s = "little"
                arch, mode = get_keystone_arch(arch=arch_s, mode=mode_s, endian=False)
        elif not arch_s:
            err("An architecture (-a) must be provided")
            return
        elif not mode_s:
            err("A mode (-m) must be provided")
            return
        else:
            arch, mode = get_keystone_arch(arch=arch_s, mode=mode_s, endian=big_endian)
            endian_s = "big" if big_endian else "little"

        insns = " ".join(args)
        insns = [x.strip() for x in insns.split(";") if x is not None]

        info("Assembling {} instruction{} for {} ({} endian)".format(len(insns),
                                                                     "s" if len(insns)>1 else "",
                                                                     ":".join([arch_s, mode_s]),
                                                                     endian_s))

        if as_shellcode:
            gef_print("""sc="" """)

        raw = b""
        for insn in insns:
            res = keystone_assemble(insn, arch, mode, raw=True)
            if res is None:
                gef_print("(Invalid)")
                continue

            if write_to_location:
                raw += res
                continue

            s = binascii.hexlify(res)
            res = b"\\x" + b"\\x".join([s[i:i + 2] for i in range(0, len(s), 2)])
            res = res.decode("utf-8")

            if as_shellcode:
                res = """sc+="{0:s}" """.format(res)

            gef_print("{0:60s} # {1}".format(res, insn))

        if write_to_location:
            l = len(raw)
            info("Overwriting {:d} bytes at {:s}".format(l, format_address(write_to_location)))
            write_memory(write_to_location, raw, l)
        return


@register_command
class ProcessListingCommand(GenericCommand):
    """List and filter process. If a PATTERN is given as argument, results shown will be grepped
    by this pattern."""

    _cmdline_ = "process-search"
    _syntax_  = "{:s} [PATTERN]".format(_cmdline_)
    _aliases_ = ["ps",]
    _example_ = "{:s} gdb".format(_cmdline_)

    def __init__(self):
        super(ProcessListingCommand, self).__init__(complete=gdb.COMPLETE_LOCATION)
        ps = which("ps")
        self.add_setting("ps_command", "{:s} auxww".format(ps), "`ps` command to get process information")
        return

    def do_invoke(self, argv):
        do_attach = False
        smart_scan = False

        opts, args = getopt.getopt(argv, "as")
        for o, _ in opts:
            if o == "-a": do_attach  = True
            if o == "-s": smart_scan = True

        pattern = re.compile("^.*$") if not args else re.compile(args[0])

        for process in self.get_processes():
            pid = int(process["pid"])
            command = process["command"]

            if not re.search(pattern, command):
                continue

            if smart_scan:
                if command.startswith("[") and command.endswith("]"): continue
                if command.startswith("socat "): continue
                if command.startswith("grep "): continue
                if command.startswith("gdb "): continue

            if args and do_attach:
                ok("Attaching to process='{:s}' pid={:d}".format(process["command"], pid))
                gdb.execute("attach {:d}".format(pid))
                return None

            line = [process[i] for i in ("pid", "user", "cpu", "mem", "tty", "command")]
            gef_print("\t\t".join(line))

        return None

    def get_processes(self):
        output = gef_execute_external(self.get_setting("ps_command").split(), True)
        names = [x.lower().replace("%", "") for x in output[0].split()]

        for line in output[1:]:
            fields = line.split()
            t = {}

            for i, name in enumerate(names):
                if i == len(names) - 1:
                    t[name] = " ".join(fields[i:])
                else:
                    t[name] = fields[i]

            yield t

        return


@register_command
class ElfInfoCommand(GenericCommand):
    """Display a limited subset of ELF header information. If no argument is provided, the command will
    show information about the current ELF being debugged."""

    _cmdline_ = "elf-info"
    _syntax_  = "{:s} [FILE]".format(_cmdline_)
    _example_  = "{:s} /bin/ls".format(_cmdline_)

    def __init__(self, *args, **kwargs):
        super(ElfInfoCommand, self).__init__(complete=gdb.COMPLETE_LOCATION)
        return

    def do_invoke(self, argv):
        # http://www.sco.com/developers/gabi/latest/ch4.eheader.html
        classes = {
            Elf.ELF_32_BITS     : "32-bit",
            Elf.ELF_64_BITS     : "64-bit",
        }

        endianness = {
            Elf.LITTLE_ENDIAN   : "Little-Endian",
            Elf.BIG_ENDIAN      : "Big-Endian",
        }

        osabi = {
            Elf.OSABI_SYSTEMV      : "System V",
            Elf.OSABI_HPUX         : "HP-UX",
            Elf.OSABI_NETBSD       : "NetBSD",
            Elf.OSABI_LINUX        : "Linux",
            Elf.OSABI_SOLARIS      : "Solaris",
            Elf.OSABI_AIX          : "AIX",
            Elf.OSABI_IRIX         : "IRIX",
            Elf.OSABI_FREEBSD      : "FreeBSD",
            Elf.OSABI_OPENBSD      : "OpenBSD",
        }

        types = {
            Elf.ET_RELOC           : "Relocatable",
            Elf.ET_EXEC            : "Executable",
            Elf.ET_DYN             : "Shared",
            Elf.ET_CORE            : "Core"
        }

        machines = {
            Elf.X86_64            : "x86-64",
            Elf.X86_32            : "x86",
            Elf.ARM               : "ARM",
            Elf.MIPS              : "MIPS",
            Elf.POWERPC           : "PowerPC",
            Elf.POWERPC64         : "PowerPC64",
            Elf.SPARC             : "SPARC",
            Elf.SPARC64           : "SPARC64",
            Elf.AARCH64           : "AArch64",
            Elf.RISCV             : "RISC-V",
            Elf.IA64              : "IA-64",
        }

        filename = argv[0] if argv else get_filepath()
        if filename is None:
            return

        elf = get_elf_headers(filename)
        if elf is None:
            return

        data = [
            ("Magic", "{0!s}".format(hexdump(struct.pack(">I", elf.e_magic), show_raw=True))),
            ("Class", "{0:#x} - {1}".format(elf.e_class, classes[elf.e_class])),
            ("Endianness", "{0:#x} - {1}".format(elf.e_endianness, endianness[elf.e_endianness])),
            ("Version", "{:#x}".format(elf.e_eiversion)),
            ("OS ABI", "{0:#x} - {1}".format(elf.e_osabi, osabi[elf.e_osabi])),
            ("ABI Version", "{:#x}".format(elf.e_abiversion)),
            ("Type", "{0:#x} - {1}".format(elf.e_type, types[elf.e_type])),
            ("Machine", "{0:#x} - {1}".format(elf.e_machine, machines[elf.e_machine])),
            ("Program Header Table" , "{}".format(format_address(elf.e_phoff))),
            ("Section Header Table" , "{}".format(format_address(elf.e_shoff))),
            ("Header Table" , "{}".format(format_address(elf.e_phoff))),
            ("ELF Version", "{:#x}".format(elf.e_version)),
            ("Header size" , "{0} ({0:#x})".format(elf.e_ehsize)),
            ("Entry point", "{}".format(format_address(elf.e_entry))),
        ]

        for title, content in data:
            gef_print("{}: {}".format(Color.boldify("{:<22}".format(title)), content))
        return


@register_command
class EntryPointBreakCommand(GenericCommand):
    """Tries to find best entry point and sets a temporary breakpoint on it. The command will test for
    well-known symbols for entry points, such as `main`, `_main`, `__libc_start_main`, etc. defined by
    the setting `entrypoint_symbols`."""

    _cmdline_ = "entry-break"
    _syntax_  = _cmdline_
    _aliases_ = ["start",]

    def __init__(self, *args, **kwargs):
        super(EntryPointBreakCommand, self).__init__()
        self.add_setting("entrypoint_symbols", "main _main __libc_start_main __uClibc_main start _start", "Possible symbols for entry points")
        return

    def do_invoke(self, argv):
        fpath = get_filepath()
        if fpath is None:
            warn("No executable to debug, use `file` to load a binary")
            return

        if not os.access(fpath, os.X_OK):
            warn("The file '{}' is not executable.".format(fpath))
            return

        if is_alive() and not __gef_qemu_mode__:
            warn("gdb is already running")
            return

        bp = None
        entrypoints = self.get_setting("entrypoint_symbols").split()

        for sym in entrypoints:
            try:
                value = gdb.parse_and_eval(sym)
                info("Breaking at '{:s}'".format(str(value)))
                bp = EntryBreakBreakpoint(sym)
                gdb.execute("run {}".format(" ".join(argv)))
                return

            except gdb.error as gdb_error:
                if 'The "remote" target does not support "run".' in str(gdb_error):
                    # this case can happen when doing remote debugging
                    gdb.execute("continue")
                    return
                continue

        # if here, clear the breakpoint if any set
        if bp:
            bp.delete()

        # break at entry point
        entry = get_entry_point()
        if entry is None:
            return

        if is_pie(fpath):
            self.set_init_tbreak_pie(entry, argv)
            gdb.execute("continue")
            return

        self.set_init_tbreak(entry)
        gdb.execute("run {}".format(" ".join(argv)))
        return

    def set_init_tbreak(self, addr):
        info("Breaking at entry-point: {:#x}".format(addr))
        bp = EntryBreakBreakpoint("*{:#x}".format(addr))
        return bp

    def set_init_tbreak_pie(self, addr, argv):
        warn("PIC binary detected, retrieving text base address")
        gdb.execute("set stop-on-solib-events 1")
        hide_context()
        gdb.execute("run {}".format(" ".join(argv)))
        unhide_context()
        gdb.execute("set stop-on-solib-events 0")
        vmmap = get_process_maps()
        base_address = [x.page_start for x in vmmap if x.path == get_filepath()][0]
        return self.set_init_tbreak(base_address + addr)


@register_command
class NamedBreakpointCommand(GenericCommand):
    """Sets a breakpoint and assigns a name to it, which will be shown, when it's hit."""

    _cmdline_ = "name-break"
    _syntax_  = "{:s} NAME [LOCATION]".format(_cmdline_)
    _aliases_ = ["nb",]
    _example  = "{:s} main *0x4008a9"

    def __init__(self, *args, **kwargs):
        super(NamedBreakpointCommand, self).__init__()
        return

    def do_invoke(self, argv):
        if not argv:
            err("Missing name for breakpoint")
            self.usage()
            return

        name = argv[0]
        location = argv[1] if len(argv) > 1 else "*{}".format(hex(current_arch.pc))

        NamedBreakpoint(location, name)
        return


@register_command
class ContextCommand(GenericCommand):
    """Displays a comprehensive and modular summary of runtime context. Unless setting `enable` is
    set to False, this command will be spawned automatically every time GDB hits a breakpoint, a
    watchpoint, or any kind of interrupt. By default, it will show panes that contain the register
    states, the stack, and the disassembly code around $pc."""

    _cmdline_ = "context"
    _syntax_  = "{:s} [legend|regs|stack|code|args|memory|source|trace|threads|extra]".format(_cmdline_)
    _aliases_ = ["ctx",]

    old_registers = {}

    def __init__(self):
        super(ContextCommand, self).__init__()
        self.add_setting("enable", True, "Enable/disable printing the context when breaking")
        self.add_setting("show_source_code_variable_values", True, "Show extra PC context info in the source code")
        self.add_setting("show_stack_raw", False, "Show the stack pane as raw hexdump (no dereference)")
        self.add_setting("show_registers_raw", False, "Show the registers pane with raw values (no dereference)")
        self.add_setting("show_opcodes_size", 0, "Number of bytes of opcodes to display next to the disassembly")
        self.add_setting("peek_calls", True, "Peek into calls")
        self.add_setting("peek_ret", True, "Peek at return address")
        self.add_setting("nb_lines_stack", 8, "Number of line in the stack pane")
        self.add_setting("grow_stack_down", False, "Order of stack downward starts at largest down to stack pointer")
        self.add_setting("nb_lines_backtrace", 10, "Number of line in the backtrace pane")
        self.add_setting("nb_lines_threads", -1, "Number of line in the threads pane")
        self.add_setting("nb_lines_code", 6, "Number of instruction after $pc")
        self.add_setting("nb_lines_code_prev", 3, "Number of instruction before $pc")
        self.add_setting("ignore_registers", "", "Space-separated list of registers not to display (e.g. '$cs $ds $gs')")
        self.add_setting("clear_screen", True, "Clear the screen before printing the context")
        self.add_setting("layout", "legend regs stack code args source memory threads trace extra", "Change the order/presence of the context sections")
        self.add_setting("redirect", "", "Redirect the context information to another TTY")
        self.add_setting("libc_args", False, "Show libc function call args description")
        self.add_setting("libc_args_path", "", "Path to libc function call args json files, provided via gef-extras")

        if "capstone" in list(sys.modules.keys()):
            self.add_setting("use_capstone", False, "Use capstone as disassembler in the code pane (instead of GDB)")

        self.layout_mapping = {
            "legend":  self.show_legend,
            "regs":  self.context_regs,
            "stack": self.context_stack,
            "code": self.context_code,
            "args": self.context_args,
            "memory": self.context_memory,
            "source": self.context_source,
            "trace": self.context_trace,
            "threads": self.context_threads,
            "extra": self.context_additional_information,
        }
        return

    def post_load(self):
        gef_on_continue_hook(self.update_registers)
        gef_on_continue_hook(self.empty_extra_messages)
        return

    def show_legend(self):
        if get_gef_setting("gef.disable_color")!=True:
            str_color = get_gef_setting("theme.dereference_string")
            code_addr_color = get_gef_setting("theme.address_code")
            stack_addr_color = get_gef_setting("theme.address_stack")
            heap_addr_color = get_gef_setting("theme.address_heap")
            changed_register_color = get_gef_setting("theme.registers_value_changed")

            gef_print("[ Legend: {} | {} | {} | {} | {} ]".format(Color.colorify("Modified register", changed_register_color),
                                                                  Color.colorify("Code", code_addr_color),
                                                                  Color.colorify("Heap", heap_addr_color),
                                                                  Color.colorify("Stack", stack_addr_color),
                                                                  Color.colorify("String", str_color)
            ))
        return

    @only_if_gdb_running
    def do_invoke(self, argv):
        if not self.get_setting("enable") or context_hidden:
            return

        if not all(_ in self.layout_mapping for _ in argv):
            self.usage()
            return

        if len(argv) > 0:
            current_layout = argv
        else:
            current_layout = self.get_setting("layout").strip().split()

        if not current_layout:
            return

        self.tty_rows, self.tty_columns = get_terminal_size()

        redirect = self.get_setting("redirect")
        if redirect and os.access(redirect, os.W_OK):
            enable_redirect_output(to_file=redirect)

        for section in current_layout:
            if section[0] == "-":
                continue

            try:
                self.layout_mapping[section]()
            except gdb.MemoryError as e:
                # a MemoryError will happen when $pc is corrupted (invalid address)
                err(str(e))

        self.context_title("")

        if self.get_setting("clear_screen") and len(argv) == 0:
            clear_screen(redirect)

        if redirect and os.access(redirect, os.W_OK):
            disable_redirect_output()
        return

    def context_title(self, m):
        line_color= get_gef_setting("theme.context_title_line")
        msg_color = get_gef_setting("theme.context_title_message")

        if not m:
            gef_print(Color.colorify(HORIZONTAL_LINE * self.tty_columns, line_color))
            return

        trail_len = len(m) + 6
        title = ""
        title += Color.colorify("{:{padd}<{width}} ".format("",
                                                            width=max(self.tty_columns - trail_len, 0),
                                                            padd=HORIZONTAL_LINE),
                                line_color)
        title += Color.colorify(m, msg_color)
        title += Color.colorify(" {:{padd}<4}".format("", padd=HORIZONTAL_LINE),
                                line_color)
        gef_print(title)
        return

    def context_regs(self):
        self.context_title("registers")
        ignored_registers = set(self.get_setting("ignore_registers").split())

        if self.get_setting("show_registers_raw") is False:
            regs = set(current_arch.all_registers)
            printable_registers = " ".join(list(regs - ignored_registers))
            gdb.execute("registers {}".format(printable_registers))
            return

        widest = l = max(map(len, current_arch.all_registers))
        l += 5
        l += current_arch.ptrsize * 2
        nb = get_terminal_size()[1]//l
        i = 1
        line = ""
        changed_color = get_gef_setting("theme.registers_value_changed")
        regname_color = get_gef_setting("theme.registers_register_name")

        for reg in current_arch.all_registers:
            if reg in ignored_registers:
                continue

            try:
                r = gdb.parse_and_eval(reg)
                if r.type.code == gdb.TYPE_CODE_VOID:
                    continue

                new_value_type_flag = (r.type.code == gdb.TYPE_CODE_FLAGS)
                new_value = int(r)

            except (gdb.MemoryError, gdb.error):
                # If this exception is triggered, it means that the current register
                # is corrupted. Just use the register "raw" value (not eval-ed)
                new_value = get_register(reg)
                new_value_type_flag = False

            except Exception:
                new_value = 0
                new_value_type_flag = False

            old_value = self.old_registers.get(reg, 0)

            padreg = reg.ljust(widest, " ")
            value = align_address(new_value)
            old_value = align_address(old_value)
            if value == old_value:
                line += "{}: ".format(Color.colorify(padreg, regname_color))
            else:
                line += "{}: ".format(Color.colorify(padreg, changed_color))
            if new_value_type_flag:
                line += "{:s} ".format(format_address_spaces(value))
            else:
                addr = lookup_address(align_address(int(value)))
                if addr.valid:
                    line += "{:s} ".format(str(addr))
                else:
                    line += "{:s} ".format(format_address_spaces(value))

            if i % nb == 0:
                gef_print(line)
                line = ""
            i += 1

        if line:
            gef_print(line)

        gef_print("Flags: {:s}".format(current_arch.flag_register_to_human()))
        return

    def context_stack(self):
        self.context_title("stack")

        show_raw = self.get_setting("show_stack_raw")
        nb_lines = self.get_setting("nb_lines_stack")

        try:
            sp = current_arch.sp
            if show_raw is True:
                mem = read_memory(sp, 0x10 * nb_lines)
                gef_print(hexdump(mem, base=sp))
            else:
                gdb.execute("dereference {:#x} l{:d}".format(sp, nb_lines))

        except gdb.MemoryError:
            err("Cannot read memory from $SP (corrupted stack pointer?)")

        return

    def addr_has_breakpoint(self, address, bp_locations):
        return any(hex(address) in b for b in bp_locations)

    def context_code(self):
        nb_insn = self.get_setting("nb_lines_code")
        nb_insn_prev = self.get_setting("nb_lines_code_prev")
        use_capstone = self.has_setting("use_capstone") and self.get_setting("use_capstone")
        show_opcodes_size = self.has_setting("show_opcodes_size") and self.get_setting("show_opcodes_size")
        past_insns_color = get_gef_setting("theme.old_context")
        cur_insn_color = get_gef_setting("theme.disassemble_current_instruction")
        pc = current_arch.pc
        breakpoints = gdb.breakpoints() or []
        bp_locations = [b.location for b in breakpoints if b.location and b.location.startswith("*")]

        frame = gdb.selected_frame()
        arch_name = "{}:{}".format(current_arch.arch.lower(), current_arch.mode)

        self.context_title("code:{}".format(arch_name))

        try:
            instruction_iterator = capstone_disassemble if use_capstone else gef_disassemble

            for insn in instruction_iterator(pc, nb_insn, nb_prev=nb_insn_prev):
                line = []
                is_taken  = False
                target    = None
                bp_prefix = Color.redify(BP_GLYPH) if self.addr_has_breakpoint(insn.address, bp_locations) else " "

                if show_opcodes_size == 0:
                    text = str(insn)
                else:
                    insn_fmt = "{{:{}o}}".format(show_opcodes_size)
                    text = insn_fmt.format(insn)

                if insn.address < pc:
                    line += "{}  {}".format(bp_prefix, Color.colorify(text, past_insns_color))

                elif insn.address == pc:
                    line += "{}{}".format(bp_prefix, Color.colorify("{:s}{:s}".format(RIGHT_ARROW[1:], text), cur_insn_color))

                    if current_arch.is_conditional_branch(insn):
                        is_taken, reason = current_arch.is_branch_taken(insn)
                        if is_taken:
                            target = insn.operands[-1].split()[0]
                            reason = "[Reason: {:s}]".format(reason) if reason else ""
                            line += Color.colorify("\tTAKEN {:s}".format(reason), "bold green")
                        else:
                            reason = "[Reason: !({:s})]".format(reason) if reason else ""
                            line += Color.colorify("\tNOT taken {:s}".format(reason), "bold red")
                    elif current_arch.is_call(insn) and self.get_setting("peek_calls") is True:
                        target = insn.operands[-1].split()[0]
                    elif current_arch.is_ret(insn) and self.get_setting("peek_ret") is True:
                        target = current_arch.get_ra(insn, frame)

                else:
                    line += "{}  {}".format(bp_prefix, text)

                gef_print("".join(line))

                if target:
                    try:
                        target = int(target, 0)
                    except TypeError:  # Already an int
                        pass
                    except ValueError:
                        # If the operand isn't an address right now we can't parse it
                        continue
                    for i, tinsn in enumerate(instruction_iterator(target, nb_insn)):
                        text= "   {}  {}".format (DOWN_ARROW if i == 0 else " ", str(tinsn))
                        gef_print(text)
                    break

        except gdb.MemoryError:
            err("Cannot disassemble from $PC")
        return

    def context_args(self):
        insn = gef_current_instruction(current_arch.pc)
        if not current_arch.is_call(insn):
            return

        self.size2type = {
            1: "BYTE",
            2: "WORD",
            4: "DWORD",
            8: "QWORD",
        }

        if insn.operands[-1].startswith(self.size2type[current_arch.ptrsize]+" PTR"):
            target = "*" + insn.operands[-1].split()[-1]
        elif "$"+insn.operands[0] in current_arch.all_registers:
            target = "*{:#x}".format(get_register("$"+insn.operands[0]))
        else:
            # is there a symbol?
            ops = " ".join(insn.operands)
            if "<" in ops and ">" in ops:
                # extract it
                target = re.sub(r".*<([^\(> ]*).*", r"\1", ops)
            else:
                # it's an address, just use as is
                target = re.sub(r".*(0x[a-fA-F0-9]*).*", r"\1", ops)

        sym = gdb.lookup_global_symbol(target)
        if sym is None:
            self.print_guessed_arguments(target)
            return

        if sym.type.code != gdb.TYPE_CODE_FUNC:
            err("Symbol '{}' is not a function: type={}".format(target, sym.type.code))
            return

        self.print_arguments_from_symbol(target, sym)
        return

    def print_arguments_from_symbol(self, function_name, symbol):
        """If symbols were found, parse them and print the argument adequately."""
        args = []

        for i, f in enumerate(symbol.type.fields()):
            _value = current_arch.get_ith_parameter(i, in_func=False)[1]
            _value = RIGHT_ARROW.join(dereference_from(_value))
            _name = f.name or "var_{}".format(i)
            _type = f.type.name or self.size2type[f.type.sizeof]
            args.append("{} {} = {}".format(_type, _name, _value))

        self.context_title("arguments")

        if not args:
            gef_print("{} (<void>)".format(function_name))
            return

        gef_print("{} (".format(function_name))
        gef_print("   " + ",\n   ".join(args))
        gef_print(")")
        return

    def print_guessed_arguments(self, function_name):
        """When no symbol, read the current basic block and look for "interesting" instructions."""

        def __get_current_block_start_address():
            pc = current_arch.pc
            try:
                block = gdb.block_for_pc(pc)
                block_start = block.start if block else gdb_get_nth_previous_instruction_address(pc, 5)
            except RuntimeError:
                block_start = gdb_get_nth_previous_instruction_address(pc, 5)
            return block_start

        parameter_set = set()
        pc = current_arch.pc
        block_start = __get_current_block_start_address()
        if not block_start:
            return
        use_capstone = self.has_setting("use_capstone") and self.get_setting("use_capstone")
        instruction_iterator = capstone_disassemble if use_capstone else gef_disassemble
        function_parameters = current_arch.function_parameters
        arg_key_color = get_gef_setting("theme.registers_register_name")

        for insn in instruction_iterator(block_start, pc - block_start):
            if not insn.operands:
                continue

            if is_x86_32():
                if insn.mnemonic == "push":
                    parameter_set.add(insn.operands[0])
            else:
                op = "$" + insn.operands[0]
                if op in function_parameters:
                    parameter_set.add(op)

                if is_x86_64():
                    # also consider extended registers
                    extended_registers = {"$rdi": ["$edi", "$di"],
                                          "$rsi": ["$esi", "$si"],
                                          "$rdx": ["$edx", "$dx"],
                                          "$rcx": ["$ecx", "$cx"],
                                         }
                    for exreg in extended_registers:
                        if op in extended_registers[exreg]:
                            parameter_set.add(exreg)

        nb_argument = None
        _arch_mode = "{}_{}".format(current_arch.arch.lower(), current_arch.mode)
        _function_name = None
        if function_name.endswith("@plt"):
            _function_name = function_name.split("@")[0]
            try:
                nb_argument = len(libc_args_definitions[_arch_mode][_function_name])
            except KeyError:
                pass

        if not nb_argument:
            if is_x86_32():
                nb_argument = len(parameter_set)
            else:
                nb_argument = max(function_parameters.index(p)+1 for p in parameter_set)

        args = []
        for i in range(nb_argument):
            _key, _values = current_arch.get_ith_parameter(i, in_func=False)
            _values = RIGHT_ARROW.join(dereference_from(_values))
            try:
                args.append("{} = {} (def: {})".format(Color.colorify(_key, arg_key_color), _values,
                                                       libc_args_definitions[_arch_mode][_function_name][_key]))
            except KeyError:
                args.append("{} = {}".format(Color.colorify(_key, arg_key_color), _values))

        self.context_title("arguments (guessed)")
        gef_print("{} (".format(function_name))
        if args:
            gef_print("   " + ",\n   ".join(args))
        gef_print(")")
        return

    def line_has_breakpoint(self, file_name, line_number, bp_locations):
        filename_line = "{}:{}".format(file_name, line_number)
        return any(filename_line in loc for loc in bp_locations)

    def context_source(self):
        try:
            pc = current_arch.pc
            symtabline = gdb.find_pc_line(pc)
            symtab = symtabline.symtab
            line_num = symtabline.line - 1     # we subtract one because line number returned by gdb start at 1
            if not symtab.is_valid():
                return

            fpath = symtab.fullname()
            with open(fpath, "r") as f:
                lines = [l.rstrip() for l in f.readlines()]

        except Exception:
            return

        file_base_name = os.path.basename(symtab.filename)
        breakpoints = gdb.breakpoints() or []
        bp_locations = [b.location for b in breakpoints if file_base_name in b.location]
        past_lines_color = get_gef_setting("theme.old_context")

        nb_line = self.get_setting("nb_lines_code")
        fn = symtab.filename
        if len(fn) > 20:
            fn = "{}[...]{}".format(fn[:15], os.path.splitext(fn)[1])
        title = "source:{}+{}".format(fn, line_num + 1)
        cur_line_color = get_gef_setting("theme.source_current_line")
        self.context_title(title)
        show_extra_info = self.get_setting("show_source_code_variable_values")

        for i in range(line_num - nb_line + 1, line_num + nb_line):
            if i < 0:
                continue

            bp_prefix = Color.redify(BP_GLYPH) if self.line_has_breakpoint(file_base_name, i + 1, bp_locations) else " "

            if i < line_num:
                gef_print("{}{}".format(bp_prefix, Color.colorify("  {:4d}\t {:s}".format(i + 1, lines[i],), past_lines_color)))

            if i == line_num:
                prefix = "{}{}{:4d}\t ".format(bp_prefix, RIGHT_ARROW[1:], i + 1)
                leading = len(lines[i]) - len(lines[i].lstrip())
                if show_extra_info:
                    extra_info = self.get_pc_context_info(pc, lines[i])
                    if extra_info:
                        gef_print("{}{}".format(" "*(len(prefix) + leading), extra_info))
                gef_print(Color.colorify("{}{:s}".format(prefix, lines[i]), cur_line_color))

            if i > line_num:
                try:
                    gef_print("{}  {:4d}\t {:s}".format(bp_prefix, i + 1, lines[i],))
                except IndexError:
                    break
        return

    def get_pc_context_info(self, pc, line):
        try:
            current_block = gdb.block_for_pc(pc)
            if not current_block or not current_block.is_valid(): return ""
            m = collections.OrderedDict()
            while current_block and not current_block.is_static:
                for sym in current_block:
                    symbol = sym.name
                    if not sym.is_function and re.search(r"\W{}\W".format(symbol), line):
                        val = gdb.parse_and_eval(symbol)
                        if val.type.code in (gdb.TYPE_CODE_PTR, gdb.TYPE_CODE_ARRAY):
                            addr = int(val.address)
                            addrs = dereference_from(addr)
                            if len(addrs) > 2:
                                addrs = [addrs[0], "[...]", addrs[-1]]

                            f = " {:s} ".format(RIGHT_ARROW)
                            val = f.join(addrs)
                        elif val.type.code == gdb.TYPE_CODE_INT:
                            val = hex(int(val))
                        else:
                            continue

                        if symbol not in m:
                            m[symbol] = val
                current_block = current_block.superblock

            if m:
                return "// " + ", ".join(["{}={}".format(Color.yellowify(a), b) for a, b in m.items()])
        except Exception:
            pass
        return ""

    def context_trace(self):
        self.context_title("trace")

        nb_backtrace = self.get_setting("nb_lines_backtrace")
        if nb_backtrace <= 0:
            return
        orig_frame = current_frame = gdb.selected_frame()
        i = 0

        # backward compat for gdb (gdb < 7.10)
        if not hasattr(gdb, "FrameDecorator"):
            gdb.execute("backtrace {:d}".format(nb_backtrace))
            return

        while current_frame:
            current_frame.select()
            if not current_frame.is_valid():
                continue

            pc = current_frame.pc()
            name = current_frame.name()
            items = []
            items.append("{:#x}".format(pc))
            if name:
                frame_args = gdb.FrameDecorator.FrameDecorator(current_frame).frame_args() or []
                m = "{}({})".format(Color.greenify(name),
                                    ", ".join(["{}={!s}".format(Color.yellowify(x.sym),
                                                                x.sym.value(current_frame)) for x in frame_args]))
                items.append(m)
            else:
                try:
                    insn = next(gef_disassemble(pc, 1))
                except gdb.MemoryError:
                    break
                items.append(Color.redify("{} {}".format(insn.mnemonic, ", ".join(insn.operands))))

            gef_print("[{}] {}".format(Color.colorify("#{}".format(i), "bold pink"),
                                       RIGHT_ARROW.join(items)))
            current_frame = current_frame.older()
            i += 1
            nb_backtrace -= 1
            if nb_backtrace == 0:
                break

        orig_frame.select()
        return

    def context_threads(self):
        def reason():
            res = gdb.execute("info program", to_string=True).splitlines()
            if not res:
                return "NOT RUNNING"

            for line in res:
                line = line.strip()
                if line.startswith("It stopped with signal "):
                    return line.replace("It stopped with signal ", "").split(",", 1)[0]
                if line == "The program being debugged is not being run.":
                    return "NOT RUNNING"
                if line == "It stopped at a breakpoint that has since been deleted.":
                    return "TEMPORARY BREAKPOINT"
                if line.startswith("It stopped at breakpoint "):
                    return "BREAKPOINT"
                if line == "It stopped after being stepped.":
                    return "SINGLE STEP"

            return "STOPPED"

        self.context_title("threads")

        threads = gdb.selected_inferior().threads()[::-1]
        idx = self.get_setting("nb_lines_threads")
        if idx > 0:
            threads = threads[0:idx]

        if idx == 0:
            return

        if not threads:
            err("No thread selected")
            return

        selected_thread = gdb.selected_thread()

        for i, thread in enumerate(threads):
            line = """[{:s}] Id {:d}, """.format(Color.colorify("#{:d}".format(i), "bold green" if thread == selected_thread  else "bold pink"), thread.num)
            if thread.name:
                line += """Name: "{:s}", """.format(thread.name)
            if thread.is_running():
                line += Color.colorify("running", "bold green")
            elif thread.is_stopped():
                line += Color.colorify("stopped", "bold red")
                thread.switch()
                frame = gdb.selected_frame()
                line += " {:s} in {:s} ()".format(Color.colorify("{:#x}".format(frame.pc()), "blue"), Color.colorify(frame.name() or "??" ,"bold yellow"))
                line += ", reason: {}".format(Color.colorify(reason(), "bold pink"))
            elif thread.is_exited():
                line += Color.colorify("exited", "bold yellow")
            gef_print(line)
            i += 1

        selected_thread.switch()
        return

    def context_additional_information(self):
        if not __context_messages__:
            return

        self.context_title("extra")
        for level, text in __context_messages__:
            if level == "error": err(text)
            elif level == "warn": warn(text)
            elif level == "success": ok(text)
            else: info(text)
        return

    def context_memory(self):
        global __watches__
        for address, opt in sorted(__watches__.items()):
            sz, fmt = opt[0:2]
            self.context_title("memory:{:#x}".format(address))
            if fmt == "pointers":
                gdb.execute("dereference 0x{address:x} L{size:d}".format(
                    address=address,
                    size=sz,
                ))
            else:
                gdb.execute("hexdump {fmt:s} 0x{address:x} {size:d}".format(
                    address=address,
                    size=sz,
                    fmt=fmt,
                ))

    @classmethod
    def update_registers(cls, event):
        for reg in current_arch.all_registers:
            try:
                cls.old_registers[reg] = get_register(reg)
            except Exception:
                cls.old_registers[reg] = 0
        return

    def empty_extra_messages(self, event):
        global __context_messages__
        __context_messages__ = []
        return


@register_command
class MemoryCommand(GenericCommand):
    """Add or remove address ranges to the memory view."""
    _cmdline_ = "memory"
    _syntax_  = "{:s} (watch|unwatch|reset|list)".format(_cmdline_)

    def __init__(self):
        super(MemoryCommand, self).__init__(prefix=True)
        return

    @only_if_gdb_running
    def do_invoke(self, argv):
        self.usage()
        return


@register_command
class MemoryWatchCommand(GenericCommand):
    """Adds address ranges to the memory view."""
    _cmdline_ = "memory watch"
    _syntax_  = "{:s} ADDRESS [SIZE] [(qword|dword|word|byte|pointers)]".format(_cmdline_)
    _example_ = "\n\t{0:s} 0x603000 0x100 byte\n\t{0:s} $sp".format(_cmdline_)

    def __init__(self):
        super(MemoryWatchCommand, self).__init__(complete=gdb.COMPLETE_LOCATION)
        return

    @only_if_gdb_running
    def do_invoke(self, argv):
        global __watches__

        if len(argv) not in (1, 2, 3):
            self.usage()
            return

        address = to_unsigned_long(gdb.parse_and_eval(argv[0]))
        size    = to_unsigned_long(gdb.parse_and_eval(argv[1])) if len(argv) > 1  else 0x10
        group   = "byte"

        if len(argv) == 3:
            group = argv[2].lower()
            if group not in ("qword", "dword", "word", "byte", "pointers"):
                warn("Unexpected grouping '{}'".format(group))
                self.usage()
                return
        else:
            if current_arch.ptrsize == 4:
                group = "dword"
            elif current_arch.ptrsize == 8:
                group = "qword"

        __watches__[address] = (size, group)
        ok("Adding memwatch to {:#x}".format(address))
        return


@register_command
class MemoryUnwatchCommand(GenericCommand):
    """Removes address ranges to the memory view."""
    _cmdline_ = "memory unwatch"
    _syntax_  = "{:s} ADDRESS".format(_cmdline_)
    _example_ = "\n\t{0:s} 0x603000\n\t{0:s} $sp".format(_cmdline_)

    def __init__(self):
        super(MemoryUnwatchCommand, self).__init__(complete=gdb.COMPLETE_LOCATION)
        return

    @only_if_gdb_running
    def do_invoke(self, argv):
        global __watches__
        if not argv:
            self.usage()
            return

        address = to_unsigned_long(gdb.parse_and_eval(argv[0]))
        res = __watches__.pop(address, None)
        if not res:
            warn("You weren't watching {:#x}".format(address))
        else:
            ok("Removed memwatch of {:#x}".format(address))
        return


@register_command
class MemoryWatchResetCommand(GenericCommand):
    """Removes all watchpoints."""
    _cmdline_ = "memory reset"
    _syntax_  = "{:s}".format(_cmdline_)

    @only_if_gdb_running
    def do_invoke(self, argv):
        global __watches__
        __watches__.clear()
        ok("Memory watches cleared")
        return


@register_command
class MemoryWatchListCommand(GenericCommand):
    """Lists all watchpoints to display in context layout."""
    _cmdline_ = "memory list"
    _syntax_  = "{:s}".format(_cmdline_)

    @only_if_gdb_running
    def do_invoke(self, argv):
        global __watches__

        if not __watches__:
            info("No memory watches")
            return

        info("Memory watches:")
        for address, opt in sorted(__watches__.items()):
            gef_print("- {:#x} ({}, {})".format(address, opt[0], opt[1]))
        return


@register_command
class HexdumpCommand(GenericCommand):
    """Display SIZE lines of hexdump from the memory location pointed by ADDRESS."""

    _cmdline_ = "hexdump"
    _syntax_  = "{:s} [ADDRESS] [[L][SIZE]] [REVERSE]".format(_cmdline_)
    _example_ = "{:s} byte $rsp L16 REVERSE".format(_cmdline_)

    def __init__(self):
        super(HexdumpCommand, self).__init__(complete=gdb.COMPLETE_LOCATION, prefix=True)
        self.add_setting("always_show_ascii", False, "If true, hexdump will always display the ASCII dump")
        self.format = None
        return

    @only_if_gdb_running
    def do_invoke(self, argv):
        if not self.format:
            err("Incomplete command")
            return

        fmt = self.format
        target = ""
        valid_formats = ["byte", "word", "dword", "qword"]
        read_len = None
        reverse = False

        for arg in argv:
            arg_lower = arg.lower()
            is_format_given = False
            for valid_format in valid_formats:
                if valid_format.startswith(arg_lower):
                    fmt = valid_format
                    is_format_given = True
                    break
            if is_format_given:
                continue
            if "reverse".startswith(arg_lower):
                reverse = True
                continue
            if arg_lower.startswith("l") or target:
                if arg_lower.startswith("l"):
                    arg_lower = arg_lower[1:]
                if read_len:
                    self.usage()
                    return
                read_len = int(arg_lower, 0)
                continue
            target = arg

        if not target:
            target="$sp"

        start_addr = to_unsigned_long(gdb.parse_and_eval(target))
        read_from = align_address(start_addr)
        if not read_len:
            read_len = 0x40 if fmt == "byte" else 0x10

        if fmt == "byte":
            read_from += self.repeat_count * read_len
            mem = read_memory(read_from, read_len)
            lines = hexdump(mem, base=read_from).splitlines()
        else:
            lines = self._hexdump(read_from, read_len, fmt, self.repeat_count * read_len)

        if reverse:
            lines.reverse()

        gef_print("\n".join(lines))
        return

    def _hexdump(self, start_addr, length, arrange_as, offset=0):
        endianness = endian_str()

        base_address_color = get_gef_setting("theme.dereference_base_address")
        show_ascii = get_gef_setting("hexdump.always_show_ascii")

        formats = {
            "qword": ("Q", 8),
            "dword": ("I", 4),
            "word": ("H", 2),
        }

        r, l = formats[arrange_as]
        fmt_str = "{{base}}{v}+{{offset:#06x}}   {{sym}}{{val:#0{prec}x}}   {{text}}".format(v=VERTICAL_LINE, prec=l*2+2)
        fmt_pack = endianness + r
        lines = []

        i = 0
        text = ""
        while i < length:
            cur_addr = start_addr + (i + offset) * l
            sym = gdb_get_location_from_symbol(cur_addr)
            sym = "<{:s}+{:04x}> ".format(*sym) if sym else ""
            mem = read_memory(cur_addr, l)
            val = struct.unpack(fmt_pack, mem)[0]
            if show_ascii:
                text = "".join([chr(b) if 0x20 <= b < 0x7F else "." for b in mem])
            lines.append(fmt_str.format(base=Color.colorify(format_address(cur_addr), base_address_color),
                                        offset=(i + offset) * l, sym=sym, val=val, text=text))
            i += 1

        return lines


@register_command
class HexdumpQwordCommand(HexdumpCommand):
    """Display SIZE lines of hexdump as QWORD from the memory location pointed by ADDRESS."""

    _cmdline_ = "hexdump qword"
    _syntax_  = "{:s} [ADDRESS] [[L][SIZE]] [REVERSE]".format(_cmdline_)
    _example_ = "{:s} qword $rsp L16 REVERSE".format(_cmdline_)

    def __init__(self):
        super(HexdumpCommand, self).__init__(complete=gdb.COMPLETE_LOCATION) #pylint: disable=bad-super-call
        self.format = "qword"
        return


@register_command
class HexdumpDwordCommand(HexdumpCommand):
    """Display SIZE lines of hexdump as DWORD from the memory location pointed by ADDRESS."""

    _cmdline_ = "hexdump dword"
    _syntax_  = "{:s} [ADDRESS] [[L][SIZE]] [REVERSE]".format(_cmdline_)
    _example_ = "{:s} $esp L16 REVERSE".format(_cmdline_)

    def __init__(self):
        super(HexdumpCommand, self).__init__(complete=gdb.COMPLETE_LOCATION) #pylint: disable=bad-super-call
        self.format = "dword"
        return


@register_command
class HexdumpWordCommand(HexdumpCommand):
    """Display SIZE lines of hexdump as WORD from the memory location pointed by ADDRESS."""

    _cmdline_ = "hexdump word"
    _syntax_  = "{:s} [ADDRESS] [[L][SIZE]] [REVERSE]".format(_cmdline_)
    _example_ = "{:s} $esp L16 REVERSE".format(_cmdline_)

    def __init__(self):
        super(HexdumpCommand, self).__init__(complete=gdb.COMPLETE_LOCATION) #pylint: disable=bad-super-call
        self.format = "word"
        return


@register_command
class HexdumpByteCommand(HexdumpCommand):
    """Display SIZE lines of hexdump as BYTE from the memory location pointed by ADDRESS."""

    _cmdline_ = "hexdump byte"
    _syntax_  = "{:s} [ADDRESS] [[L][SIZE]] [REVERSE]".format(_cmdline_)
    _example_ = "{:s} $rsp L16".format(_cmdline_)

    def __init__(self):
        super(HexdumpCommand, self).__init__(complete=gdb.COMPLETE_LOCATION) #pylint: disable=bad-super-call
        self.format = "byte"
        return



@register_command
class PatchCommand(GenericCommand):
    """Write specified values to the specified address."""

    _cmdline_ = "patch"
    _syntax_  = ("{0:s} (qword|dword|word|byte) LOCATION VALUES\n"
                 "{0:s} string LOCATION \"double-escaped string\"".format(_cmdline_))
    SUPPORTED_SIZES = {
        "qword": (8, "Q"),
        "dword": (4, "L"),
        "word": (2, "H"),
        "byte": (1, "B"),
    }

    def __init__(self):
        super(PatchCommand, self).__init__(prefix=True, complete=gdb.COMPLETE_LOCATION)
        self.format = None
        return

    @only_if_gdb_running
    def do_invoke(self, argv):
        if not self.format:
            self.usage()
            return

        argc = len(argv)
        if argc < 2:
            self.usage()
            return

        location, values = argv[0], argv[1:]
        fmt = self.format
        if fmt not in self.SUPPORTED_SIZES:
            self.usage()
            return

        addr = align_address(int(gdb.parse_and_eval(location)))
        size, fcode = self.SUPPORTED_SIZES[fmt]

        d = "<" if is_little_endian() else ">"
        for value in values:
            value = parse_address(value) & ((1 << size * 8) - 1)
            vstr = struct.pack(d + fcode, value)
            write_memory(addr, vstr, length=size)
            addr += size
        return


@register_command
class PatchQwordCommand(PatchCommand):
    """Write specified QWORD to the specified address."""

    _cmdline_ = "patch qword"
    _syntax_  = "{0:s} LOCATION QWORD1 [QWORD2 [QWORD3..]]".format(_cmdline_)
    _example_ = "{:s} $rip 0x4141414141414141".format(_cmdline_)

    def __init__(self):
        super(PatchCommand, self).__init__(complete=gdb.COMPLETE_LOCATION) #pylint: disable=bad-super-call
        self.format = "qword"
        return



@register_command
class PatchDwordCommand(PatchCommand):
    """Write specified DWORD to the specified address."""

    _cmdline_ = "patch dword"
    _syntax_  = "{0:s} LOCATION DWORD1 [DWORD2 [DWORD3..]]".format(_cmdline_)
    _example_ = "{:s} $rip 0x41414141".format(_cmdline_)

    def __init__(self):
        super(PatchCommand, self).__init__(complete=gdb.COMPLETE_LOCATION) #pylint: disable=bad-super-call
        self.format = "dword"
        return


@register_command
class PatchWordCommand(PatchCommand):
    """Write specified WORD to the specified address."""

    _cmdline_ = "patch word"
    _syntax_  = "{0:s} LOCATION WORD1 [WORD2 [WORD3..]]".format(_cmdline_)
    _example_ = "{:s} $rip 0x4141".format(_cmdline_)

    def __init__(self):
        super(PatchCommand, self).__init__(complete=gdb.COMPLETE_LOCATION) #pylint: disable=bad-super-call
        self.format = "word"
        return


@register_command
class PatchByteCommand(PatchCommand):
    """Write specified WORD to the specified address."""

    _cmdline_ = "patch byte"
    _syntax_  = "{0:s} LOCATION BYTE1 [BYTE2 [BYTE3..]]".format(_cmdline_)
    _example_ = "{:s} $rip 0x41 0x41 0x41 0x41 0x41".format(_cmdline_)

    def __init__(self):
        super(PatchCommand, self).__init__(complete=gdb.COMPLETE_LOCATION) #pylint: disable=bad-super-call
        self.format = "byte"
        return


@register_command
class PatchStringCommand(GenericCommand):
    """Write specified string to the specified memory location pointed by ADDRESS."""

    _cmdline_ = "patch string"
    _syntax_  = "{:s} ADDRESS \"double backslash-escaped string\"".format(_cmdline_)
    _example_ = "{:s} $sp \"GEFROCKS\"".format(_cmdline_)

    @only_if_gdb_running
    def do_invoke(self, argv):
        argc = len(argv)
        if argc != 2:
            self.usage()
            return

        location, s = argv[0:2]
        addr = align_address(int(gdb.parse_and_eval(location)))

        try:
            s = codecs.escape_decode(s)[0]
        except binascii.Error:
            gef_print("Could not decode '\\xXX' encoded string \"{}\"".format(s))
            return

        write_memory(addr, s, len(s))
        return

@lru_cache()
def dereference_from(addr):
    if not is_alive():
        return [format_address(addr),]

    code_color = get_gef_setting("theme.dereference_code")
    string_color = get_gef_setting("theme.dereference_string")
    max_recursion = get_gef_setting("dereference.max_recursion") or 10
    addr = lookup_address(align_address(int(addr)))
    msg = [format_address(addr.value),]
    seen_addrs = set()

    while addr.section and max_recursion:
        if addr.value in seen_addrs:
            msg.append("[loop detected]")
            break
        seen_addrs.add(addr.value)

        max_recursion -= 1

        # Is this value a pointer or a value?
        # -- If it's a pointer, dereference
        deref = addr.dereference()
        if deref is None:
            # if here, dereferencing addr has triggered a MemoryError, no need to go further
            msg.append(str(addr))
            break

        new_addr = lookup_address(deref)
        if new_addr.valid:
            addr = new_addr
            msg.append(str(addr))
            continue

        # -- Otherwise try to parse the value
        if addr.section:
            if addr.section.is_executable() and addr.is_in_text_segment() and not is_ascii_string(addr.value):
                insn = gef_current_instruction(addr.value)
                insn_str = "{} {} {}".format(insn.location, insn.mnemonic, ", ".join(insn.operands))
                msg.append(Color.colorify(insn_str, code_color))
                break

            elif addr.section.permission.value & Permission.READ:
                if is_ascii_string(addr.value):
                    s = read_cstring_from_memory(addr.value)
                    if len(s) < get_memory_alignment():
                        txt = '{:s} ("{:s}"?)'.format(format_address(deref), Color.colorify(s, string_color))
                    elif len(s) > 50:
                        txt = Color.colorify('"{:s}[...]"'.format(s[:50]), string_color)
                    else:
                        txt = Color.colorify('"{:s}"'.format(s), string_color)

                    msg.append(txt)
                    break

        # if not able to parse cleanly, simply display and break
        val = "{:#0{ma}x}".format(int(deref & 0xFFFFFFFFFFFFFFFF), ma=(current_arch.ptrsize * 2 + 2))
        msg.append(val)
        break

    return msg


@register_command
class DereferenceCommand(GenericCommand):
    """Dereference recursively from an address and display information. This acts like WinDBG `dps`
    command."""

    _cmdline_ = "dereference"
    _syntax_  = "{:s} [LOCATION] [l[NB]]".format(_cmdline_)
    _aliases_ = ["telescope", ]
    _example_ = "{:s} $sp l20".format(_cmdline_)

    def __init__(self):
        super(DereferenceCommand, self).__init__(complete=gdb.COMPLETE_LOCATION)
        self.add_setting("max_recursion", 7, "Maximum level of pointer recursion")
        return

    @staticmethod
    def pprint_dereferenced(addr, off):
        base_address_color = get_gef_setting("theme.dereference_base_address")
        registers_color = get_gef_setting("theme.dereference_register_value")

        sep = " {:s} ".format(RIGHT_ARROW)
        memalign = current_arch.ptrsize

        offset = off * memalign
        current_address = align_address(addr + offset)
        addrs = dereference_from(current_address)
        l = ""
        addr_l = format_address(int(addrs[0], 16))
        l += "{:s}{:s}+{:#06x}: {:{ma}s}".format(Color.colorify(addr_l, base_address_color),
                                                 VERTICAL_LINE, offset,
                                                 sep.join(addrs[1:]), ma=(memalign*2 + 2))

        register_hints = []

        for regname in current_arch.all_registers:
            regvalue = get_register(regname)
            if current_address == regvalue:
                register_hints.append(regname)

        if register_hints:
            m = "\t{:s}{:s}".format(LEFT_ARROW, ", ".join(list(register_hints)))
            l += Color.colorify(m, registers_color)

        offset += memalign
        return l

    @only_if_gdb_running
    def do_invoke(self, argv):
        target = "$sp"
        nb = 10

        for arg in argv:
            if arg.isdigit():
                nb = int(arg)
            elif arg[0] in ("l", "L") and arg[1:].isdigit():
                nb = int(arg[1:])
            else:
                target = arg

        addr = safe_parse_and_eval(target)
        if addr is None:
            err("Invalid address")
            return

        addr = int(addr)
        if process_lookup_address(addr) is None:
            err("Unmapped address")
            return

        if get_gef_setting("context.grow_stack_down") is True:
            from_insnum = nb * (self.repeat_count + 1) - 1
            to_insnum = self.repeat_count * nb - 1
            insnum_step = -1
        else:
            from_insnum = 0 + self.repeat_count * nb
            to_insnum = nb * (self.repeat_count + 1)
            insnum_step = 1

        start_address = align_address(addr)

        for i in range(from_insnum, to_insnum, insnum_step):
            gef_print(DereferenceCommand.pprint_dereferenced(start_address, i))

        return


@register_command
class ASLRCommand(GenericCommand):
    """View/modify the ASLR setting of GDB. By default, GDB will disable ASLR when it starts the process. (i.e. not
    attached). This command allows to change that setting."""

    _cmdline_ = "aslr"
    _syntax_  = "{:s} (on|off)".format(_cmdline_)

    def do_invoke(self, argv):
        argc = len(argv)

        if argc == 0:
            ret = gdb.execute("show disable-randomization", to_string=True)
            i = ret.find("virtual address space is ")
            if i < 0:
                return

            msg = "ASLR is currently "
            if ret[i + 25:].strip() == "on.":
                msg += Color.redify("disabled")
            else:
                msg += Color.greenify("enabled")

            gef_print(msg)
            return

        elif argc == 1:
            if argv[0] == "on":
                info("Enabling ASLR")
                gdb.execute("set disable-randomization off")
                return
            elif argv[0] == "off":
                info("Disabling ASLR")
                gdb.execute("set disable-randomization on")
                return

            warn("Invalid command")

        self.usage()
        return


@register_command
class ResetCacheCommand(GenericCommand):
    """Reset cache of all stored data. This command is here for debugging and test purposes, GEF
    handles properly the cache reset under "normal" scenario."""

    _cmdline_ = "reset-cache"
    _syntax_  = _cmdline_

    def do_invoke(self, argv):
        reset_all_caches()
        return


@register_command
class VMMapCommand(GenericCommand):
    """Display a comprehensive layout of the virtual memory mapping. If a filter argument, GEF will
    filter out the mapping whose pathname do not match that filter."""

    _cmdline_ = "vmmap"
    _syntax_  = "{:s} [FILTER]".format(_cmdline_)
    _example_ = "{:s} libc".format(_cmdline_)

    @only_if_gdb_running
    def do_invoke(self, argv):
        vmmap = get_process_maps()
        if not vmmap:
            err("No address mapping information found")
            return

        if not get_gef_setting("gef.disable_color"):
            self.show_legend()

        color = get_gef_setting("theme.table_heading")

        headers = ["Start", "End", "Offset", "Perm", "Path"]
        gef_print(Color.colorify("{:<{w}s}{:<{w}s}{:<{w}s}{:<4s} {:s}".format(*headers, w=get_memory_alignment()*2+3), color))

        for entry in vmmap:
            if not argv:
                self.print_entry(entry)
                continue
            if argv[0] in entry.path:
                self.print_entry(entry)
            elif self.is_integer(argv[0]):
                addr = int(argv[0], 0)
                if addr >= entry.page_start and addr < entry.page_end:
                    self.print_entry(entry)
        return

    def print_entry(self, entry):
        line_color = ""
        if entry.path == "[stack]":
            line_color = get_gef_setting("theme.address_stack")
        elif entry.path == "[heap]":
            line_color = get_gef_setting("theme.address_heap")
        elif entry.permission.value & Permission.READ and entry.permission.value & Permission.EXECUTE:
            line_color = get_gef_setting("theme.address_code")

        l = []
        l.append(Color.colorify(format_address(entry.page_start), line_color))
        l.append(Color.colorify(format_address(entry.page_end), line_color))
        l.append(Color.colorify(format_address(entry.offset), line_color))

        if entry.permission.value == (Permission.READ|Permission.WRITE|Permission.EXECUTE):
            l.append(Color.colorify(str(entry.permission), "underline " + line_color))
        else:
            l.append(Color.colorify(str(entry.permission), line_color))

        l.append(Color.colorify(entry.path, line_color))
        line = " ".join(l)

        gef_print(line)
        return

    def show_legend(self):
        code_addr_color = get_gef_setting("theme.address_code")
        stack_addr_color = get_gef_setting("theme.address_stack")
        heap_addr_color = get_gef_setting("theme.address_heap")

        gef_print("[ Legend:  {} | {} | {} ]".format(Color.colorify("Code", code_addr_color),
                                                     Color.colorify("Heap", heap_addr_color),
                                                     Color.colorify("Stack", stack_addr_color)
        ))
        return

    def is_integer(self, n):
        try:
            int(n, 0)
        except ValueError:
            return False
        return True


@register_command
class XFilesCommand(GenericCommand):
    """Shows all libraries (and sections) loaded by binary. This command extends the GDB command
    `info files`, by retrieving more information from extra sources, and providing a better
    display. If an argument FILE is given, the output will grep information related to only that file.
    If an argument name is also given, the output will grep to the name within FILE."""

    _cmdline_ = "xfiles"
    _syntax_  = "{:s} [FILE [NAME]]".format(_cmdline_)
    _example_ = "\n{0:s} libc\n{0:s} libc IO_vtables".format(_cmdline_)

    @only_if_gdb_running
    def do_invoke(self, argv):
        color = get_gef_setting("theme.table_heading")
        headers = ["Start", "End", "Name", "File"]
        gef_print(Color.colorify("{:<{w}s}{:<{w}s}{:<21s} {:s}".format(*headers, w=get_memory_alignment()*2+3), color))

        filter_by_file = argv[0] if argv and argv[0] else None
        filter_by_name = argv[1] if len(argv) > 1 and argv[1] else None

        for xfile in get_info_files():
            if filter_by_file:
                if filter_by_file not in xfile.filename:
                    continue
                if filter_by_name and filter_by_name not in xfile.name:
                    continue

            l = []
            l.append(format_address(xfile.zone_start))
            l.append(format_address(xfile.zone_end))
            l.append("{:<21s}".format(xfile.name))
            l.append(xfile.filename)
            gef_print(" ".join(l))
        return


@register_command
class XAddressInfoCommand(GenericCommand):
    """Retrieve and display runtime information for the location(s) given as parameter."""

    _cmdline_ = "xinfo"
    _syntax_  = "{:s} LOCATION".format(_cmdline_)
    _example_ = "{:s} $pc".format(_cmdline_)

    def __init__(self):
        super(XAddressInfoCommand, self).__init__(complete=gdb.COMPLETE_LOCATION)
        return

    @only_if_gdb_running
    def do_invoke (self, argv):
        if not argv:
            err ("At least one valid address must be specified")
            self.usage()
            return

        for sym in argv:
            try:
                addr = align_address(parse_address(sym))
                gef_print(titlify("xinfo: {:#x}".format(addr)))
                self.infos(addr)

            except gdb.error as gdb_err:
                err("{:s}".format(str(gdb_err)))
        return

    def infos(self, address):
        addr = lookup_address(address)
        if not addr.valid:
            warn("Cannot reach {:#x} in memory space".format(address))
            return

        sect = addr.section
        info = addr.info

        if sect:
            gef_print("Page: {:s} {:s} {:s} (size={:#x})".format(format_address(sect.page_start),
                                                                 RIGHT_ARROW,
                                                                 format_address(sect.page_end),
                                                                 sect.page_end-sect.page_start))
            gef_print("Permissions: {}".format(sect.permission))
            gef_print("Pathname: {:s}".format(sect.path))
            gef_print("Offset (from page): {:#x}".format(addr.value-sect.page_start))
            gef_print("Inode: {:s}".format(sect.inode))

        if info:
            gef_print("Segment: {:s} ({:s}-{:s})".format(info.name,
                                                         format_address(info.zone_start),
                                                         format_address(info.zone_end)))
            gef_print("Offset (from segment): {:#x}".format(addr.value-info.zone_start))

        sym = gdb_get_location_from_symbol(address)
        if sym:
            name, offset = sym
            msg = "Symbol: {:s}".format(name)
            if offset:
                msg+= "+{:d}".format(offset)
            gef_print(msg)

        return


@register_command
class XorMemoryCommand(GenericCommand):
    """XOR a block of memory. The command allows to simply display the result, or patch it
    runtime at runtime."""

    _cmdline_ = "xor-memory"
    _syntax_  = "{:s} (display|patch) ADDRESS SIZE KEY".format(_cmdline_)

    def __init__(self):
        super(XorMemoryCommand, self).__init__(prefix=True)
        return

    def do_invoke(self, argv):
        self.usage()
        return

@register_command
class XorMemoryDisplayCommand(GenericCommand):
    """Display a block of memory pointed by ADDRESS by xor-ing each byte with KEY. The key must be
    provided in hexadecimal format."""

    _cmdline_ = "xor-memory display"
    _syntax_  = "{:s} ADDRESS SIZE KEY".format(_cmdline_)
    _example_ = "{:s} $sp 16 41414141".format(_cmdline_)

    @only_if_gdb_running
    def do_invoke(self, argv):
        if len(argv) != 3:
            self.usage()
            return

        address = int(gdb.parse_and_eval(argv[0]))
        length = int(argv[1], 0)
        key = argv[2]
        block = read_memory(address, length)
        info("Displaying XOR-ing {:#x}-{:#x} with {:s}".format(address, address + len(block), repr(key)))

        gef_print(titlify("Original block"))
        gef_print(hexdump(block, base=address))

        gef_print(titlify("XOR-ed block"))
        gef_print(hexdump(xor(block, key), base=address))
        return

@register_command
class XorMemoryPatchCommand(GenericCommand):
    """Patch a block of memory pointed by ADDRESS by xor-ing each byte with KEY. The key must be
    provided in hexadecimal format."""

    _cmdline_ = "xor-memory patch"
    _syntax_  = "{:s} ADDRESS SIZE KEY".format(_cmdline_)
    _example_ = "{:s} $sp 16 41414141".format(_cmdline_)

    @only_if_gdb_running
    def do_invoke(self, argv):
        if len(argv) != 3:
            self.usage()
            return

        address = parse_address(argv[0])
        length = int(argv[1], 0)
        key = argv[2]
        block = read_memory(address, length)
        info("Patching XOR-ing {:#x}-{:#x} with '{:s}'".format(address, address + len(block), key))
        xored_block = xor(block, key)
        write_memory(address, xored_block, length)
        return


@register_command
class TraceRunCommand(GenericCommand):
    """Create a runtime trace of all instructions executed from $pc to LOCATION specified. The
    trace is stored in a text file that can be next imported in IDA Pro to visualize the runtime
    path."""

    _cmdline_ = "trace-run"
    _syntax_  = "{:s} LOCATION [MAX_CALL_DEPTH]".format(_cmdline_)
    _example_ = "{:s} 0x555555554610".format(_cmdline_)

    def __init__(self):
        super(TraceRunCommand, self).__init__(self._cmdline_, complete=gdb.COMPLETE_LOCATION)
        self.add_setting("max_tracing_recursion", 1, "Maximum depth of tracing")
        self.add_setting("tracefile_prefix", "./gef-trace-", "Specify the tracing output file prefix")
        return

    @only_if_gdb_running
    def do_invoke(self, argv):
        if len(argv) not in (1, 2):
            self.usage()
            return

        if len(argv) == 2 and argv[1].isdigit():
            depth = int(argv[1])
        else:
            depth = 1

        try:
            loc_start   = current_arch.pc
            loc_end     = int(gdb.parse_and_eval(argv[0]))
        except gdb.error as e:
            err("Invalid location: {:s}".format(e))
            return

        self.trace(loc_start, loc_end, depth)
        return

    def get_frames_size(self):
        n = 0
        f = gdb.newest_frame()
        while f:
            n += 1
            f = f.older()
        return n

    def trace(self, loc_start, loc_end, depth):
        info("Tracing from {:#x} to {:#x} (max depth={:d})".format(loc_start, loc_end, depth))
        logfile = "{:s}{:#x}-{:#x}.txt".format(self.get_setting("tracefile_prefix"), loc_start, loc_end)
        enable_redirect_output(to_file=logfile)
        hide_context()
        self.start_tracing(loc_start, loc_end, depth)
        unhide_context()
        disable_redirect_output()
        ok("Done, logfile stored as '{:s}'".format(logfile))
        info("Hint: import logfile with `ida_color_gdb_trace.py` script in IDA to visualize path")
        return

    def start_tracing(self, loc_start, loc_end, depth):
        loc_cur = loc_start
        frame_count_init = self.get_frames_size()

        gef_print("#")
        gef_print("# Execution tracing of {:s}".format(get_filepath()))
        gef_print("# Start address: {:s}".format(format_address(loc_start)))
        gef_print("# End address: {:s}".format(format_address(loc_end)))
        gef_print("# Recursion level: {:d}".format(depth))
        gef_print("# automatically generated by gef.py")
        gef_print("#\n")

        while loc_cur != loc_end:
            try:
                delta = self.get_frames_size() - frame_count_init

                if delta <= depth:
                    gdb.execute("stepi")
                else:
                    gdb.execute("finish")

                loc_cur = current_arch.pc
                gdb.flush()

            except gdb.error as e:
                gef_print("#")
                gef_print("# Execution interrupted at address {:s}".format(format_address(loc_cur)))
                gef_print("# Exception: {:s}".format(e))
                gef_print("#\n")
                break

        return


@register_command
class PatternCommand(GenericCommand):
    """This command will create or search a De Bruijn cyclic pattern to facilitate
    determining the offset in memory. The algorithm used is the same as the one
    used by pwntools, and can therefore be used in conjunction."""

    _cmdline_ = "pattern"
    _syntax_  = "{:s} (create|search) ARGS".format(_cmdline_)

    def __init__(self, *args, **kwargs):
        super(PatternCommand, self).__init__(prefix=True)
        self.add_setting("length", 1024, "Initial length of a cyclic buffer to generate")
        return

    def do_invoke(self, argv):
        self.usage()
        return

@register_command
class PatternCreateCommand(GenericCommand):
    """Generate a de Bruijn cyclic pattern. It will generate a pattern long of SIZE,
    incrementally varying of one byte at each generation. The length of each block is
    equal to sizeof(void*).
    Note: This algorithm is the same than the one used by pwntools library."""

    _cmdline_ = "pattern create"
    _syntax_  = "{:s} [SIZE]".format(_cmdline_)

    def do_invoke(self, argv):
        if len(argv) == 1:
            try:
                sz = int(argv[0], 0)
            except ValueError:
                err("Invalid size")
                return
            set_gef_setting("pattern.length", sz)
        elif len(argv) > 1:
            err("Invalid syntax")
            return

        size = get_gef_setting("pattern.length")
        info("Generating a pattern of {:d} bytes".format(size))
        pattern_str = gef_pystring(generate_cyclic_pattern(size))
        gef_print(pattern_str)
        ok("Saved as '{:s}'".format(gef_convenience(pattern_str)))
        return

@register_command
class PatternSearchCommand(GenericCommand):
    """Search for the cyclic de Bruijn pattern generated by the `pattern create` command. The
    PATTERN argument can be a GDB symbol (such as a register name) or an hexadecimal value."""

    _cmdline_ = "pattern search"
    _syntax_  = "{:s} PATTERN [SIZE]".format(_cmdline_)
    _example_ = "\n{0:s} $pc\n{0:s} 0x61616164\n{0:s} aaab".format(_cmdline_)
    _aliases_ = ["pattern offset",]

    @only_if_gdb_running
    def do_invoke(self, argv):
        argc = len(argv)
        if argc not in (1, 2):
            self.usage()
            return

        if argc == 2:
            try:
                size = int(argv[1], 0)
            except ValueError:
                err("Invalid size")
                return
        else:
            size = get_gef_setting("pattern.length")

        pattern = argv[0]
        info("Searching '{:s}'".format(pattern))
        self.search(pattern, size)
        return

    def search(self, pattern, size):
        pattern_be, pattern_le = None, None

        # 1. check if it's a symbol (like "$sp" or "0x1337")
        symbol = safe_parse_and_eval(pattern)
        if symbol:
            addr = int(symbol)
            dereferenced_value = dereference(addr)
            # 1-bis. try to dereference
            if dereferenced_value:
                addr = int(dereferenced_value)

            if current_arch.ptrsize == 4:
                pattern_be = struct.pack(">I", addr)
                pattern_le = struct.pack("<I", addr)
            else:
                pattern_be = struct.pack(">Q", addr)
                pattern_le = struct.pack("<Q", addr)

        else:
            # 2. assume it's a plain string
            pattern_be = gef_pybytes(pattern)
            pattern_le = gef_pybytes(pattern[::-1])

        cyclic_pattern = generate_cyclic_pattern(size)
        found = False
        off = cyclic_pattern.find(pattern_le)
        if off >= 0:
            ok("Found at offset {:d} (little-endian search) {:s}".format(off, Color.colorify("likely", "bold red") if is_little_endian() else ""))
            found = True

        off = cyclic_pattern.find(pattern_be)
        if off >= 0:
            ok("Found at offset {:d} (big-endian search) {:s}".format(off, Color.colorify("likely", "bold green") if is_big_endian() else ""))
            found = True

        if not found:
            err("Pattern '{}' not found".format(pattern))
        return


@register_command
class ChecksecCommand(GenericCommand):
    """Checksec the security properties of the current executable or passed as argument. The
    command checks for the following protections:
    - PIE
    - NX
    - RelRO
    - Glibc Stack Canaries
    - Fortify Source"""

    _cmdline_ = "checksec"
    _syntax_  = "{:s} [FILENAME]".format(_cmdline_)
    _example_ = "{} /bin/ls".format(_cmdline_)

    def __init__(self):
        super(ChecksecCommand, self).__init__(complete=gdb.COMPLETE_FILENAME)
        return

    def pre_load(self):
        which("readelf")
        return

    def do_invoke(self, argv):
        argc = len(argv)

        if argc == 0:
            filename = get_filepath()
            if filename is None:
                warn("No executable/library specified")
                return
        elif argc == 1:
            filename = os.path.realpath(os.path.expanduser(argv[0]))
            if not os.access(filename, os.R_OK):
                err("Invalid filename")
                return
        else:
            self.usage()
            return

        info("{:s} for '{:s}'".format(self._cmdline_, filename))
        self.print_security_properties(filename)
        return

    def print_security_properties(self, filename):
        sec = checksec(filename)
        for prop in sec:
            if prop in ("Partial RelRO", "Full RelRO"): continue
            val = sec[prop]
            msg = Color.greenify(Color.boldify(TICK)) if val is True else Color.redify(Color.boldify(CROSS))
            if val and prop == "Canary" and is_alive():
                canary = gef_read_canary()[0]
                msg+= "(value: {:#x})".format(canary)

            gef_print("{:<30s}: {:s}".format(prop, msg))

        if sec["Full RelRO"]:
            gef_print("{:<30s}: {:s}".format("RelRO", Color.greenify("Full")))
        elif sec["Partial RelRO"]:
            gef_print("{:<30s}: {:s}".format("RelRO", Color.yellowify("Partial")))
        else:
            gef_print("{:<30s}: {:s}".format("RelRO", Color.redify(Color.boldify(CROSS))))
        return


@register_command
class GotCommand(GenericCommand):
    """Display current status of the got inside the process."""

    _cmdline_ = "got"
    _syntax_ = "{:s} [FUNCTION_NAME ...] ".format(_cmdline_)
    _example_ = "got read printf exit"

    def __init__(self, *args, **kwargs):
        super(GotCommand, self).__init__()
        self.add_setting("function_resolved", "green", "Line color of the got command output if the function has "
                                                       "been resolved")
        self.add_setting("function_not_resolved", "yellow", "Line color of the got command output if the function has "
                                                       "not been resolved")
        return

    def pre_load(self):
        which("readelf")
        return

    def get_jmp_slots(self, readelf, filename):
        output = []
        cmd = [readelf, "--relocs", filename]
        lines = gef_execute_external(cmd, as_list=True)
        for line in lines:
            if "JUMP" in line:
                output.append(line)
        return output

    @only_if_gdb_running
    def do_invoke(self, argv):

        try:
            readelf = which("readelf")
        except IOError:
            err("Missing `readelf`")
            return

        # get the filtering parameter.
        func_names_filter = []
        if argv:
            func_names_filter = argv

        # getting vmmap to understand the boundaries of the main binary
        # we will use this info to understand if a function has been resolved or not.
        vmmap = get_process_maps()
        base_address = min([x.page_start for x in vmmap if x.path == get_filepath()])
        end_address = max([x.page_end for x in vmmap if x.path == get_filepath()])

        # get the checksec output.
        checksec_status = checksec(get_filepath())
        relro_status = "Full RelRO"
        full_relro = checksec_status["Full RelRO"]
        pie = checksec_status["PIE"]  # if pie we will have offset instead of abs address.

        if not full_relro:
            relro_status = "Partial RelRO"
            partial_relro = checksec_status["Partial RelRO"]

            if not partial_relro:
                relro_status = "No RelRO"

        # retrieve jump slots using readelf
        jmpslots = self.get_jmp_slots(readelf, get_filepath())

        gef_print("\nGOT protection: {} | GOT functions: {}\n ".format(relro_status, len(jmpslots)))

        for line in jmpslots:
            address, _, _, _, name = line.split()[:5]

            # if we have a filter let's skip the entries that are not requested.
            if func_names_filter:
                if not any(map(lambda x: x in name, func_names_filter)):
                    continue

            address_val = int(address, 16)

            # address_val is an offset from the base_address if we have PIE.
            if pie:
                address_val = base_address + address_val

            # read the address of the function.
            got_address = read_int_from_memory(address_val)

            # for the swag: different colors if the function has been resolved or not.
            if base_address < got_address < end_address:
                color = self.get_setting("function_not_resolved")  # function hasn't already been resolved
            else:
                color = self.get_setting("function_resolved")      # function has already been resolved

            line = "[{}] ".format(hex(address_val))
            line += Color.colorify("{} {} {}".format(name, RIGHT_ARROW, hex(got_address)), color)
            gef_print(line)

        return


@register_command
class HighlightCommand(GenericCommand):
    """
    This command highlights user defined text matches which modifies GEF output universally.
    """
    _cmdline_ = "highlight"
    _syntax_ = "{} (add|remove|list|clear)".format(_cmdline_)
    _aliases_ = ["hl"]

    def __init__(self):
        super(HighlightCommand, self).__init__(prefix=True)
        self.add_setting("regex", False, "Enable regex highlighting")

    def do_invoke(self, argv):
        return self.usage()


@register_command
class HighlightListCommand(GenericCommand):
    """Show the current highlight table with matches to colors."""
    _cmdline_ = "highlight list"
    _aliases_ = ["highlight ls", "hll"]
    _syntax_ = _cmdline_

    def print_highlight_table(self):
        if not highlight_table:
            return err("no matches found")

        left_pad = max(map(len, highlight_table.keys()))
        for match, color in sorted(highlight_table.items()):
            print("{} {} {}".format(Color.colorify(match.ljust(left_pad), color), VERTICAL_LINE, Color.colorify(color, color)))
        return

    def do_invoke(self, argv):
        return self.print_highlight_table()


@register_command
class HighlightClearCommand(GenericCommand):
    """Clear the highlight table, remove all matches."""
    _cmdline_ = "highlight clear"
    _aliases_ = ["hlc"]
    _syntax_ = _cmdline_

    def do_invoke(self, argv):
        return highlight_table.clear()


@register_command
class HighlightAddCommand(GenericCommand):
    """Add a match to the highlight table."""
    _cmdline_ = "highlight add"
    _syntax_ = "{} MATCH COLOR".format(_cmdline_)
    _aliases_ = ["highlight set", "hla"]
    _example_ = "{} 41414141 yellow".format(_cmdline_)

    def do_invoke(self, argv):
        if len(argv) < 2:
            return self.usage()

        match, color = argv
        highlight_table[match] = color
        return


@register_command
class HighlightRemoveCommand(GenericCommand):
    """Remove a match in the highlight table."""
    _cmdline_ = "highlight remove"
    _syntax_ = "{} MATCH".format(_cmdline_)
    _aliases_ = [
        "highlight delete",
        "highlight del",
        "highlight unset",
        "highlight rm",
        "hlr",
    ]
    _example_ = "{} remove 41414141".format(_cmdline_)

    def do_invoke(self, argv):
        if not argv:
            return self.usage()

        highlight_table.pop(argv[0], None)
        return


@register_command
class FormatStringSearchCommand(GenericCommand):
    """Exploitable format-string helper: this command will set up specific breakpoints
    at well-known dangerous functions (printf, snprintf, etc.), and check if the pointer
    holding the format string is writable, and therefore susceptible to format string
    attacks if an attacker can control its content."""
    _cmdline_ = "format-string-helper"
    _syntax_ = _cmdline_
    _aliases_ = ["fmtstr-helper",]

    def do_invoke(self, argv):
        dangerous_functions = {
            "printf": 0,
            "sprintf": 1,
            "fprintf": 1,
            "snprintf": 2,
            "vsnprintf": 2,
        }

        enable_redirect_output("/dev/null")

        for func_name, num_arg in dangerous_functions.items():
            FormatStringBreakpoint(func_name, num_arg)

        disable_redirect_output()
        ok("Enabled {:d} FormatStringBreakpoint".format(len(dangerous_functions)))
        return



@register_command
class HeapAnalysisCommand(GenericCommand):
    """Heap vulnerability analysis helper: this command aims to track dynamic heap allocation
    done through malloc()/free() to provide some insights on possible heap vulnerabilities. The
    following vulnerabilities are checked:
    - NULL free
    - Use-after-Free
    - Double Free
    - Heap overlap"""
    _cmdline_ = "heap-analysis-helper"
    _syntax_ = _cmdline_

    def __init__(self, *args, **kwargs):
        super(HeapAnalysisCommand, self).__init__(complete=gdb.COMPLETE_NONE)
        self.add_setting("check_free_null", False, "Break execution when a free(NULL) is encountered")
        self.add_setting("check_double_free", True, "Break execution when a double free is encountered")
        self.add_setting("check_weird_free", True, "Break execution when free() is called against a non-tracked pointer")
        self.add_setting("check_uaf", True, "Break execution when a possible Use-after-Free condition is found")
        self.add_setting("check_heap_overlap", True, "Break execution when a possible overlap in allocation is found")

        self.bp_malloc, self.bp_calloc, self.bp_free, self.bp_realloc = None, None, None, None
        return

    @only_if_gdb_running
    @experimental_feature
    def do_invoke(self, argv):
        if not argv:
            self.setup()
            return

        if argv[0] == "show":
            self.dump_tracked_allocations()
        return

    def setup(self):
        ok("Tracking malloc() & calloc()")
        self.bp_malloc = TraceMallocBreakpoint("__libc_malloc")
        self.bp_calloc = TraceMallocBreakpoint("__libc_calloc")
        ok("Tracking free()")
        self.bp_free = TraceFreeBreakpoint()
        ok("Tracking realloc()")
        self.bp_realloc = TraceReallocBreakpoint()

        ok("Disabling hardware watchpoints (this may increase the latency)")
        gdb.execute("set can-use-hw-watchpoints 0")

        info("Dynamic breakpoints correctly setup, GEF will break execution if a possible vulnerabity is found.")
        warn("{}: The heap analysis slows down the execution noticeably.".format(
            Color.colorify("Note", "bold underline yellow")))

        # when inferior quits, we need to clean everything for a next execution
        gef_on_exit_hook(self.clean)
        return

    def dump_tracked_allocations(self):
        global __heap_allocated_list__, __heap_freed_list__, __heap_uaf_watchpoints__

        if __heap_allocated_list__:
            ok("Tracked as in-use chunks:")
            for addr, sz in __heap_allocated_list__: gef_print("{} malloc({:d}) = {:#x}".format(CROSS, sz, addr))
        else:
            ok("No malloc() chunk tracked")

        if __heap_freed_list__:
            ok("Tracked as free-ed chunks:")
            for addr, sz in __heap_freed_list__: gef_print("{}  free({:d}) = {:#x}".format(TICK, sz, addr))
        else:
            ok("No free() chunk tracked")
        return

    def clean(self, event):
        global __heap_allocated_list__, __heap_freed_list__, __heap_uaf_watchpoints__

        ok("{} - Cleaning up".format(Color.colorify("Heap-Analysis", "yellow bold"),))
        for bp in [self.bp_malloc, self.bp_calloc, self.bp_free, self.bp_realloc]:
            if hasattr(bp, "retbp") and bp.retbp:
                try:
                    bp.retbp.delete()
                except RuntimeError:
                    # in some cases, gdb was found failing to correctly remove the retbp but they can be safely ignored since the debugging session is over
                    pass

            bp.delete()

        for wp in __heap_uaf_watchpoints__:
            wp.delete()

        __heap_allocated_list__ = []
        __heap_freed_list__ = []
        __heap_uaf_watchpoints__ = []

        ok("{} - Re-enabling hardware watchpoints".format(Color.colorify("Heap-Analysis", "yellow bold"),))
        gdb.execute("set can-use-hw-watchpoints 1")

        gef_on_exit_unhook(self.clean)
        return


@register_command
class IsSyscallCommand(GenericCommand):
    """
    Tells whether the next instruction is a system call."""
    _cmdline_ = "is-syscall"
    _syntax_ = _cmdline_

    def do_invoke(self, argv):
        insn = gef_current_instruction(current_arch.pc)
        ok("Current instruction is{}a syscall".format(" " if self.is_syscall(current_arch, insn) else " not "))

        return

    def is_syscall(self, arch, instruction):
        insn_str = instruction.mnemonic  + " " + ", ".join(instruction.operands)
        return insn_str.strip() in arch.syscall_instructions


@register_command
class SyscallArgsCommand(GenericCommand):
    """Gets the syscall name and arguments based on the register values in the current state."""
    _cmdline_ = "syscall-args"
    _syntax_ = _cmdline_

    def __init__(self):
        super(SyscallArgsCommand, self).__init__()
        self.add_setting("path", os.path.join(get_gef_setting("gef.tempdir"), "syscall-tables"),
                         "Path to store/load the syscall tables files")
        return

    def do_invoke(self, argv):
        color = get_gef_setting("theme.table_heading")

        path = self.get_settings_path()
        if path is None:
            err("Cannot open '{0}': check directory and/or `gef config {0}` setting, "
                "currently: '{1}'".format("syscall-args.path", self.get_setting("path")))
            info("This setting can be configured by running gef-extras' install script.")
            return

        arch = current_arch.__class__.__name__
        syscall_table = self.get_syscall_table(arch)

        reg_value = get_register(current_arch.syscall_register)
        if reg_value not in syscall_table:
            warn("There is no system call for {:#x}".format(reg_value))
            return
        syscall_entry = syscall_table[reg_value]

        values = []
        for param in syscall_entry.params:
            values.append(get_register(param.reg))

        parameters = [s.param for s in syscall_entry.params]
        registers = [s.reg for s in syscall_entry.params]

        info("Detected syscall {}".format(Color.colorify(syscall_entry.name, color)))
        gef_print("    {}({})".format(syscall_entry.name, ", ".join(parameters)))

        headers = ["Parameter", "Register", "Value"]
        param_names = [re.split(r" |\*", p)[-1] for p in parameters]
        info(Color.colorify("{:<20} {:<20} {}".format(*headers), color))
        for name, register, value in zip(param_names, registers, values):
            line = "    {:<20} {:<20} 0x{:x}".format(name, register, value)

            addrs = dereference_from(value)

            if len(addrs) > 1:
                sep = " {:s} ".format(RIGHT_ARROW)
                line += sep
                line += sep.join(addrs[1:])

            gef_print(line)

        return

    def get_filepath(self, x):
        p = self.get_settings_path()
        if not p: return None
        return os.path.join(p, "{}.py".format(x))

    def get_module(self, modname):
        _fullname = self.get_filepath(modname)
        return importlib.machinery.SourceFileLoader(modname, _fullname).load_module(None)

    def get_syscall_table(self, modname):
        _mod = self.get_module(modname)
        return getattr(_mod, "syscall_table")

    def get_settings_path(self):
        path = os.path.expanduser(self.get_setting("path"))
        path = os.path.realpath(path)
        return path if os.path.isdir(path) else None


@lru_cache()
def get_section_base_address(name):
    section = process_lookup_path(name)
    if section:
        return section.page_start

    return None

@lru_cache()
def get_zone_base_address(name):
    zone = file_lookup_name_path(name, get_filepath())
    if zone:
        return zone.zone_start

    return None

class GenericFunction(gdb.Function):
    """This is an abstract class for invoking convenience functions, should not be instantiated."""
    __metaclass__ = abc.ABCMeta

    @abc.abstractproperty
    def _function_(self): pass
    @property
    def _syntax_(self):
        return "${}([offset])".format(self._function_)

    def __init__ (self):
        super(GenericFunction, self).__init__(self._function_)

    def invoke(self, *args):
        if not is_alive():
            raise gdb.GdbError("No debugging session active")
        return int(self.do_invoke(args))

    def arg_to_long(self, args, index, default=0):
        try:
            addr = args[index]
            return int(addr) if addr.address is None else int(addr.address)
        except IndexError:
            return default

    @abc.abstractmethod
    def do_invoke(self, args): pass


@register_function
class StackOffsetFunction(GenericFunction):
    """Return the current stack base address plus an optional offset."""
    _function_ = "_stack"

    def do_invoke(self, args):
        return self.arg_to_long(args, 0) + get_section_base_address("[stack]")

@register_function
class HeapBaseFunction(GenericFunction):
    """Return the current heap base address plus an optional offset."""
    _function_ = "_heap"

    def do_invoke(self, args):
        base = HeapBaseFunction.heap_base()
        if not base:
            raise gdb.GdbError("Heap not found")

        return self.arg_to_long(args, 0) + base

    @staticmethod
    def heap_base():
        try:
            base = int(gdb.parse_and_eval("mp_->sbrk_base"))
            if base != 0:
                return base
        except gdb.error:
            pass
        return get_section_base_address("[heap]")

@register_function
class SectionBaseFunction(GenericFunction):
    """Return the matching section's base address plus an optional offset."""
    _function_ = "_base"

    def do_invoke(self, args):
        try:
            name = args[0].string()
        except IndexError:
            name = get_filename()
        except gdb.error:
            err("Invalid arg: {}".format(args[0]))
            return 0

        try:
            addr = int(get_section_base_address(name))
        except TypeError:
            err("Cannot find section {}".format(name))
            return 0
        return addr

@register_function
class BssBaseFunction(GenericFunction):
    """Return the current bss base address plus the given offset."""
    _function_ = "_bss"

    def do_invoke(self, args):
        return self.arg_to_long(args, 0) + get_zone_base_address(".bss")

@register_function
class GotBaseFunction(GenericFunction):
    """Return the current bss base address plus the given offset."""
    _function_ = "_got"

    def do_invoke(self, args):
        return self.arg_to_long(args, 0) + get_zone_base_address(".got")

@register_command
class GefFunctionsCommand(GenericCommand):
    """List the convenience functions provided by GEF."""
    _cmdline_ = "functions"
    _syntax_ = _cmdline_

    def __init__(self):
        super(GefFunctionsCommand, self).__init__()
        self.docs = []
        self.setup()
        return

    def setup(self):
        global __gef__
        for function in __gef__.loaded_functions:
            self.add_function_to_doc(function)
        self.__doc__ = "\n".join(sorted(self.docs))
        return

    def add_function_to_doc(self, function):
        """Add function to documentation."""
        doc = getattr(function, "__doc__", "").lstrip()
        doc = "\n                         ".join(doc.split("\n"))
        syntax = getattr(function, "_syntax_", "").lstrip()
        msg = "{syntax:<25s} -- {help:s}".format(syntax=syntax, help=Color.greenify(doc))
        self.docs.append(msg)
        return

    def do_invoke(self, argv):
        self.dont_repeat()
        gef_print(titlify("GEF - Convenience Functions"))
        gef_print("These functions can be used as arguments to other "
                  "commands to dynamically calculate values, eg: {:s}\n"
                  .format(Color.colorify("deref $_heap(0x20)", "yellow")))
        gef_print(self.__doc__)
        return

class GefCommand(gdb.Command):
    """GEF main command: view all new commands by typing `gef`."""

    _cmdline_ = "gef"
    _syntax_  = "{:s} (missing|config|save|restore|set|run)".format(_cmdline_)

    def __init__(self):
        super(GefCommand, self).__init__(GefCommand._cmdline_,
                                         gdb.COMMAND_SUPPORT,
                                         gdb.COMPLETE_NONE,
                                         True)
        set_gef_setting("gef.follow_child", True, bool, "Automatically set GDB to follow child when forking")
        set_gef_setting("gef.readline_compat", False, bool, "Workaround for readline SOH/ETX issue (SEGV)")
        set_gef_setting("gef.debug", False, bool, "Enable debug mode for gef")
        set_gef_setting("gef.autosave_breakpoints_file", "", str, "Automatically save and restore breakpoints")
        set_gef_setting("gef.extra_plugins_dir", "", str, "Autoload additional GEF commands from external directory")
        set_gef_setting("gef.disable_color", False, bool, "Disable all colors in GEF")
        set_gef_setting("gef.tempdir", GEF_TEMP_DIR, str, "Directory to use for temporary/cache content")
        self.loaded_commands = []
        self.loaded_functions = []
        self.missing_commands = {}
        return

    def setup(self):
        self.load(initial=True)
        # loading GEF sub-commands
        self.doc = GefHelpCommand(self.loaded_commands)
        self.cfg = GefConfigCommand(self.loaded_command_names)
        GefSaveCommand()
        GefRestoreCommand()
        GefMissingCommand()
        GefSetCommand()
        GefRunCommand()

        # load the saved settings
        gdb.execute("gef restore")

        # restore the autosave/autoreload breakpoints policy (if any)
        self.__reload_auto_breakpoints()

        # load plugins from `extra_plugins_dir`
        if self.__load_extra_plugins() > 0:
            # if here, at least one extra plugin was loaded, so we need to restore
            # the settings once more
            gdb.execute("gef restore quiet")
        return

    def __reload_auto_breakpoints(self):
        bkp_fname = __config__.get("gef.autosave_breakpoints_file", None)
        bkp_fname = bkp_fname[0] if bkp_fname else None
        if bkp_fname:
            # restore if existing
            if os.access(bkp_fname, os.R_OK):
                gdb.execute("source {:s}".format(bkp_fname))

            # add hook for autosave breakpoints on quit command
            source = [
                "define hook-quit",
                " save breakpoints {:s}".format(bkp_fname),
                "end",
            ]
            gef_execute_gdb_script("\n".join(source) + "\n")
        return

    def __load_extra_plugins(self):
        nb_added = -1
        try:
            nb_inital = len(self.loaded_commands)
            directories = get_gef_setting("gef.extra_plugins_dir")
            if directories:
                for directory in directories.split(";"):
                    directory = os.path.realpath(os.path.expanduser(directory))
                    if os.path.isdir(directory):
                        sys.path.append(directory)
                        for fname in os.listdir(directory):
                            if not fname.endswith(".py"): continue
                            fpath = "{:s}/{:s}".format(directory, fname)
                            if os.path.isfile(fpath):
                                gdb.execute("source {:s}".format(fpath))
            nb_added = len(self.loaded_commands) - nb_inital
            if nb_added > 0:
                ok("{:s} extra commands added from '{:s}'".format(Color.colorify(nb_added, "bold green"),
                                                                  Color.colorify(directories, "bold blue")))
        except gdb.error as e:
            err("failed: {}".format(str(e)))
        return nb_added

    @property
    def loaded_command_names(self):
        return [x[0] for x in self.loaded_commands]

    def invoke(self, args, from_tty):
        self.dont_repeat()
        gdb.execute("gef help")
        return

    def load(self, initial=False):
        """Load all the commands and functions defined by GEF into GDB."""
        nb_missing = 0
        self.commands = [(x._cmdline_, x) for x in __commands__]

        # load all of the functions
        for function_class_name in __functions__:
            self.loaded_functions.append(function_class_name())

        def is_loaded(x):
            return any(filter(lambda u: x == u[0], self.loaded_commands))

        for cmd, class_name in self.commands:
            if is_loaded(cmd):
                continue

            try:
                self.loaded_commands.append((cmd, class_name, class_name()))

                if hasattr(class_name, "_aliases_"):
                    aliases = getattr(class_name, "_aliases_")
                    for alias in aliases:
                        GefAlias(alias, cmd)

            except Exception as reason:
                self.missing_commands[cmd] = reason
                nb_missing += 1

        # sort by command name
        self.loaded_commands = sorted(self.loaded_commands, key=lambda x: x[1]._cmdline_)

        if initial:
            gef_print("{:s} for {:s} ready, type `{:s}' to start, `{:s}' to configure"
                      .format(Color.greenify("GEF"), get_os(),
                              Color.colorify("gef","underline yellow"),
                              Color.colorify("gef config", "underline pink")))

            ver = "{:d}.{:d}".format(sys.version_info.major, sys.version_info.minor)
            nb_cmds = len(self.loaded_commands)
            gef_print("{:s} commands loaded for GDB {:s} using Python engine {:s}"
                      .format(Color.colorify(nb_cmds, "bold green"),
                              Color.colorify(gdb.VERSION, "bold yellow"),
                              Color.colorify(ver, "bold red")))

            if nb_missing:
                warn("{:s} command{} could not be loaded, run `{:s}` to know why."
                          .format(Color.colorify(nb_missing, "bold red"),
                                  "s" if nb_missing > 1 else "",
                                  Color.colorify("gef missing", "underline pink")))
        return


class GefHelpCommand(gdb.Command):
    """GEF help sub-command."""
    _cmdline_ = "gef help"
    _syntax_  = _cmdline_

    def __init__(self, commands, *args, **kwargs):
        super(GefHelpCommand, self).__init__(GefHelpCommand._cmdline_,
                                             gdb.COMMAND_SUPPORT,
                                             gdb.COMPLETE_NONE,
                                             False)
        self.docs = []
        self.generate_help(commands)
        self.refresh()
        return

    def invoke(self, args, from_tty):
        self.dont_repeat()
        gef_print(titlify("GEF - GDB Enhanced Features"))
        gef_print(self.__doc__)
        return

    def generate_help(self, commands):
        """Generate builtin commands documentation."""
        for command in commands:
            self.add_command_to_doc(command)
        return

    def add_command_to_doc(self, command):
        """Add command to GEF documentation."""
        cmd, class_name, _  = command
        if " " in cmd:
            # do not print subcommands in gef help
            return
        doc = getattr(class_name, "__doc__", "").lstrip()
        doc = "\n                         ".join(doc.split("\n"))
        aliases = " (alias: {:s})".format(", ".join(class_name._aliases_)) if hasattr(class_name, "_aliases_") else ""
        msg = "{cmd:<25s} -- {help:s}{aliases:s}".format(cmd=cmd, help=Color.greenify(doc), aliases=aliases)
        self.docs.append(msg)
        return

    def refresh(self):
        """Refresh the documentation."""
        self.__doc__ = "\n".join(sorted(self.docs))
        return


class GefConfigCommand(gdb.Command):
    """GEF configuration sub-command
    This command will help set/view GEF settingsfor the current debugging session.
    It is possible to make those changes permanent by running `gef save` (refer
    to this command help), and/or restore previously saved settings by running
    `gef restore` (refer help).
    """
    _cmdline_ = "gef config"
    _syntax_  = "{:s} [setting_name] [setting_value]".format(_cmdline_)

    def __init__(self, loaded_commands, *args, **kwargs):
        super(GefConfigCommand, self).__init__(GefConfigCommand._cmdline_, gdb.COMMAND_NONE, prefix=False)
        self.loaded_commands = loaded_commands
        return

    def invoke(self, args, from_tty):
        self.dont_repeat()
        argv = gdb.string_to_argv(args)
        argc = len(argv)

        if not (0 <= argc <= 2):
            err("Invalid number of arguments")
            return

        if argc == 0:
            gef_print(titlify("GEF configuration settings"))
            self.print_settings()
            return

        if argc == 1:
            prefix = argv[0]
            names = list(filter(lambda x: x.startswith(prefix), __config__.keys()))
            if names:
                if len(names) == 1:
                    gef_print(titlify("GEF configuration setting: {:s}".format(names[0])))
                    self.print_setting(names[0], verbose=True)
                else:
                    gef_print(titlify("GEF configuration settings matching '{:s}'".format(argv[0])))
                    for name in names: self.print_setting(name)
            return

        self.set_setting(argc, argv)
        return

    def print_setting(self, plugin_name, verbose=False):
        res = __config__.get(plugin_name)
        string_color = get_gef_setting("theme.dereference_string")
        misc_color = get_gef_setting("theme.dereference_base_address")

        if not res:
            return

        _value, _type, _desc = res
        _setting = Color.colorify(plugin_name, "green")
        _type = _type.__name__
        if _type == "str":
            _value = '"{:s}"'.format(Color.colorify(_value, string_color))
        else:
            _value = Color.colorify(_value, misc_color)

        gef_print("{:s} ({:s}) = {:s}".format(_setting, _type, _value))

        if verbose:
            gef_print(Color.colorify("\nDescription:", "bold underline"))
            gef_print("\t{:s}".format(_desc))
        return

    def print_settings(self):
        for x in sorted(__config__):
            self.print_setting(x)
        return

    def set_setting(self, argc, argv):
        global __gef__
        if "." not in argv[0]:
            err("Invalid command format")
            return

        loaded_commands = [ x[0] for x in __gef__.loaded_commands ] + ["gef"]
        plugin_name = argv[0].split(".", 1)[0]
        if plugin_name not in loaded_commands:
            err("Unknown plugin '{:s}'".format(plugin_name))
            return

        _type = __config__.get(argv[0], [None, None, None])[1]
        if _type is None:
            err("Failed to get '{:s}' config setting".format(argv[0],))
            return

        try:
            if _type == bool:
                _newval = True if argv[1].upper() in ("TRUE", "T", "1") else False
            else:
                _newval = _type(argv[1])

        except Exception:
            err("{} expects type '{}'".format(argv[0], _type.__name__))
            return

        reset_all_caches()
        __config__[argv[0]][0] = _newval
        get_gef_setting.cache_clear()
        return

    def complete(self, text, word):
        settings = sorted(__config__)

        if text == "":
            # no prefix: example: `gef config TAB`
            return [s for s in settings if word in s]

        if "." not in text:
            # if looking for possible prefix
            return [s for s in settings if s.startswith(text.strip())]

        # finally, look for possible values for given prefix
        return [s.split(".", 1)[1] for s in settings if s.startswith(text.strip())]


class GefSaveCommand(gdb.Command):
    """GEF save sub-command.
    Saves the current configuration of GEF to disk (by default in file '~/.gef.rc')."""
    _cmdline_ = "gef save"
    _syntax_  = _cmdline_

    def __init__(self, *args, **kwargs):
        super(GefSaveCommand, self).__init__(GefSaveCommand._cmdline_, gdb.COMMAND_SUPPORT,
                                             gdb.COMPLETE_NONE, False)
        return

    def invoke(self, args, from_tty):
        self.dont_repeat()
        cfg = configparser.RawConfigParser()
        old_sect = None

        # save the configuration
        for key in sorted(__config__):
            sect, optname = key.split(".", 1)
            value = __config__.get(key, None)
            value = value[0] if value else None

            if old_sect != sect:
                cfg.add_section(sect)
                old_sect = sect

            cfg.set(sect, optname, value)

        # save the aliases
        cfg.add_section("aliases")
        for alias in __aliases__:
            cfg.set("aliases", alias._alias, alias._command)

        with open(GEF_RC, "w") as fd:
            cfg.write(fd)

        ok("Configuration saved to '{:s}'".format(GEF_RC))
        return


class GefRestoreCommand(gdb.Command):
    """GEF restore sub-command.
    Loads settings from file '~/.gef.rc' and apply them to the configuration of GEF."""
    _cmdline_ = "gef restore"
    _syntax_  = _cmdline_

    def __init__(self, *args, **kwargs):
        super(GefRestoreCommand, self).__init__(GefRestoreCommand._cmdline_,
                                                gdb.COMMAND_SUPPORT,
                                                gdb.COMPLETE_NONE,
                                                False)
        return

    def invoke(self, args, from_tty):
        self.dont_repeat()
        if not os.access(GEF_RC, os.R_OK):
            return

        quiet = args.lower() == "quiet"
        cfg = configparser.ConfigParser()
        cfg.read(GEF_RC)

        for section in cfg.sections():
            if section == "aliases":
                # load the aliases
                for key in cfg.options(section):
                    try:
                        GefAlias(key, cfg.get(section, key))
                    except:
                        pass
                continue

            # load the other options
            for optname in cfg.options(section):
                try:
                    key = "{:s}.{:s}".format(section, optname)
                    _type = __config__.get(key)[1]
                    new_value = cfg.get(section, optname)
                    if _type == bool:
                        new_value = True if new_value == "True" else False
                    else:
                        new_value = _type(new_value)
                    __config__[key][0] = new_value
                except Exception:
                    pass

        # ensure that the temporary directory always exists
        gef_makedirs(__config__["gef.tempdir"][0])

        if not quiet:
            ok("Configuration from '{:s}' restored".format(Color.colorify(GEF_RC, "bold blue")))
        return


class GefMissingCommand(gdb.Command):
    """GEF missing sub-command
    Display the GEF commands that could not be loaded, along with the reason of why
    they could not be loaded.
    """
    _cmdline_ = "gef missing"
    _syntax_  = _cmdline_

    def __init__(self, *args, **kwargs):
        super(GefMissingCommand, self).__init__(GefMissingCommand._cmdline_,
                                                gdb.COMMAND_SUPPORT,
                                                gdb.COMPLETE_NONE,
                                                False)
        return

    def invoke(self, args, from_tty):
        self.dont_repeat()
        missing_commands = __gef__.missing_commands.keys()
        if not missing_commands:
            ok("No missing command")
            return

        for missing_command in missing_commands:
            reason = __gef__.missing_commands[missing_command]
            warn("Command `{}` is missing, reason {} {}".format(missing_command, RIGHT_ARROW, reason))
        return


class GefSetCommand(gdb.Command):
    """Override GDB set commands with the context from GEF.
    """
    _cmdline_ = "gef set"
    _syntax_  = "{:s} [GDB_SET_ARGUMENTS]".format(_cmdline_)

    def __init__(self, *args, **kwargs):
        super(GefSetCommand, self).__init__(GefSetCommand._cmdline_,
                                            gdb.COMMAND_SUPPORT,
                                            gdb.COMPLETE_SYMBOL,
                                            False)
        return

    def invoke(self, args, from_tty):
        self.dont_repeat()
        args = args.split()
        cmd = ["set", args[0],]
        for p in args[1:]:
            if p.startswith("$_gef"):
                c = gdb.parse_and_eval(p)
                cmd.append(c.string())
            else:
                cmd.append(p)

        gdb.execute(" ".join(cmd))
        return


class GefRunCommand(gdb.Command):
    """Override GDB run commands with the context from GEF.
    Simple wrapper for GDB run command to use arguments set from `gef set args`. """
    _cmdline_ = "gef run"
    _syntax_  = "{:s} [GDB_RUN_ARGUMENTS]".format(_cmdline_)

    def __init__(self, *args, **kwargs):
        super(GefRunCommand, self).__init__(GefRunCommand._cmdline_,
                                            gdb.COMMAND_SUPPORT,
                                            gdb.COMPLETE_FILENAME,
                                            False)
        return

    def invoke(self, args, from_tty):
        self.dont_repeat()
        if is_alive():
            gdb.execute("continue")
            return

        argv = args.split()
        gdb.execute("gef set args {:s}".format(" ".join(argv)))
        gdb.execute("run")
        return


class GefAlias(gdb.Command):
    """Simple aliasing wrapper because GDB doesn't do what it should.
    """
    def __init__(self, alias, command, completer_class=gdb.COMPLETE_NONE, command_class=gdb.COMMAND_NONE):
        p = command.split()
        if not p:
            return

        if list(filter(lambda x: x._alias == alias, __aliases__)):
            return

        self._command = command
        self._alias = alias
        c = command.split()[0]
        r = self.lookup_command(c)
        self.__doc__ = "Alias for '{}'".format(Color.greenify(command))
        if r is not None:
            _instance = r[2]
            self.__doc__ += ": {}".format(_instance.__doc__)

            if hasattr(_instance,  "complete"):
                self.complete = _instance.complete

        super(GefAlias, self).__init__(alias, command_class, completer_class=completer_class)
        __aliases__.append(self)
        return

    def invoke(self, args, from_tty):
        gdb.execute("{} {}".format(self._command, args), from_tty=from_tty)
        return

    def lookup_command(self, cmd):
        global __gef__
        for _name, _class, _instance in __gef__.loaded_commands:
            if cmd == _name:
                return _name, _class, _instance

        return None


class GefAliases(gdb.Command):
    """List all custom aliases."""
    def __init__(self):
        super(GefAliases, self).__init__("aliases", gdb.COMMAND_OBSCURE, gdb.COMPLETE_NONE)
        return

    def invoke(self, args, from_tty):
        self.dont_repeat()
        ok("Aliases defined:")
        for _alias in __aliases__:
            gef_print("{:30s} {} {}".format(_alias._alias, RIGHT_ARROW, _alias._command))
        return


class GefTmuxSetup(gdb.Command):
    """Setup a confortable tmux debugging environment."""
    def __init__(self):
        super(GefTmuxSetup, self).__init__("tmux-setup", gdb.COMMAND_NONE, gdb.COMPLETE_NONE)
        GefAlias("screen-setup", "tmux-setup")
        return

    def invoke(self, args, from_tty):
        self.dont_repeat()

        tmux = os.getenv("TMUX")
        if tmux:
            self.tmux_setup()
            return

        screen = os.getenv("TERM")
        if screen is not None and screen == "screen":
            self.screen_setup()
            return

        warn("Not in a tmux/screen session")
        return

    def tmux_setup(self):
        """Prepare the tmux environment by vertically splitting the current pane, and
        forcing the context to be redirected there."""
        tmux = which("tmux")
        ok("tmux session found, splitting window...")
        old_ptses = set(os.listdir("/dev/pts"))
        gdb.execute("! {} split-window -h 'clear ; cat'".format(tmux))
        gdb.execute("! {} select-pane -L".format(tmux))
        new_ptses = set(os.listdir("/dev/pts"))
        pty = list(new_ptses - old_ptses)[0]
        pty = "/dev/pts/{}".format(pty)
        ok("Setting `context.redirect` to '{}'...".format(pty))
        gdb.execute("gef config context.redirect {}".format(pty))
        ok("Done!")
        return

    def screen_setup(self):
        """Hackish equivalent of the tmux_setup() function for screen."""
        screen = which("screen")
        sty = os.getenv("STY")
        ok("screen session found, splitting window...")
        fd_script, script_path = tempfile.mkstemp()
        fd_tty, tty_path = tempfile.mkstemp()
        os.close(fd_tty)

        with os.fdopen(fd_script, "w") as f:
            f.write("startup_message off\n")
            f.write("split -v\n")
            f.write("focus right\n")
            f.write("screen bash -c 'tty > {}; clear; cat'\n".format(tty_path))
            f.write("focus left\n")

        gdb.execute("""! {} -r {} -m -d -X source {}""".format(screen, sty, script_path))
        # artificial delay to make sure `tty_path` is populated
        time.sleep(0.25)
        with open(tty_path, "r") as f:
            pty = f.read().strip()
        ok("Setting `context.redirect` to '{}'...".format(pty))
        gdb.execute("gef config context.redirect {}".format(pty))
        ok("Done!")
        os.unlink(script_path)
        os.unlink(tty_path)
        return


def __gef_prompt__(current_prompt):
    """GEF custom prompt function."""
    if get_gef_setting("gef.readline_compat") is True: return GEF_PROMPT
    if get_gef_setting("gef.disable_color") is True: return GEF_PROMPT
    if is_alive(): return GEF_PROMPT_ON
    return GEF_PROMPT_OFF


if __name__ == "__main__":

    if sys.version_info[0] == 2:
        err("GEF has dropped Python2 support for GDB when it reached EOL on 2020/01/01.")
        err("If you require GEF for GDB+Python2, use https://github.com/hugsy/gef-legacy.")

    elif GDB_VERSION < GDB_MIN_VERSION:
        err("You're using an old version of GDB. GEF will not work correctly. "
            "Consider updating to GDB {} or higher.".format(".".join(map(str, GDB_MIN_VERSION))))

    else:
        try:
            pyenv = which("pyenv")
            PYENV_ROOT = gef_pystring(subprocess.check_output([pyenv, "root"]).strip())
            PYENV_VERSION = gef_pystring(subprocess.check_output([pyenv, "version-name"]).strip())
            site_packages_dir = os.path.join(PYENV_ROOT, "versions", PYENV_VERSION, "lib",
                                             "python{}".format(PYENV_VERSION[:3]), "site-packages")
            site.addsitedir(site_packages_dir)
        except FileNotFoundError:
            pass

        # When using a Python virtual environment, GDB still loads the system-installed Python
        # so GEF doesn't load site-packages dir from environment
        # In order to fix it, from the shell with venv activated we run the python binary,
        # take and parse its path, add the path to the current python process using sys.path.extend

        pythonbin = which("python3")
        PREFIX = gef_pystring(subprocess.check_output([pythonbin, '-c', 'import os, sys;print((sys.prefix))'])).strip("\\n")
        if PREFIX != sys.base_prefix:
            SITE_PACKAGES_DIRS = subprocess.check_output(
                [pythonbin, "-c", "import os, sys;print(os.linesep.join(sys.path).strip())"]).decode("utf-8").split()
            sys.path.extend(SITE_PACKAGES_DIRS)

        # setup prompt
        gdb.prompt_hook = __gef_prompt__

        # setup config
        gdb.execute("set confirm off")
        gdb.execute("set verbose off")
        gdb.execute("set pagination off")
        gdb.execute("set print elements 0")

        # gdb history
        gdb.execute("set history save on")
        gdb.execute("set history filename ~/.gdb_history")

        # gdb input and output bases
        gdb.execute("set output-radix 0x10")

        # pretty print
        gdb.execute("set print pretty on")

        try:
            # this will raise a gdb.error unless we're on x86
            gdb.execute("set disassembly-flavor intel")
        except gdb.error:
            # we can safely ignore this
            pass

        # SIGALRM will simply display a message, but gdb won't forward the signal to the process
        gdb.execute("handle SIGALRM print nopass")

        # load GEF
        __gef__ = GefCommand()
        __gef__.setup()

        gdb.execute("save gdb-index {}".format(get_gef_setting("gef.tempdir")))

        # gdb events configuration
        gef_on_continue_hook(continue_handler)
        gef_on_stop_hook(hook_stop_handler)
        gef_on_new_hook(new_objfile_handler)
        gef_on_exit_hook(exit_handler)
        gef_on_memchanged_hook(memchanged_handler)
        gef_on_regchanged_hook(regchanged_handler)

        if gdb.current_progspace().filename is not None:
            # if here, we are sourcing gef from a gdb session already attached
            # we must force a call to the new_objfile handler (see issue #278)
            new_objfile_handler(None)

        GefAliases()
        GefTmuxSetup()<|MERGE_RESOLUTION|>--- conflicted
+++ resolved
@@ -584,13 +584,8 @@
 class Instruction:
     """GEF representation of a CPU instruction."""
 
-<<<<<<< HEAD
     def __init__(self, address, location, mnemo, operands, opcodes):
         self.address, self.location, self.mnemonic, self.operands, self.opcodes = address, location, mnemo, operands, opcodes
-=======
-    def __init__(self, address, location, mnemo, operands):
-        self.address, self.location, self.mnemonic, self.operands = address, location, mnemo, operands
->>>>>>> a0656794
         return
 
     # Allow formatting an instruction with {:o} to show opcodes.
