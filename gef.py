--- conflicted
+++ resolved
@@ -10527,13 +10527,6 @@
     @staticmethod
     def parse_gdb_info_proc_maps() -> Generator[Section, None, None]:
         """Get the memory mapping from GDB's command `maintenance info sections` (limited info)."""
-<<<<<<< HEAD
-        lines = (gdb.execute("info proc mappings", to_string=True) or "").splitlines()
-        if len(lines) < 5:
-            # See expected format in tests/api/gef_memory.py:test_api_gef_memory_parse_info_proc_maps*
-            return
-=======
-
         if GDB_VERSION < (11, 0):
             raise AttributeError("Disregarding old format")
 
@@ -10554,17 +10547,12 @@
             raise AttributeError
 
         # Format seems valid, iterate to generate sections
->>>>>>> 219d46fe
         for line in lines[4:]:
             if not line:
                 break
 
             parts = [x.strip() for x in line.split()]
-<<<<<<< HEAD
-            addr_start, addr_end, offset, _ = list(map(lambda x: int(x, 16), parts[0:4]))
-=======
             addr_start, addr_end, offset = [int(x, 16) for x in parts[0:3]]
->>>>>>> 219d46fe
             perm = Permission.from_process_maps(parts[4])
             path = " ".join(parts[5:]) if len(parts) >= 5 else ""
             yield Section(
