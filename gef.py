--- conflicted
+++ resolved
@@ -1063,12 +1063,8 @@
 
     def __init__(self, addr: str) -> None:
         try:
-<<<<<<< HEAD
             pattern = "&0x{:x}".format(addr) if is_hex(addr) else "{}".format(addr)
             self.__addr = parse_address(pattern)
-=======
-            self.__addr = parse_address(f"&{addr}")
->>>>>>> eaf9d110
         except gdb.error:
             self.__addr = search_for_main_arena()
             # if `search_for_main_arena` throws `gdb.error` on symbol lookup:
@@ -1300,14 +1296,7 @@
     def is_main_arena(self) -> bool:
         return int(self) == int(gef.heap.main_arena)
 
-<<<<<<< HEAD
-    def is_main_arena(self):
-        return int(self) == search_for_main_arena()
-
-    def heap_addr(self, allow_unaligned=False):
-=======
     def heap_addr(self, allow_unaligned: bool = False) -> Optional[int]:
->>>>>>> eaf9d110
         if self.is_main_arena():
             heap_section = gef.heap.base_address
             if not heap_section:
