--- conflicted
+++ resolved
@@ -3671,15 +3671,9 @@
     addr = align_address(addr)
 
     if memalign_size == 4:
-<<<<<<< HEAD
-        return f"{addr:#010x}"
-
-    return f"{addr:#018x}"
-=======
         return f"0x{addr:08x}"
 
     return f"0x{addr:016x}"
->>>>>>> 2e0115d2
 
 
 def format_address_spaces(addr: int, left: bool = True) -> str:
@@ -6126,14 +6120,8 @@
     @parse_arguments({"arena_address": ""}, {("--all", "-a"): True, "--allow-unaligned": True})
     @only_if_gdb_running
     def do_invoke(self, _: List[str], **kwargs: Any) -> None:
-<<<<<<< HEAD
-        args : argparse.Namespace = kwargs["arguments"]
-        arenas = gef.heap.arenas
-        for arena in arenas:
-=======
         args = kwargs["arguments"]
         for arena in gef.heap.arenas:
->>>>>>> 2e0115d2
             self.dump_chunks_arena(arena, print_arena=args.all, allow_unaligned=args.allow_unaligned)
             if not args.all:
                 break
@@ -8725,14 +8713,11 @@
     @only_if_gdb_running
     @parse_arguments({"pattern": ""}, {("--period", "-n"): 0, ("--max-length", "-l"): 0})
     def do_invoke(self, _: List[str], **kwargs: Any) -> None:
-<<<<<<< HEAD
-        args : argparse.Namespace = kwargs["arguments"]
-=======
         args = kwargs["arguments"]
         if not args.pattern:
             warn("No pattern provided")
             return
->>>>>>> 2e0115d2
+
         max_length = args.max_length or gef.config["pattern.length"]
         n = args.period or gef.arch.ptrsize
         if n not in (2, 4, 8) or n > gef.arch.ptrsize:
