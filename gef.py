--- conflicted
+++ resolved
@@ -1617,30 +1617,13 @@
     return bytes(str(x), encoding="utf-8")
 
 @lru_cache()
-def which(program: str) -> str:
+def which(program: str) -> Optional[pathlib.Path]:
     """Locate a command on the filesystem."""
-<<<<<<< HEAD
-
-    def is_exe(fpath: str) -> bool:
-        return os.path.isfile(fpath) and os.access(fpath, os.X_OK)
-
-    fpath = os.path.split(program)[0]
-    if fpath:
-        if is_exe(program):
-            return program
-    else:
-        for path in os.environ["PATH"].split(os.pathsep):
-            path = path.strip('"')
-            exe_file = os.path.join(path, program)
-            if is_exe(exe_file):
-                return exe_file
-=======
     for path in os.environ["PATH"].split(os.pathsep):
         dirname = pathlib.Path(path)
         fpath = dirname / program
         if os.access(fpath, os.X_OK):
             return fpath
->>>>>>> d5a3bb61
 
     raise FileNotFoundError("Missing file `{:s}`".format(program))
 
@@ -2356,17 +2339,13 @@
         # Thumb instructions have variable-length (2 or 4-byte)
         return None if self.is_thumb() else 4
 
-<<<<<<< HEAD
-    def is_call(self, insn) -> bool:
-=======
     @property
     def ptrsize(self):
         if not self.__ptrsize:
             self.__ptrsize = 2 if self.is_thumb() else 4
         return self.__ptrsize
 
-    def is_call(self, insn):
->>>>>>> d5a3bb61
+    def is_call(self, insn) -> bool:
         mnemo = insn.mnemonic
         call_mnemos = {"bl", "blx"}
         return mnemo in call_mnemos
@@ -3203,13 +3182,8 @@
         return get_path_from_info_proc()
 
 
-<<<<<<< HEAD
-def download_file(target: str, use_cache: bool = False, local_name: Optional[str] = None) -> Optional[str]:
-    """Download filename `target` inside the mirror tree inside the gef.config["gef.tempdir"].
-=======
-def download_file(remote_path, use_cache=False, local_name=None):
+def download_file(remote_path: str, use_cache: bool = False, local_name: Optional[str] = None) -> Optional[str]:
     """Download filename `remote_path` inside the mirror tree inside the gef.config["gef.tempdir"].
->>>>>>> d5a3bb61
     The tree architecture must be gef.config["gef.tempdir"]/gef/<local_pid>/<remote_filepath>.
     This allow a "chroot-like" tree format."""
 
@@ -4603,17 +4577,10 @@
     _syntax_ = "{:s}".format(_cmdline_)
     _example_ = "{:s}".format(_cmdline_)
 
-<<<<<<< HEAD
     def do_invoke(self, argv: List) -> None:
-        gef_fpath = os.path.abspath(os.path.expanduser(inspect.stack()[0][1]))
-        gef_dir = os.path.dirname(gef_fpath)
-        with open(gef_fpath, "rb") as f:
-=======
-    def do_invoke(self, argv):
         gef_fpath = pathlib.Path(inspect.stack()[0][1]).expanduser().absolute()
         gef_dir = gef_fpath.parent
         with gef_fpath.open("rb") as f:
->>>>>>> d5a3bb61
             gef_hash = hashlib.sha256(f.read()).hexdigest()
 
         if os.access("{}/.git".format(gef_dir), os.X_OK):
@@ -11521,27 +11488,17 @@
         return
 
 class Gef:
-<<<<<<< HEAD
-    """The GEF root class"""
+    """The GEF root class, which serves as a base classe for all the attributes for the debugging session (architecture,
+    memory, settings, etc.)."""
     def __init__(self) -> None:
         self.binary: Optional[Elf] = None
-=======
-    """The GEF root class, which serves as a base classe for all the attributes for the debugging session (architecture,
-    memory, settings, etc.)."""
-    def __init__(self):
-        self.binary = None
->>>>>>> d5a3bb61
         self.arch = GenericArchitecture() # see PR #516, will be reset by `new_objfile_handler`
         self.config: Dict[str, Any] = GefSettingsManager()
         self.ui = GefUiManager()
         return
 
-<<<<<<< HEAD
     def reinitialize_managers(self) -> None:
-=======
-    def reinitialize_managers(self):
         """Reinitialize the managers. Avoid calling this function directly, using `pi reset()` is preferred"""
->>>>>>> d5a3bb61
         self.memory = GefMemoryManager()
         self.heap = GefHeapManager()
         self.session = GefSessionManager()
