--- conflicted
+++ resolved
@@ -2133,13 +2133,8 @@
 
     _ptrsize = None
     @property
-<<<<<<< HEAD
     def ptrsize(self):
         if not self._ptrsize:
-=======
-    def ptrsize(self) -> int:
-        if not self.__ptrsize:
->>>>>>> 1a430d5e
             res = cached_lookup_type("size_t")
             if res is not None:
                 self._ptrsize = res.sizeof
@@ -2149,13 +2144,8 @@
 
     _endianness = None
     @property
-<<<<<<< HEAD
     def endianness(self) -> Endianness:
         if not self._endianness:
-=======
-    def endianness(self):  # -> Endianness
-        if not self.__endianness:
->>>>>>> 1a430d5e
             output = gdb.execute("show endian", to_string=True).strip().lower()
             if "little endian" in output:
                 self._endianness = Endianness.LITTLE_ENDIAN
