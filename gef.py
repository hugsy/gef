#######################################################################################
# GEF - Multi-Architecture GDB Enhanced Features for Exploiters & Reverse-Engineers
#
# by  @_hugsy_
#######################################################################################
#
# GEF is a kick-ass set of commands for X86, ARM, MIPS, PowerPC and SPARC to
# make GDB cool again for exploit dev. It is aimed to be used mostly by exploit
# devs and reversers, to provides additional features to GDB using the Python
# API to assist during the process of dynamic analysis.
#
# GEF fully relies on GDB API and other Linux-specific sources of information
# (such as /proc/<pid>). As a consequence, some of the features might not work
# on custom or hardened systems such as GrSec.
#
# Since January 2020, GEF solely support GDB compiled with Python3 and was tested on
#   * x86-32 & x86-64
#   * arm v5,v6,v7
#   * aarch64 (armv8)
#   * mips & mips64
#   * powerpc & powerpc64
#   * sparc & sparc64(v9)
#
# For GEF with Python2 (only) support was moved to the GEF-Legacy
# (https://github.com/hugsy/gef-legacy)
#
# To start: in gdb, type `source /path/to/gef.py`
#
#######################################################################################
#
# gef is distributed under the MIT License (MIT)
# Copyright (c) 2013-2021 crazy rabbidz
#
# Permission is hereby granted, free of charge, to any person obtaining a copy
# of this software and associated documentation files (the "Software"), to deal
# in the Software without restriction, including without limitation the rights
# to use, copy, modify, merge, publish, distribute, sublicense, and/or sell
# copies of the Software, and to permit persons to whom the Software is
# furnished to do so, subject to the following conditions:
#
# The above copyright notice and this permission notice shall be included in all
# copies or substantial portions of the Software.
#
# THE SOFTWARE IS PROVIDED "AS IS", WITHOUT WARRANTY OF ANY KIND, EXPRESS OR
# IMPLIED, INCLUDING BUT NOT LIMITED TO THE WARRANTIES OF MERCHANTABILITY,
# FITNESS FOR A PARTICULAR PURPOSE AND NONINFRINGEMENT. IN NO EVENT SHALL THE
# AUTHORS OR COPYRIGHT HOLDERS BE LIABLE FOR ANY CLAIM, DAMAGES OR OTHER
# LIABILITY, WHETHER IN AN ACTION OF CONTRACT, TORT OR OTHERWISE, ARISING FROM,
# OUT OF OR IN CONNECTION WITH THE SOFTWARE OR THE USE OR OTHER DEALINGS IN THE
# SOFTWARE.

import abc
import argparse
import binascii
import codecs
import collections
import ctypes
import enum
from fcntl import F_DUPFD_CLOEXEC
import functools
import hashlib
import importlib
import inspect
import itertools
import json
import os
import pathlib
import platform
import re
import shutil
import site
import socket
import string
import struct
import subprocess
import sys
import tempfile
import time
import traceback
import configparser
import xmlrpc.client as xmlrpclib
import warnings

from functools import lru_cache
from io import StringIO
from urllib.request import urlopen

LEFT_ARROW = " \u2190 "
RIGHT_ARROW = " \u2192 "
DOWN_ARROW = "\u21b3"
HORIZONTAL_LINE = "\u2500"
VERTICAL_LINE = "\u2502"
CROSS = "\u2718 "
TICK = "\u2713 "
BP_GLYPH = "\u25cf"
GEF_PROMPT = "gef\u27a4  "
GEF_PROMPT_ON = "\001\033[1;32m\002{0:s}\001\033[0m\002".format(GEF_PROMPT)
GEF_PROMPT_OFF = "\001\033[1;31m\002{0:s}\001\033[0m\002".format(GEF_PROMPT)


def http_get(url):
    """Basic HTTP wrapper for GET request. Return the body of the page if HTTP code is OK,
    otherwise return None."""
    try:
        http = urlopen(url)
        if http.getcode() != 200:
            return None
        return http.read()
    except Exception:
        return None


def update_gef(argv):
    """Try to update `gef` to the latest version pushed on GitHub master branch.
    Return 0 on success, 1 on failure. """
    ver = "dev" if "--dev" in argv[2:] else "master"
    latest_gef_data = http_get("https://raw.githubusercontent.com/hugsy/gef/{}/scripts/gef.sh".format(ver,))
    if latest_gef_data is None:
        print("[-] Failed to get remote gef")
        return 1

    fd, fname = tempfile.mkstemp(suffix=".sh")
    os.write(fd, latest_gef_data)
    os.close(fd)
    retcode = subprocess.run(["bash", fname, ver], stdout=subprocess.DEVNULL, stderr=subprocess.DEVNULL).returncode
    os.unlink(fname)
    return retcode


try:
    import gdb # pylint: disable=
except ImportError:
    # if out of gdb, the only action allowed is to update gef.py
    if len(sys.argv) == 2 and sys.argv[1].lower() in ("--update", "--upgrade"):
        sys.exit(update_gef(sys.argv))
    print("[-] gef cannot run as standalone")
    sys.exit(0)

gef                                    = None
__commands__                           = []
__functions__                          = []
__aliases__                            = []
__watches__                            = {}
__infos_files__                        = []
__gef_convenience_vars_index__         = 0
__context_messages__                   = []
__heap_allocated_list__                = []
__heap_freed_list__                    = []
__heap_uaf_watchpoints__               = []
__pie_breakpoints__                    = {}
__pie_counter__                        = 1
__gef_remote__                         = None
__gef_qemu_mode__                      = False
# __gef_current_arena__                  = "main_arena"
__gef_int_stream_buffer__              = None
__gef_redirect_output_fd__             = None

DEFAULT_PAGE_ALIGN_SHIFT               = 12
DEFAULT_PAGE_SIZE                      = 1 << DEFAULT_PAGE_ALIGN_SHIFT
GEF_RC                                 = os.getenv("GEF_RC") or os.path.join(os.getenv("HOME"), ".gef.rc")
GEF_TEMP_DIR                           = os.path.join(tempfile.gettempdir(), "gef")
GEF_MAX_STRING_LENGTH                  = 50

GDB_MIN_VERSION                        = (8, 0)
GDB_VERSION                            = tuple(map(int, re.search(r"(\d+)[^\d]+(\d+)", gdb.VERSION).groups()))

PYTHON_MIN_VERSION                     = (3, 6)
PYTHON_VERSION                         = sys.version_info[0:2]

LIBC_HEAP_MAIN_ARENA_DEFAULT_NAME      = "main_arena"

libc_args_definitions = {}

highlight_table = {}
ANSI_SPLIT_RE = r"(\033\[[\d;]*m)"

# idea: lru_cache wrapper that register back callback items for cache clearing

def reset_all_caches():
    """Free all caches. If an object is cached, it will have a callable attribute `cache_clear`
    which will be invoked to purge the function cache."""

    for mod in dir(sys.modules["__main__"]):
        obj = getattr(sys.modules["__main__"], mod)
        if hasattr(obj, "cache_clear"):
            obj.cache_clear()

    gef.reset_caches()
    return


def highlight_text(text):
    """
    Highlight text using highlight_table { match -> color } settings.

    If RegEx is enabled it will create a match group around all items in the
    highlight_table and wrap the specified color in the highlight_table
    around those matches.

    If RegEx is disabled, split by ANSI codes and 'colorify' each match found
    within the specified string.
    """
    if not highlight_table:
        return text

    if gef.config["highlight.regex"]:
        for match, color in highlight_table.items():
            text = re.sub("(" + match + ")", Color.colorify("\\1", color), text)
        return text

    ansiSplit = re.split(ANSI_SPLIT_RE, text)

    for match, color in highlight_table.items():
        for index, val in enumerate(ansiSplit):
            found = val.find(match)
            if found > -1:
                ansiSplit[index] = val.replace(match, Color.colorify(match, color))
                break
        text = "".join(ansiSplit)
        ansiSplit = re.split(ANSI_SPLIT_RE, text)

    return "".join(ansiSplit)


def gef_print(x="", *args, **kwargs):
    """Wrapper around print(), using string buffering feature."""
    x = highlight_text(x)
    if __gef_int_stream_buffer__ and not is_debug():
        return __gef_int_stream_buffer__.write(x + kwargs.get("end", "\n"))
    return print(x, *args, **kwargs)


def bufferize(f):
    """Store the content to be printed for a function in memory, and flush it on function exit."""

    @functools.wraps(f)
    def wrapper(*args, **kwargs):
        global __gef_int_stream_buffer__, __gef_redirect_output_fd__

        if __gef_int_stream_buffer__:
            return f(*args, **kwargs)

        __gef_int_stream_buffer__ = StringIO()
        try:
            rv = f(*args, **kwargs)
        finally:
            redirect = gef.config["context.redirect"]
            if redirect.startswith("/dev/pts/"):
                if not __gef_redirect_output_fd__:
                    # if the FD has never been open, open it
                    fd = open(redirect, "wt")
                    __gef_redirect_output_fd__ = fd
                elif redirect != __gef_redirect_output_fd__.name:
                    # if the user has changed the redirect setting during runtime, update the state
                    __gef_redirect_output_fd__.close()
                    fd = open(redirect, "wt")
                    __gef_redirect_output_fd__ = fd
                else:
                    # otherwise, keep using it
                    fd = __gef_redirect_output_fd__
            else:
                fd = sys.stdout
                __gef_redirect_output_fd__ = None

            if __gef_redirect_output_fd__ and fd.closed:
                # if the tty was closed, revert back to stdout
                fd = sys.stdout
                __gef_redirect_output_fd__ = None
                gef.config["context.redirect"] = ""

            fd.write(__gef_int_stream_buffer__.getvalue())
            fd.flush()
            __gef_int_stream_buffer__ = None
        return rv

    return wrapper

#
# Helpers
#

def p8(x: int, s: bool = False) -> bytes:
    """Pack one byte respecting the current architecture endianness."""
    return struct.pack(f"{gef.arch.endianness:s}B", x) if not s else struct.pack(f"{gef.arch.endianness:s}b", x)

def p16(x: int, s: bool = False) -> bytes:
    """Pack one word respecting the current architecture endianness."""
    return struct.pack(f"{gef.arch.endianness:s}H", x) if not s else struct.pack(f"{gef.arch.endianness:s}h", x)

def p32(x: int, s: bool = False) -> bytes:
    """Pack one dword respecting the current architecture endianness."""
    return struct.pack(f"{gef.arch.endianness:s}I", x) if not s else struct.pack(f"{gef.arch.endianness:s}i", x)

def p64(x: int, s: bool = False) -> bytes:
    """Pack one qword respecting the current architecture endianness."""
    return struct.pack(f"{gef.arch.endianness:s}Q", x) if not s else struct.pack(f"{gef.arch.endianness:s}q", x)

def u8(x: bytes, s: bool = False) -> int:
    """Unpack one byte respecting the current architecture endianness."""
    return struct.unpack(f"{gef.arch.endianness:s}B", x)[0] if not s else struct.unpack(f"{gef.arch.endianness:s}b", x)[0]

def u16(x: bytes, s: bool = False) -> int:
    """Unpack one word respecting the current architecture endianness."""
    return struct.unpack(f"{gef.arch.endianness:s}H", x)[0] if not s else struct.unpack(f"{gef.arch.endianness:s}h", x)[0]

def u32(x: bytes, s: bool = False) -> int:
    """Unpack one dword respecting the current architecture endianness."""
    return struct.unpack(f"{gef.arch.endianness:s}I", x)[0] if not s else struct.unpack("{}i".format(gef.arch.endianness), x)[0]

def u64(x: bytes, s: bool = False) -> int:
    """Unpack one qword respecting the current architecture endianness."""
    return struct.unpack(f"{gef.arch.endianness:s}Q", x)[0] if not s else struct.unpack(f"{gef.arch.endianness:s}q", x)[0]


def is_ascii_string(address):
    """Helper function to determine if the buffer pointed by `address` is an ASCII string (in GDB)"""
    try:
        return gef.memory.read_ascii_string(address) is not None
    except Exception:
        return False


def is_alive():
    """Check if GDB is running."""
    try:
        return gdb.selected_inferior().pid > 0
    except Exception:
        return False


#
# Decorators
#

def only_if_gdb_running(f):
    """Decorator wrapper to check if GDB is running."""

    @functools.wraps(f)
    def wrapper(*args, **kwargs):
        if is_alive():
            return f(*args, **kwargs)
        else:
            warn("No debugging session active")

    return wrapper


def only_if_gdb_target_local(f):
    """Decorator wrapper to check if GDB is running locally (target not remote)."""

    @functools.wraps(f)
    def wrapper(*args, **kwargs):
        if not is_remote_debug():
            return f(*args, **kwargs)
        else:
            warn("This command cannot work for remote sessions.")

    return wrapper


def deprecated(solution=""):
    """Decorator to add a warning when a command is obsolete and will be removed."""
    def decorator(f):
        @functools.wraps(f)
        def wrapper(*args, **kwargs):
            msg = f"'{f.__name__}' is deprecated and will be removed in a feature release. "
            if solution:
                msg += solution
            warn(msg)
            return f(*args, **kwargs)
        return wrapper
    return decorator


def experimental_feature(f):
    """Decorator to add a warning when a feature is experimental."""

    @functools.wraps(f)
    def wrapper(*args, **kwargs):
        warn("This feature is under development, expect bugs and unstability...")
        return f(*args, **kwargs)

    return wrapper


def only_if_gdb_version_higher_than(required_gdb_version):
    """Decorator to check whether current GDB version requirements."""

    def wrapper(f):
        def inner_f(*args, **kwargs):
            if GDB_VERSION >= required_gdb_version:
                f(*args, **kwargs)
            else:
                reason = "GDB >= {} for this command".format(required_gdb_version)
                raise OSError(reason)
        return inner_f
    return wrapper


def only_if_current_arch_in(valid_architectures):
    """Decorator to allow commands for only a subset of the architectured supported by GEF.
    This decorator is to use lightly, as it goes against the purpose of GEF to support all
    architectures GDB does. However in some cases, it is necessary."""

    def wrapper(f):
        def inner_f(*args, **kwargs):
            if gef.arch in valid_architectures:
                f(*args, **kwargs)
            else:
                reason = "This command cannot work for the '{}' architecture".format(gef.arch.arch)
                raise OSError(reason)
        return inner_f
    return wrapper


def only_if_events_supported(event_type):
    """Checks if GDB supports events without crashing."""
    def wrap(f):
        def wrapped_f(*args, **kwargs):
            if getattr(gdb, "events") and getattr(gdb.events, event_type):
                return f(*args, **kwargs)
            warn("GDB events cannot be set")
        return wrapped_f
    return wrap


def FakeExit(*args, **kwargs):
    raise RuntimeWarning

sys.exit = FakeExit

def parse_arguments(required_arguments, optional_arguments):
    """Argument parsing decorator."""

    def int_wrapper(x): return int(x, 0)

    def decorator(f):
        def wrapper(*args, **kwargs):
            parser = argparse.ArgumentParser(prog=args[0]._cmdline_, add_help=True)
            for argname in required_arguments:
                argvalue = required_arguments[argname]
                argtype = type(argvalue)
                if argtype is int:
                    argtype = int_wrapper

                argname_is_list = isinstance(argname, list) or isinstance(argname, tuple)
                if not argname_is_list and argname.startswith("-"):
                    # optional args
                    if argtype is bool:
                        parser.add_argument(argname, action="store_true" if argvalue else "store_false")
                    else:
                        parser.add_argument(argname, type=argtype, required=True, default=argvalue)
                else:
                    if argtype in (list, tuple):
                        nargs = '*'
                        argtype = type(argvalue[0])
                    else:
                        nargs = '?'
                    # positional args
                    parser.add_argument(argname, type=argtype, default=argvalue, nargs=nargs)

            for argname in optional_arguments:
                argname_is_list = isinstance(argname, list) or isinstance(argname, tuple)
                if not argname_is_list and not argname.startswith("-"):
                    # refuse positional arguments
                    continue
                argvalue = optional_arguments[argname]
                argtype = type(argvalue)
                if not argname_is_list:
                    argname = [argname,]
                if argtype is int:
                    argtype = int_wrapper
                if argtype is bool:
                    parser.add_argument(*argname, action="store_true" if argvalue else "store_false")
                else:
                    parser.add_argument(*argname, type=argtype, default=argvalue)

            try:
                parsed_args = parser.parse_args(*(args[1:]))
            except RuntimeWarning:
                return
            kwargs["arguments"] = parsed_args
            return f(*args, **kwargs)
        return wrapper
    return decorator


class Color:
    """Used to colorify terminal output."""
    colors = {
        "normal"         : "\033[0m",
        "gray"           : "\033[1;38;5;240m",
        "light_gray"     : "\033[0;37m",
        "red"            : "\033[31m",
        "green"          : "\033[32m",
        "yellow"         : "\033[33m",
        "blue"           : "\033[34m",
        "pink"           : "\033[35m",
        "cyan"           : "\033[36m",
        "bold"           : "\033[1m",
        "underline"      : "\033[4m",
        "underline_off"  : "\033[24m",
        "highlight"      : "\033[3m",
        "highlight_off"  : "\033[23m",
        "blink"          : "\033[5m",
        "blink_off"      : "\033[25m",
    }

    @staticmethod
    def redify(msg):       return Color.colorify(msg, "red")
    @staticmethod
    def greenify(msg):     return Color.colorify(msg, "green")
    @staticmethod
    def blueify(msg):      return Color.colorify(msg, "blue")
    @staticmethod
    def yellowify(msg):    return Color.colorify(msg, "yellow")
    @staticmethod
    def grayify(msg):      return Color.colorify(msg, "gray")
    @staticmethod
    def light_grayify(msg):return Color.colorify(msg, "light_gray")
    @staticmethod
    def pinkify(msg):      return Color.colorify(msg, "pink")
    @staticmethod
    def cyanify(msg):      return Color.colorify(msg, "cyan")
    @staticmethod
    def boldify(msg):      return Color.colorify(msg, "bold")
    @staticmethod
    def underlinify(msg):  return Color.colorify(msg, "underline")
    @staticmethod
    def highlightify(msg): return Color.colorify(msg, "highlight")
    @staticmethod
    def blinkify(msg):     return Color.colorify(msg, "blink")

    @staticmethod
    def colorify(text, attrs):
        """Color text according to the given attributes."""
        if gef.config["gef.disable_color"] is True: return text

        colors = Color.colors
        msg = [colors[attr] for attr in attrs.split() if attr in colors]
        msg.append(str(text))
        if colors["highlight"] in msg:   msg.append(colors["highlight_off"])
        if colors["underline"] in msg:   msg.append(colors["underline_off"])
        if colors["blink"] in msg:       msg.append(colors["blink_off"])
        msg.append(colors["normal"])
        return "".join(msg)


class Address:
    """GEF representation of memory addresses."""
    def __init__(self, *args, **kwargs):
        self.value = kwargs.get("value", 0)
        self.section = kwargs.get("section", None)
        self.info = kwargs.get("info", None)
        self.valid = kwargs.get("valid", True)
        return

    def __str__(self):
        value = format_address(self.value)
        code_color = gef.config["theme.address_code"]
        stack_color = gef.config["theme.address_stack"]
        heap_color = gef.config["theme.address_heap"]
        if self.is_in_text_segment():
            return Color.colorify(value, code_color)
        if self.is_in_heap_segment():
            return Color.colorify(value, heap_color)
        if self.is_in_stack_segment():
            return Color.colorify(value, stack_color)
        return value

    def __int__(self):
        return self.value

    def is_in_text_segment(self):
        return (hasattr(self.info, "name") and ".text" in self.info.name) or \
            (hasattr(self.section, "path") and get_filepath() == self.section.path and self.section.is_executable())

    def is_in_stack_segment(self):
        return hasattr(self.section, "path") and "[stack]" == self.section.path

    def is_in_heap_segment(self):
        return hasattr(self.section, "path") and "[heap]" == self.section.path

    def dereference(self):
        addr = align_address(int(self.value))
        derefed = dereference(addr)
        return None if derefed is None else int(derefed)


class Permission:
    """GEF representation of Linux permission."""
    NONE      = 0
    READ      = 1
    WRITE     = 2
    EXECUTE   = 4
    ALL       = READ | WRITE | EXECUTE

    def __init__(self, **kwargs):
        self.value = kwargs.get("value", 0)
        return

    def __or__(self, value):
        return self.value | value

    def __and__(self, value):
        return self.value & value

    def __xor__(self, value):
        return self.value ^ value

    def __eq__(self, value):
        return self.value == value

    def __ne__(self, value):
        return self.value != value

    def __str__(self):
        perm_str = ""
        perm_str += "r" if self & Permission.READ else "-"
        perm_str += "w" if self & Permission.WRITE else "-"
        perm_str += "x" if self & Permission.EXECUTE else "-"
        return perm_str

    @staticmethod
    def from_info_sections(*args):
        perm = Permission()
        for arg in args:
            if "READONLY" in arg:
                perm.value += Permission.READ
            if "DATA" in arg:
                perm.value += Permission.WRITE
            if "CODE" in arg:
                perm.value += Permission.EXECUTE
        return perm

    @staticmethod
    def from_process_maps(perm_str):
        perm = Permission()
        if perm_str[0] == "r":
            perm.value += Permission.READ
        if perm_str[1] == "w":
            perm.value += Permission.WRITE
        if perm_str[2] == "x":
            perm.value += Permission.EXECUTE
        return perm


class Section:
    """GEF representation of process memory sections."""

    def __init__(self, *args, **kwargs):
        self.page_start = kwargs.get("page_start")
        self.page_end = kwargs.get("page_end")
        self.offset = kwargs.get("offset")
        self.permission = kwargs.get("permission")
        self.inode = kwargs.get("inode")
        self.path = kwargs.get("path")
        return

    def is_readable(self):
        return self.permission.value and self.permission.value & Permission.READ

    def is_writable(self):
        return self.permission.value and self.permission.value & Permission.WRITE

    def is_executable(self):
        return self.permission.value and self.permission.value & Permission.EXECUTE

    @property
    def size(self):
        if self.page_end is None or self.page_start is None:
            return -1
        return self.page_end - self.page_start

    @property
    def realpath(self):
        # when in a `gef-remote` session, realpath returns the path to the binary on the local disk, not remote
        return self.path if __gef_remote__ is None else "/tmp/gef/{:d}/{:s}".format(__gef_remote__, self.path)

    def __str__(self):
        return f"Section({self.page_start:#x}, {self.page_end:#x}, {str(self.permission)})"


Zone = collections.namedtuple("Zone", ["name", "zone_start", "zone_end", "filename"])

class Endianness(enum.Enum):
    LITTLE_ENDIAN     = 1
    BIG_ENDIAN        = 2

    def __str__(self):
        if self == Endianness.LITTLE_ENDIAN:
            return "<"
        return ">"

class Elf:
    """Basic ELF parsing.
    Ref:
    - http://www.skyfree.org/linux/references/ELF_Format.pdf
    - http://refspecs.freestandards.org/elf/elfspec_ppc.pdf
    - http://refspecs.linuxfoundation.org/ELF/ppc64/PPC-elf64abi.html
    """
    ELF_32_BITS       = 0x01
    ELF_64_BITS       = 0x02
    ELF_MAGIC         = 0x7f454c46

    X86_64            = 0x3e
    X86_32            = 0x03
    ARM               = 0x28
    MIPS              = 0x08
    POWERPC           = 0x14
    POWERPC64         = 0x15
    SPARC             = 0x02
    SPARC64           = 0x2b
    AARCH64           = 0xb7
    RISCV             = 0xf3
    IA64              = 0x32

    ET_RELOC          = 1
    ET_EXEC           = 2
    ET_DYN            = 3
    ET_CORE           = 4

    OSABI_SYSTEMV     = 0x00
    OSABI_HPUX        = 0x01
    OSABI_NETBSD      = 0x02
    OSABI_LINUX       = 0x03
    OSABI_SOLARIS     = 0x06
    OSABI_AIX         = 0x07
    OSABI_IRIX        = 0x08
    OSABI_FREEBSD     = 0x09
    OSABI_OPENBSD     = 0x0C

    e_magic           = ELF_MAGIC
    e_class           = ELF_32_BITS
    e_endianness      = Endianness.LITTLE_ENDIAN
    e_eiversion       = None
    e_osabi           = None
    e_abiversion      = None
    e_pad             = None
    e_type            = ET_EXEC
    e_machine         = X86_32
    e_version         = None
    e_entry           = 0x00
    e_phoff           = None
    e_shoff           = None
    e_flags           = None
    e_ehsize          = None
    e_phentsize       = None
    e_phnum           = None
    e_shentsize       = None
    e_shnum           = None
    e_shstrndx        = None

    def __init__(self, elf="", minimalist=False):
        """
        Instantiate an ELF object. The default behavior is to create the object by parsing the ELF file.
        But in some cases (QEMU-stub), we may just want a simple minimal object with default values."""
        if minimalist:
            return

        if not os.access(elf, os.R_OK):
            err("'{0}' not found/readable".format(elf))
            err("Failed to get file debug information, most of gef features will not work")
            return

        self.fd = open(elf, "rb")

        # off 0x0
        self.e_magic, self.e_class, self.e_endianness, self.e_eiversion = struct.unpack(">IBBB", self.read(7))

        # adjust endianness in bin reading
        endian = gef.arch.endianness

        # off 0x7
        self.e_osabi, self.e_abiversion = struct.unpack("{}BB".format(endian), self.read(2))

        # off 0x9
        self.e_pad = self.read(7)

        # off 0x10
        self.e_type, self.e_machine, self.e_version = struct.unpack("{}HHI".format(endian), self.read(8))

        # off 0x18
        if self.e_class == Elf.ELF_64_BITS:
            # if arch 64bits
            self.e_entry, self.e_phoff, self.e_shoff = struct.unpack("{}QQQ".format(endian), self.read(24))
        else:
            # else arch 32bits
            self.e_entry, self.e_phoff, self.e_shoff = struct.unpack("{}III".format(endian), self.read(12))

        self.e_flags, self.e_ehsize, self.e_phentsize, self.e_phnum = struct.unpack("{}IHHH".format(endian), self.read(10))
        self.e_shentsize, self.e_shnum, self.e_shstrndx = struct.unpack("{}HHH".format(endian), self.read(6))

        self.phdrs = []
        for i in range(self.e_phnum):
            self.phdrs.append(Phdr(self, self.e_phoff + self.e_phentsize * i))

        self.shdrs = []
        for i in range(self.e_shnum):
            self.shdrs.append(Shdr(self, self.e_shoff + self.e_shentsize * i))

        if self.fd:
            self.fd.close()
            self.fd = None

        return

    def read(self, size):
        return self.fd.read(size)

    def seek(self, off):
        self.fd.seek(off, 0)

    def is_valid(self):
        return self.e_magic == Elf.ELF_MAGIC


class Phdr:
    PT_NULL         = 0
    PT_LOAD         = 1
    PT_DYNAMIC      = 2
    PT_INTERP       = 3
    PT_NOTE         = 4
    PT_SHLIB        = 5
    PT_PHDR         = 6
    PT_TLS          = 7
    PT_LOOS         = 0x60000000
    PT_GNU_EH_FRAME = 0x6474e550
    PT_GNU_STACK    = 0x6474e551
    PT_GNU_RELRO    = 0x6474e552
    PT_LOSUNW       = 0x6ffffffa
    PT_SUNWBSS      = 0x6ffffffa
    PT_SUNWSTACK    = 0x6ffffffb
    PT_HISUNW       = 0x6fffffff
    PT_HIOS         = 0x6fffffff
    PT_LOPROC       = 0x70000000
    PT_HIPROC       = 0x7fffffff

    PF_X            = 1
    PF_W            = 2
    PF_R            = 4

    p_type   = None
    p_flags  = None
    p_offset = None
    p_vaddr  = None
    p_paddr  = None
    p_filesz = None
    p_memsz  = None
    p_align  = None

    def __init__(self, elf, off):
        if not elf:
            return None
        elf.seek(off)
        endian = gef.arch.endianness
        if elf.e_class == Elf.ELF_64_BITS:
            self.p_type, self.p_flags, self.p_offset = struct.unpack("{}IIQ".format(endian), elf.read(16))
            self.p_vaddr, self.p_paddr = struct.unpack("{}QQ".format(endian), elf.read(16))
            self.p_filesz, self.p_memsz, self.p_align = struct.unpack("{}QQQ".format(endian), elf.read(24))
        else:
            self.p_type, self.p_offset = struct.unpack("{}II".format(endian), elf.read(8))
            self.p_vaddr, self.p_paddr = struct.unpack("{}II".format(endian), elf.read(8))
            self.p_filesz, self.p_memsz, self.p_flags, self.p_align = struct.unpack("{}IIII".format(endian), elf.read(16))


class Shdr:
    SHT_NULL             = 0
    SHT_PROGBITS         = 1
    SHT_SYMTAB           = 2
    SHT_STRTAB           = 3
    SHT_RELA             = 4
    SHT_HASH             = 5
    SHT_DYNAMIC          = 6
    SHT_NOTE             = 7
    SHT_NOBITS           = 8
    SHT_REL              = 9
    SHT_SHLIB            = 10
    SHT_DYNSYM           = 11
    SHT_NUM              = 12
    SHT_INIT_ARRAY       = 14
    SHT_FINI_ARRAY       = 15
    SHT_PREINIT_ARRAY    = 16
    SHT_GROUP            = 17
    SHT_SYMTAB_SHNDX     = 18
    SHT_NUM              = 19
    SHT_LOOS             = 0x60000000
    SHT_GNU_ATTRIBUTES   = 0x6ffffff5
    SHT_GNU_HASH         = 0x6ffffff6
    SHT_GNU_LIBLIST      = 0x6ffffff7
    SHT_CHECKSUM         = 0x6ffffff8
    SHT_LOSUNW           = 0x6ffffffa
    SHT_SUNW_move        = 0x6ffffffa
    SHT_SUNW_COMDAT      = 0x6ffffffb
    SHT_SUNW_syminfo     = 0x6ffffffc
    SHT_GNU_verdef       = 0x6ffffffd
    SHT_GNU_verneed      = 0x6ffffffe
    SHT_GNU_versym       = 0x6fffffff
    SHT_HISUNW           = 0x6fffffff
    SHT_HIOS             = 0x6fffffff
    SHT_LOPROC           = 0x70000000
    SHT_HIPROC           = 0x7fffffff
    SHT_LOUSER           = 0x80000000
    SHT_HIUSER           = 0x8fffffff

    SHF_WRITE            = 1
    SHF_ALLOC            = 2
    SHF_EXECINSTR        = 4
    SHF_MERGE            = 0x10
    SHF_STRINGS          = 0x20
    SHF_INFO_LINK        = 0x40
    SHF_LINK_ORDER       = 0x80
    SHF_OS_NONCONFORMING = 0x100
    SHF_GROUP            = 0x200
    SHF_TLS              = 0x400
    SHF_COMPRESSED       = 0x800
    SHF_RELA_LIVEPATCH   = 0x00100000
    SHF_RO_AFTER_INIT    = 0x00200000
    SHF_ORDERED          = 0x40000000
    SHF_EXCLUDE          = 0x80000000

    sh_name      = None
    sh_type      = None
    sh_flags     = None
    sh_addr      = None
    sh_offset    = None
    sh_size      = None
    sh_link      = None
    sh_info      = None
    sh_addralign = None
    sh_entsize   = None

    def __init__(self, elf, off):
        if elf is None:
            return None
        elf.seek(off)
        endian = gef.arch.endianness
        if elf.e_class == Elf.ELF_64_BITS:
            self.sh_name, self.sh_type, self.sh_flags = struct.unpack("{}IIQ".format(endian), elf.read(16))
            self.sh_addr, self.sh_offset = struct.unpack("{}QQ".format(endian), elf.read(16))
            self.sh_size, self.sh_link, self.sh_info = struct.unpack("{}QII".format(endian), elf.read(16))
            self.sh_addralign, self.sh_entsize = struct.unpack("{}QQ".format(endian), elf.read(16))
        else:
            self.sh_name, self.sh_type, self.sh_flags = struct.unpack("{}III".format(endian), elf.read(12))
            self.sh_addr, self.sh_offset = struct.unpack("{}II".format(endian), elf.read(8))
            self.sh_size, self.sh_link, self.sh_info = struct.unpack("{}III".format(endian), elf.read(12))
            self.sh_addralign, self.sh_entsize = struct.unpack("{}II".format(endian), elf.read(8))

        stroff = elf.e_shoff + elf.e_shentsize * elf.e_shstrndx

        if elf.e_class == Elf.ELF_64_BITS:
            elf.seek(stroff + 16 + 8)
            offset = struct.unpack("{}Q".format(endian), elf.read(8))[0]
        else:
            elf.seek(stroff + 12 + 4)
            offset = struct.unpack("{}I".format(endian), elf.read(4))[0]
        elf.seek(offset + self.sh_name)
        self.sh_name = ""
        while True:
            c = ord(elf.read(1))
            if c == 0:
                break
            self.sh_name += chr(c)
        return


class Instruction:
    """GEF representation of a CPU instruction."""

    def __init__(self, address, location, mnemo, operands, opcodes):
        self.address, self.location, self.mnemonic, self.operands, self.opcodes = address, location, mnemo, operands, opcodes
        return

    # Allow formatting an instruction with {:o} to show opcodes.
    # The number of bytes to display can be configured, e.g. {:4o} to only show 4 bytes of the opcodes
    def __format__(self, format_spec):
        if len(format_spec) == 0 or format_spec[-1] != "o":
            return str(self)

        if format_spec == "o":
            opcodes_len = len(self.opcodes)
        else:
            opcodes_len = int(format_spec[:-1])

        opcodes_text = "".join("{:02x}".format(b) for b in self.opcodes[:opcodes_len])
        if opcodes_len < len(self.opcodes):
            opcodes_text += "..."
        return "{:#10x} {:{:d}} {:16} {:6} {:s}".format(self.address,
                                                        opcodes_text,
                                                        opcodes_len * 2 + 3,
                                                        self.location,
                                                        self.mnemonic,
                                                        ", ".join(self.operands))

    def __str__(self):
        return "{:#10x} {:16} {:6} {:s}".format(
            self.address, self.location, self.mnemonic, ", ".join(self.operands)
        )

    def is_valid(self):
        return "(bad)" not in self.mnemonic


@lru_cache()
def search_for_main_arena():
    malloc_hook_addr = parse_address("(void *)&__malloc_hook")

    if is_x86():
        addr = align_address_to_size(malloc_hook_addr + gef.arch.ptrsize, 0x20)
    elif is_arch(Elf.AARCH64) or is_arch(Elf.ARM):
        addr = malloc_hook_addr - gef.arch.ptrsize*2 - MallocStateStruct("*0").struct_size
    else:
        raise OSError("Cannot find main_arena for {}".format(gef.arch.arch))

    addr = "*0x{:x}".format(addr)
    return addr


class MallocStateStruct:
    """GEF representation of malloc_state from https://github.com/bminor/glibc/blob/glibc-2.28/malloc/malloc.c#L1658"""

    def __init__(self, addr):
        try:
            self.__addr = parse_address("&{}".format(addr))
        except gdb.error:
            warn("Could not parse address '&{}' when searching malloc_state struct, "
                 "using '&main_arena' instead".format(addr))
            self.__addr = search_for_main_arena()
            # if `search_for_main_arena` throws `gdb.error` on symbol lookup: it means the session is not started
            # so just propagate the exception

        self.num_fastbins = 10
        self.num_bins = 254

        self.int_size = cached_lookup_type("int").sizeof
        self.size_t = cached_lookup_type("size_t")
        if not self.size_t:
            ptr_type = "unsigned long" if gef.arch.ptrsize == 8 else "unsigned int"
            self.size_t = cached_lookup_type(ptr_type)

        # Account for separation of have_fastchunks flag into its own field
        # within the malloc_state struct in GLIBC >= 2.27
        # https://sourceware.org/git/?p=glibc.git;a=commit;h=e956075a5a2044d05ce48b905b10270ed4a63e87
        # Be aware you could see this change backported into GLIBC release
        # branches.
        if get_libc_version() >= (2, 27):
            self.fastbin_offset = align_address_to_size(self.int_size * 3, 8)
        else:
            self.fastbin_offset = self.int_size * 2
        return

    # struct offsets
    @property
    def addr(self):
        return self.__addr

    @property
    def fastbins_addr(self):
        return self.__addr + self.fastbin_offset

    @property
    def top_addr(self):
        return self.fastbins_addr + self.num_fastbins * gef.arch.ptrsize

    @property
    def last_remainder_addr(self):
        return self.top_addr + gef.arch.ptrsize

    @property
    def bins_addr(self):
        return self.last_remainder_addr + gef.arch.ptrsize

    @property
    def next_addr(self):
        return self.bins_addr + self.num_bins * gef.arch.ptrsize + self.int_size * 4

    @property
    def next_free_addr(self):
        return self.next_addr + gef.arch.ptrsize

    @property
    def system_mem_addr(self):
        return self.next_free_addr + gef.arch.ptrsize * 2

    @property
    def struct_size(self):
        return self.system_mem_addr + gef.arch.ptrsize * 2 - self.__addr

    # struct members
    @property
    def fastbinsY(self):
        return self.get_size_t_array(self.fastbins_addr, self.num_fastbins)

    @property
    def top(self):
        return self.get_size_t_pointer(self.top_addr)

    @property
    def last_remainder(self):
        return self.get_size_t_pointer(self.last_remainder_addr)

    @property
    def bins(self):
        return self.get_size_t_array(self.bins_addr, self.num_bins)

    @property
    def next(self):
        return self.get_size_t_pointer(self.next_addr)

    @property
    def next_free(self):
        return self.get_size_t_pointer(self.next_free_addr)

    @property
    def system_mem(self):
        return self.get_size_t(self.system_mem_addr)

    # helper methods
    def get_size_t(self, addr):
        return dereference(addr).cast(self.size_t)

    def get_size_t_pointer(self, addr):
        size_t_pointer = self.size_t.pointer()
        return dereference(addr).cast(size_t_pointer)

    def get_size_t_array(self, addr, length):
        size_t_array = self.size_t.array(length)
        return dereference(addr).cast(size_t_array)

    def __getitem__(self, item):
        return getattr(self, item)


class GlibcHeapInfo:
    """Glibc heap_info struct
    See https://github.com/bminor/glibc/blob/glibc-2.34/malloc/arena.c#L64"""

    def __init__(self, addr):
        self.__addr = addr if type(addr) is int else parse_address(addr)
        self.size_t = cached_lookup_type("size_t")
        if not self.size_t:
            ptr_type = "unsigned long" if gef.arch.ptrsize == 8 else "unsigned int"
            self.size_t = cached_lookup_type(ptr_type)

    @property
    def addr(self):
        return self.__addr

    @property
    def ar_ptr_addr(self):
        return self.addr

    @property
    def prev_addr(self):
        return self.ar_ptr_addr + gef.arch.ptrsize

    @property
    def size_addr(self):
        return self.prev_addr + gef.arch.ptrsize

    @property
    def mprotect_size_addr(self):
        return self.size_addr + self.size_t.sizeof

    @property
    def ar_ptr(self):
        return self._get_size_t_pointer(self.ar_ptr_addr)

    @property
    def prev(self):
        return self._get_size_t_pointer(self.prev_addr)

    @property
    def size(self):
        return self._get_size_t(self.size_addr)

    @property
    def mprotect_size(self):
        return self._get_size_t(self.mprotect_size_addr)

    # helper methods
    def _get_size_t_pointer(self, addr):
        size_t_pointer = self.size_t.pointer()
        return dereference(addr).cast(size_t_pointer)

    def _get_size_t(self, addr):
        return dereference(addr).cast(self.size_t)


class GlibcArena:
    """Glibc arena class
    Ref: https://github.com/sploitfun/lsploits/blob/master/glibc/malloc/malloc.c#L1671"""

    def __init__(self, addr):
        # self.__name = name or __gef_current_arena__
        try:
            arena = gdb.parse_and_eval(addr)
            malloc_state_t = cached_lookup_type("struct malloc_state")
            self.__arena = arena.cast(malloc_state_t)
            self.__addr = int(arena.address)
            self.struct_size = malloc_state_t.sizeof
        except:
            self.__arena = MallocStateStruct(addr)
            self.__addr = self.__arena.addr
        try:
            self.top             = int(self.top)
            self.last_remainder  = int(self.last_remainder)
            self.n               = int(self.next)
            self.nfree           = int(self.next_free)
            self.sysmem          = int(self.system_mem)
        except gdb.error as e:
            err("Glibc arena: {}".format(e))
        return

    def __getitem__(self, item):
        return self.__arena[item]

    def __getattr__(self, item):
        return self.__arena[item]

    def __int__(self):
        return self.__addr

    def __iter__(self):
        yield self
        current_arena = self

        while True:
            next_arena_address = int(current_arena.next)
            if next_arena_address == int(gef.heap.main_arena):
                break

            current_arena = GlibcArena("*{:#x} ".format(next_arena_address))
            yield current_arena
        return

    def __eq__(self, other):
        # You cannot have 2 arenas at the same address, so this check should be enough
        return self.__addr == int(other)

    def fastbin(self, i):
        """Return head chunk in fastbinsY[i]."""
        addr = int(self.fastbinsY[i])
        if addr == 0:
            return None
        return GlibcChunk(addr + 2 * gef.arch.ptrsize)

    def bin(self, i):
        idx = i * 2
        fd = int(self.bins[idx])
        bw = int(self.bins[idx + 1])
        return fd, bw

    def is_main_arena(self):
        return int(self) == int(gef.heap.main_arena)

    def heap_addr(self, allow_unaligned=False):
        if self.is_main_arena():
            heap_section = gef.heap.base_address
            if not heap_section:
                return None
            return heap_section
        _addr = int(self) + self.struct_size
        if allow_unaligned:
            return _addr
        return malloc_align_address(_addr)

    def get_heap_info_list(self):
        if self.is_main_arena():
            return None
        heap_addr = self.get_heap_for_ptr(self.top)
        heap_infos = [GlibcHeapInfo(heap_addr)]
        while heap_infos[-1].prev != 0:
            prev = int(heap_infos[-1].prev)
            heap_info = GlibcHeapInfo(prev)
            heap_infos.append(heap_info)
        return heap_infos[::-1]

    @staticmethod
    def get_heap_for_ptr(ptr):
        """Find the corresponding heap for a given pointer (int).
        See https://github.com/bminor/glibc/blob/glibc-2.34/malloc/arena.c#L129"""
        if is_32bit():
            default_mmap_threshold_max = 512 * 1024
        else:  # 64bit
            default_mmap_threshold_max = 4 * 1024 * 1024 * cached_lookup_type("long").sizeof
        heap_max_size = 2 * default_mmap_threshold_max
        return ptr & ~(heap_max_size - 1)

    def __str__(self):
        fmt = "{:s}(base={:#x}, top={:#x}, last_remainder={:#x}, next={:#x}, next_free={:#x}, system_mem={:#x})"
        return fmt.format(
            Color.colorify("Arena", "blue bold underline"),
            self.__addr, self.top, self.last_remainder, self.n, self.nfree, self.sysmem
        )


class GlibcChunk:
    """Glibc chunk class. The default behavior (from_base=False) is to interpret the data starting at the memory
    address pointed to as the chunk data. Setting from_base to True instead treats that data as the chunk header.
    Ref:  https://sploitfun.wordpress.com/2015/02/10/understanding-glibc-malloc/."""

    def __init__(self, addr, from_base=False, allow_unaligned=True):
        self.ptrsize = gef.arch.ptrsize
        if from_base:
            self.data_address = addr + 2 * self.ptrsize
        else:
            self.data_address = addr
        if not allow_unaligned:
            self.data_address = malloc_align_address(self.data_address)
        self.base_address = addr - 2 * self.ptrsize

        self.size_addr = int(self.data_address - self.ptrsize)
        self.prev_size_addr = self.base_address
        return

    def get_chunk_size(self):
        return gef.memory.read_integer(self.size_addr) & (~0x07)

    @property
    def size(self):
        return self.get_chunk_size()

    def get_usable_size(self):
        # https://github.com/sploitfun/lsploits/blob/master/glibc/malloc/malloc.c#L4537
        cursz = self.get_chunk_size()
        if cursz == 0: return cursz
        if self.has_m_bit(): return cursz - 2 * self.ptrsize
        return cursz - self.ptrsize

    @property
    def usable_size(self):
        return self.get_usable_size()

    def get_prev_chunk_size(self):
        return gef.memory.read_integer(self.prev_size_addr)

    def __iter__(self):
        current_chunk = self
        top = gef.heap.main_arena.top

        while True:
            yield current_chunk

            if current_chunk.base_address == top:
                break

            if current_chunk.size == 0:
                break

            next_chunk_addr = current_chunk.get_next_chunk_addr()

            if not Address(value=next_chunk_addr).valid:
                break

            next_chunk = current_chunk.get_next_chunk()
            if next_chunk is None:
                break

            current_chunk = next_chunk
        return

    def get_next_chunk(self, allow_unaligned=False):
        addr = self.get_next_chunk_addr()
        return GlibcChunk(addr, allow_unaligned=allow_unaligned)

    def get_next_chunk_addr(self):
        return self.data_address + self.get_chunk_size()

    # if free-ed functions
    def get_fwd_ptr(self, sll):
        # Not a single-linked-list (sll) or no Safe-Linking support yet
        if not sll or get_libc_version() < (2, 32):
            return gef.memory.read_integer(self.data_address)
        # Unmask ("reveal") the Safe-Linking pointer
        else:
            return gef.memory.read_integer(self.data_address) ^ (self.data_address >> 12)

    @property
    def fwd(self):
        return self.get_fwd_ptr(False)

    fd = fwd  # for compat

    def get_bkw_ptr(self):
        return gef.memory.read_integer(self.data_address + self.ptrsize)

    @property
    def bck(self):
        return self.get_bkw_ptr()

    bk = bck  # for compat
    # endif free-ed functions

    def has_p_bit(self):
        return gef.memory.read_integer(self.size_addr) & 0x01

    def has_m_bit(self):
        return gef.memory.read_integer(self.size_addr) & 0x02

    def has_n_bit(self):
        return gef.memory.read_integer(self.size_addr) & 0x04

    def is_used(self):
        """Check if the current block is used by:
        - checking the M bit is true
        - or checking that next chunk PREV_INUSE flag is true"""
        if self.has_m_bit():
            return True

        next_chunk = self.get_next_chunk()
        return True if next_chunk.has_p_bit() else False

    def str_chunk_size_flag(self):
        msg = []
        msg.append("PREV_INUSE flag: {}".format(Color.greenify("On") if self.has_p_bit() else Color.redify("Off")))
        msg.append("IS_MMAPPED flag: {}".format(Color.greenify("On") if self.has_m_bit() else Color.redify("Off")))
        msg.append("NON_MAIN_ARENA flag: {}".format(Color.greenify("On") if self.has_n_bit() else Color.redify("Off")))
        return "\n".join(msg)

    def _str_sizes(self):
        msg = []
        failed = False

        try:
            msg.append("Chunk size: {0:d} ({0:#x})".format(self.get_chunk_size()))
            msg.append("Usable size: {0:d} ({0:#x})".format(self.get_usable_size()))
            failed = True
        except gdb.MemoryError:
            msg.append("Chunk size: Cannot read at {:#x} (corrupted?)".format(self.size_addr))

        try:
            msg.append("Previous chunk size: {0:d} ({0:#x})".format(self.get_prev_chunk_size()))
            failed = True
        except gdb.MemoryError:
            msg.append("Previous chunk size: Cannot read at {:#x} (corrupted?)".format(self.base_address))

        if failed:
            msg.append(self.str_chunk_size_flag())

        return "\n".join(msg)

    def _str_pointers(self):
        fwd = self.data_address
        bkw = self.data_address + self.ptrsize

        msg = []
        try:
            msg.append("Forward pointer: {0:#x}".format(self.get_fwd_ptr(False)))
        except gdb.MemoryError:
            msg.append("Forward pointer: {0:#x} (corrupted?)".format(fwd))

        try:
            msg.append("Backward pointer: {0:#x}".format(self.get_bkw_ptr()))
        except gdb.MemoryError:
            msg.append("Backward pointer: {0:#x} (corrupted?)".format(bkw))

        return "\n".join(msg)

    def str_as_alloced(self):
        return self._str_sizes()

    def str_as_freed(self):
        return "{}\n\n{}".format(self._str_sizes(), self._str_pointers())

    def flags_as_string(self):
        flags = []
        if self.has_p_bit():
            flags.append(Color.colorify("PREV_INUSE", "red bold"))
        else:
            flags.append(Color.colorify("! PREV_INUSE", "green bold"))
        if self.has_m_bit():
            flags.append(Color.colorify("IS_MMAPPED", "red bold"))
        if self.has_n_bit():
            flags.append(Color.colorify("NON_MAIN_ARENA", "red bold"))
        return "|".join(flags)

    def __str__(self):
        msg = "{:s}(addr={:#x}, size={:#x}, flags={:s})".format(Color.colorify("Chunk", "yellow bold underline"),
                                                                int(self.data_address),
                                                                self.get_chunk_size(),
                                                                self.flags_as_string())
        return msg

    def psprint(self):
        msg = []
        msg.append(str(self))
        if self.is_used():
            msg.append(self.str_as_alloced())
        else:
            msg.append(self.str_as_freed())

        return "\n".join(msg) + "\n"


pattern_libc_ver = re.compile(rb"glibc (\d+)\.(\d+)")


@lru_cache()
def get_libc_version():
    sections = gef.memory.maps
    for section in sections:
        match = re.search(r"libc6?[-_](\d+)\.(\d+)\.so", section.path)
        if match:
            return tuple(int(_) for _ in match.groups())
        if "libc" in section.path:
            try:
                with open(section.path, "rb") as f:
                    data = f.read()
            except OSError:
                continue
            match = re.search(pattern_libc_ver, data)
            if match:
                return tuple(int(_) for _ in match.groups())
    return 0, 0


def titlify(text, color=None, msg_color=None):
    """Print a centered title."""
    cols = get_terminal_size()[1]
    nb = (cols - len(text) - 2) // 2
    if color is None:
        color = gef.config["theme.default_title_line"]
    if msg_color is None:
        msg_color = gef.config["theme.default_title_message"]

    msg = []
    msg.append(Color.colorify("{} ".format(HORIZONTAL_LINE * nb), color))
    msg.append(Color.colorify(text, msg_color))
    msg.append(Color.colorify(" {}".format(HORIZONTAL_LINE * nb), color))
    return "".join(msg)


def err(msg):   return gef_print("{} {}".format(Color.colorify("[!]", "bold red"), msg))
def warn(msg):  return gef_print("{} {}".format(Color.colorify("[*]", "bold yellow"), msg))
def ok(msg):    return gef_print("{} {}".format(Color.colorify("[+]", "bold green"), msg))
def info(msg):  return gef_print("{} {}".format(Color.colorify("[+]", "bold blue"), msg))


# TODO: move to gef.session.context
def push_context_message(level, message):
    """Push the message to be displayed the next time the context is invoked."""
    global __context_messages__
    if level not in ("error", "warn", "ok", "info"):
        err("Invalid level '{}', discarding message".format(level))
        return
    __context_messages__.append((level, message))
    return


def show_last_exception():
    """Display the last Python exception."""

    def _show_code_line(fname, idx):
        fname = os.path.expanduser(os.path.expandvars(fname))
        with open(fname, "r") as f:
            __data = f.readlines()
        return __data[idx - 1] if idx < len(__data) else ""

    gef_print("")
    exc_type, exc_value, exc_traceback = sys.exc_info()

    gef_print(" Exception raised ".center(80, HORIZONTAL_LINE))
    gef_print("{}: {}".format(Color.colorify(exc_type.__name__, "bold underline red"), exc_value))
    gef_print(" Detailed stacktrace ".center(80, HORIZONTAL_LINE))

    for fs in traceback.extract_tb(exc_traceback)[::-1]:
        filename, lineno, method, code = fs

        if not code or not code.strip():
            code = _show_code_line(filename, lineno)

        gef_print("""{} File "{}", line {:d}, in {}()""".format(DOWN_ARROW, Color.yellowify(filename),
                                                                lineno, Color.greenify(method)))
        gef_print("   {}    {}".format(RIGHT_ARROW, code))

    gef_print(" Version ".center(80, HORIZONTAL_LINE))
    gdb.execute("version full")
    gef_print(" Last 10 GDB commands ".center(80, HORIZONTAL_LINE))
    gdb.execute("show commands")
    gef_print(" Runtime environment ".center(80, HORIZONTAL_LINE))
    gef_print("* GDB: {}".format(gdb.VERSION))
    gef_print("* Python: {:d}.{:d}.{:d} - {:s}".format(sys.version_info.major, sys.version_info.minor,
                                                       sys.version_info.micro, sys.version_info.releaselevel))
    gef_print("* OS: {:s} - {:s} ({:s})".format(platform.system(), platform.release(), platform.machine()))

    try:
        lsb_release = which("lsb_release")
        gdb.execute("!{} -a".format(lsb_release,))
    except FileNotFoundError:
        gef_print("lsb_release is missing, cannot collect additional debug information")

    gef_print(HORIZONTAL_LINE*80)
    gef_print("")
    return


def gef_pystring(x):
    """Returns a sanitized version as string of the bytes list given in input."""
    res = str(x, encoding="utf-8")
    substs = [("\n", "\\n"), ("\r", "\\r"), ("\t", "\\t"), ("\v", "\\v"), ("\b", "\\b"), ]
    for x, y in substs: res = res.replace(x, y)
    return res


def gef_pybytes(x):
    """Returns an immutable bytes list from the string given as input."""
    return bytes(str(x), encoding="utf-8")


@lru_cache()
def which(program):
    """Locate a command on the filesystem."""

    def is_exe(fpath):
        return os.path.isfile(fpath) and os.access(fpath, os.X_OK)

    fpath = os.path.split(program)[0]
    if fpath:
        if is_exe(program):
            return program
    else:
        for path in os.environ["PATH"].split(os.pathsep):
            path = path.strip('"')
            exe_file = os.path.join(path, program)
            if is_exe(exe_file):
                return exe_file

    raise FileNotFoundError("Missing file `{:s}`".format(program))


def style_byte(b, color=True):
    style = {
        "nonprintable": "yellow",
        "printable": "white",
        "00": "gray",
        "0a": "blue",
        "ff": "green",
    }
    sbyte = "{:02x}".format(b)
    if not color or gef.config["highlight.regex"]:
        return sbyte

    if sbyte in style:
        st = style[sbyte]
    elif chr(b) in (string.ascii_letters + string.digits + string.punctuation + " "):
        st = style.get("printable")
    else:
        st = style.get("nonprintable")
    if st:
        sbyte = Color.colorify(sbyte, st)
    return sbyte


def hexdump(source, length=0x10, separator=".", show_raw=False, show_symbol=True, base=0x00):
    """Return the hexdump of `src` argument.
    @param source *MUST* be of type bytes or bytearray
    @param length is the length of items per line
    @param separator is the default character to use if one byte is not printable
    @param show_raw if True, do not add the line nor the text translation
    @param base is the start address of the block being hexdump
    @return a string with the hexdump"""
    result = []
    align = gef.arch.ptrsize * 2 + 2 if is_alive() else 18

    for i in range(0, len(source), length):
        chunk = bytearray(source[i : i + length])
        hexa = " ".join([style_byte(b, color=not show_raw) for b in chunk])

        if show_raw:
            result.append(hexa)
            continue

        text = "".join([chr(b) if 0x20 <= b < 0x7F else separator for b in chunk])
        if show_symbol:
            sym = gdb_get_location_from_symbol(base + i)
            sym = "<{:s}+{:04x}>".format(*sym) if sym else ""
        else:
            sym = ""

        result.append("{addr:#0{aw}x} {sym}    {data:<{dw}}    {text}".format(aw=align,
                                                                              addr=base+i,
                                                                              sym=sym,
                                                                              dw=3*length,
                                                                              data=hexa,
                                                                              text=text))
    return "\n".join(result)


def is_debug() -> bool:
    """Check if debug mode is enabled."""
    return gef.config["gef.debug"] == True

def hide_context() -> bool:
    """ Helper function to hide the context pane """
    gef.session.context_hidden = True
    return True

def unhide_context() -> bool:
    """ Helper function to unhide the context pane """
    gef.session.context_hidden = False
    return True

class RedirectOutputContext():
    def __init__(self, to="/dev/null"):
        self.redirection_target_file = to
        return

    def __enter__(self):
        """Redirect all GDB output to `to_file` parameter. By default, `to_file` redirects to `/dev/null`."""
        gdb.execute("set logging overwrite")
        gdb.execute("set logging file {:s}".format(self.redirection_target_file))
        gdb.execute("set logging redirect on")
        gdb.execute("set logging on")
        return

    def __exit__(self):
        """Disable the output redirection, if any."""
        gdb.execute("set logging off")
        gdb.execute("set logging redirect off")
        return

@deprecated("Use `RedirectOutputContext()` context manager")
def enable_redirect_output(to_file="/dev/null"):
    """Redirect all GDB output to `to_file` parameter. By default, `to_file` redirects to `/dev/null`."""
    gdb.execute("set logging overwrite")
    gdb.execute("set logging file {:s}".format(to_file))
    gdb.execute("set logging redirect on")
    gdb.execute("set logging on")
    return

@deprecated("Use `RedirectOutputContext()` context manager")
def disable_redirect_output():
    """Disable the output redirection, if any."""
    gdb.execute("set logging off")
    gdb.execute("set logging redirect off")
    return


def gef_makedirs(path, mode=0o755):
    """Recursive mkdir() creation. If successful, return the absolute path of the directory created."""
    abspath = os.path.expanduser(path)
    abspath = os.path.realpath(abspath)

    if os.path.isdir(abspath):
        return abspath

    os.makedirs(abspath, mode=mode, exist_ok=True)
    return abspath


@lru_cache()
def gdb_lookup_symbol(sym):
    """Fetch the proper symbol or None if not defined."""
    try:
        return gdb.decode_line(sym)[1]
    except gdb.error:
        return None


@lru_cache(maxsize=512)
def gdb_get_location_from_symbol(address):
    """Retrieve the location of the `address` argument from the symbol table.
    Return a tuple with the name and offset if found, None otherwise."""
    # this is horrible, ugly hack and shitty perf...
    # find a *clean* way to get gdb.Location from an address
    name = None
    sym = gdb.execute("info symbol {:#x}".format(address), to_string=True)
    if sym.startswith("No symbol matches"):
        return None

    i = sym.find(" in section ")
    sym = sym[:i].split()
    name, offset = sym[0], 0
    if len(sym) == 3 and sym[2].isdigit():
        offset = int(sym[2])
    return name, offset


def gdb_disassemble(start_pc, **kwargs):
    """Disassemble instructions from `start_pc` (Integer). Accepts the following named parameters:
    - `end_pc` (Integer) only instructions whose start address fall in the interval from start_pc to end_pc are returned.
    - `count` (Integer) list at most this many disassembled instructions
    If `end_pc` and `count` are not provided, the function will behave as if `count=1`.
    Return an iterator of Instruction objects
    """
    frame = gdb.selected_frame()
    arch = frame.architecture()

    for insn in arch.disassemble(start_pc, **kwargs):
        address = insn["addr"]
        asm = insn["asm"].rstrip().split(None, 1)
        if len(asm) > 1:
            mnemo, operands = asm
            operands = operands.split(",")
        else:
            mnemo, operands = asm[0], []

        loc = gdb_get_location_from_symbol(address)
        location = "<{}+{}>".format(*loc) if loc else ""

        opcodes = gef.memory.read(insn["addr"], insn["length"])

        yield Instruction(address, location, mnemo, operands, opcodes)


def gdb_get_nth_previous_instruction_address(addr, n):
    """Return the address (Integer) of the `n`-th instruction before `addr`."""
    # fixed-length ABI
    if gef.arch.instruction_length:
        return max(0, addr - n * gef.arch.instruction_length)

    # variable-length ABI
    cur_insn_addr = gef_current_instruction(addr).address

    # we try to find a good set of previous instructions by "guessing" disassembling backwards
    # the 15 comes from the longest instruction valid size
    for i in range(15 * n, 0, -1):
        try:
            insns = list(gdb_disassemble(addr - i, end_pc=cur_insn_addr))
        except gdb.MemoryError:
            # this is because we can hit an unmapped page trying to read backward
            break

        # 1. check that the disassembled instructions list size can satisfy
        if len(insns) < n + 1:  # we expect the current instruction plus the n before it
            continue

        # If the list of instructions is longer than what we need, then we
        # could get lucky and already have more than what we need, so slice down
        insns = insns[-n - 1 :]

        # 2. check that the sequence ends with the current address
        if insns[-1].address != cur_insn_addr:
            continue

        # 3. check all instructions are valid
        if all(insn.is_valid() for insn in insns):
            return insns[0].address

    return None


def gdb_get_nth_next_instruction_address(addr, n):
    """Return the address (Integer) of the `n`-th instruction after `addr`."""
    # fixed-length ABI
    if gef.arch.instruction_length:
        return addr + n * gef.arch.instruction_length

    # variable-length ABI
    insn = list(gdb_disassemble(addr, count=n))[-1]
    return insn.address


def gef_instruction_n(addr, n):
    """Return the `n`-th instruction after `addr` as an Instruction object."""
    return list(gdb_disassemble(addr, count=n + 1))[n]


def gef_get_instruction_at(addr):
    """Return the full Instruction found at the specified address."""
    insn = next(gef_disassemble(addr, 1))
    return insn


def gef_current_instruction(addr):
    """Return the current instruction as an Instruction object."""
    return gef_instruction_n(addr, 0)


def gef_next_instruction(addr):
    """Return the next instruction as an Instruction object."""
    return gef_instruction_n(addr, 1)


def gef_disassemble(addr, nb_insn, nb_prev=0):
    """Disassemble `nb_insn` instructions after `addr` and `nb_prev` before `addr`.
    Return an iterator of Instruction objects."""
    nb_insn = max(1, nb_insn)

    if nb_prev:
        start_addr = gdb_get_nth_previous_instruction_address(addr, nb_prev)
        if start_addr:
            for insn in gdb_disassemble(start_addr, count=nb_prev):
                if insn.address == addr: break
                yield insn

    for insn in gdb_disassemble(addr, count=nb_insn):
        yield insn


def capstone_disassemble(location, nb_insn, **kwargs):
    """Disassemble `nb_insn` instructions after `addr` and `nb_prev` before
    `addr` using the Capstone-Engine disassembler, if available.
    Return an iterator of Instruction objects."""

    def cs_insn_to_gef_insn(cs_insn):
        sym_info = gdb_get_location_from_symbol(cs_insn.address)
        loc = "<{}+{}>".format(*sym_info) if sym_info else ""
        ops = [] + cs_insn.op_str.split(", ")
        return Instruction(cs_insn.address, loc, cs_insn.mnemonic, ops, cs_insn.bytes)

    capstone    = sys.modules["capstone"]
    arch, mode  = get_capstone_arch(arch=kwargs.get("arch"), mode=kwargs.get("mode"), endian=kwargs.get("endian"))
    cs          = capstone.Cs(arch, mode)
    cs.detail   = True

    page_start  = align_address_to_page(location)
    offset      = location - page_start
    pc          = gef.arch.pc

    skip       = int(kwargs.get("skip", 0))
    nb_prev    = int(kwargs.get("nb_prev", 0))
    if nb_prev > 0:
        location = gdb_get_nth_previous_instruction_address(pc, nb_prev)
        nb_insn += nb_prev

    code = kwargs.get("code", gef.memory.read(location, gef_getpagesize() - offset - 1))
    code = bytes(code)

    for insn in cs.disasm(code, location):
        if skip:
            skip -= 1
            continue
        nb_insn -= 1
        yield cs_insn_to_gef_insn(insn)
        if nb_insn == 0:
            break
    return


def gef_execute_external(command, as_list=False, *args, **kwargs):
    """Execute an external command and return the result."""
    res = subprocess.check_output(command, stderr=subprocess.STDOUT, shell=kwargs.get("shell", False))
    return [gef_pystring(_) for _ in res.splitlines()] if as_list else gef_pystring(res)


def gef_execute_gdb_script(commands):
    """Execute the parameter `source` as GDB command. This is done by writing `commands` to
    a temporary file, which is then executed via GDB `source` command. The tempfile is then deleted."""
    fd, fname = tempfile.mkstemp(suffix=".gdb", prefix="gef_")
    with os.fdopen(fd, "w") as f:
        f.write(commands)
        f.flush()
    if os.access(fname, os.R_OK):
        gdb.execute("source {:s}".format(fname))
        os.unlink(fname)
    return


@lru_cache(32)
def checksec(filename):
    """Check the security property of the ELF binary. The following properties are:
    - Canary
    - NX
    - PIE
    - Fortify
    - Partial/Full RelRO.
    Return a dict() with the different keys mentioned above, and the boolean
    associated whether the protection was found."""
    readelf = gef.session.constants["readelf"]

    def __check_security_property(opt, filename, pattern):
        cmd   = [readelf,]
        cmd  += opt.split()
        cmd  += [filename,]
        lines = gef_execute_external(cmd, as_list=True)
        for line in lines:
            if re.search(pattern, line):
                return True
        return False

    results = collections.OrderedDict()
    results["Canary"] = __check_security_property("-s", filename, r"__stack_chk_fail") is True
    has_gnu_stack = __check_security_property("-W -l", filename, r"GNU_STACK") is True
    if has_gnu_stack:
        results["NX"] = __check_security_property("-W -l", filename, r"GNU_STACK.*RWE") is False
    else:
        results["NX"] = False
    results["PIE"] = __check_security_property("-h", filename, r":.*EXEC") is False
    results["Fortify"] = __check_security_property("-s", filename, r"_chk@GLIBC") is True
    results["Partial RelRO"] = __check_security_property("-l", filename, r"GNU_RELRO") is True
    results["Full RelRO"] = results["Partial RelRO"] and __check_security_property("-d", filename, r"BIND_NOW") is True
    return results


@lru_cache()
def get_arch():
    """Return the binary's architecture."""
    if is_alive():
        arch = gdb.selected_frame().architecture()
        return arch.name()

    arch_str = gdb.execute("show architecture", to_string=True).strip()
    if "The target architecture is set automatically (currently " in arch_str:
        arch_str = arch_str.split("(currently ", 1)[1]
        arch_str = arch_str.split(")", 1)[0]
    elif "The target architecture is assumed to be " in arch_str:
        arch_str = arch_str.replace("The target architecture is assumed to be ", "")
    elif "The target architecture is set to " in arch_str:
        # GDB version >= 10.1
        arch_str = re.findall(r"\"(.+)\"", arch_str)[0]
    else:
        # Unknown, we throw an exception to be safe
        raise RuntimeError("Unknown architecture: {}".format(arch_str))
    return arch_str


@lru_cache()
def get_entry_point():
    """Return the binary entry point."""

    for line in gdb.execute("info target", to_string=True).split("\n"):
        if "Entry point:" in line:
            return int(line.strip().split(" ")[-1], 16)

    return None


def is_pie(fpath):
    return checksec(fpath)["PIE"]


@deprecated("Prefer `gef.arch.endianness == Endianness.BIG_ENDIAN`")
def is_big_endian():
    return gef.arch.endianness == Endianness.BIG_ENDIAN


@deprecated("gef.arch.endianness == Endianness.LITTLE_ENDIAN")
def is_little_endian():
    return gef.arch.endianness == Endianness.LITTLE_ENDIAN


def flags_to_human(reg_value, value_table):
    """Return a human readable string showing the flag states."""
    flags = []
    for i in value_table:
        flag_str = Color.boldify(value_table[i].upper()) if reg_value & (1<<i) else value_table[i].lower()
        flags.append(flag_str)
    return "[{}]".format(" ".join(flags))


@lru_cache()
def get_section_base_address(name):
    section = process_lookup_path(name)
    return section.page_start if section else None


@lru_cache()
def get_zone_base_address(name):
    zone = file_lookup_name_path(name, get_filepath())
    return zone.zone_start if zone else None

#
# Architecture classes
#

class Architecture(metaclass=abc.ABCMeta):
    """Generic metaclass for the architecture supported by GEF."""

    @abc.abstractproperty
    def all_registers(self):                       pass
    @abc.abstractproperty
    def instruction_length(self):                  pass
    @abc.abstractproperty
    def nop_insn(self):                            pass
    @abc.abstractproperty
    def return_register(self):                     pass
    @abc.abstractproperty
    def flag_register(self):                       pass
    @abc.abstractproperty
    def flags_table(self):                         pass
    @abc.abstractproperty
    def function_parameters(self):                 pass
    @abc.abstractmethod
    def flag_register_to_human(self, val=None):    pass
    @abc.abstractmethod
    def is_call(self, insn):                       pass
    @abc.abstractmethod
    def is_ret(self, insn):                        pass
    @abc.abstractmethod
    def is_conditional_branch(self, insn):         pass
    @abc.abstractmethod
    def is_branch_taken(self, insn):               pass
    @abc.abstractmethod
    def get_ra(self, insn, frame):                 pass

    special_registers = []

    def __get_register(self, regname):
        """Return a register's value."""
        curframe = gdb.selected_frame()
        key = curframe.pc() ^ int(curframe.read_register('sp')) # todo: check when/if gdb.Frame implements `level()`
        return self.__get_register_for_selected_frame(regname, key)

    def __get_register_for_selected_frame(self, regname, hash_key):
        # 1st chance
        try:
            return parse_address(regname)
        except gdb.error:
            pass

        # 2nd chance
        try:
            regname = regname.lstrip("$")
            value = gdb.selected_frame().read_register(regname)
            return int(value)
        except (ValueError, gdb.error):
            pass
        return None

    def register(self, name):
        return self.__get_register(name)

    @property
    def registers(self):
        yield from self.all_registers

    @property
    def pc(self):
        return self.register("$pc")

    @property
    def sp(self):
        return self.register("$sp")

    @property
    def fp(self):
        return self.register("$fp")

    __ptrsize = None
    @property
    def ptrsize(self):
        if not self.__ptrsize:
            res = cached_lookup_type("size_t")
            if res is not None:
                self.__ptrsize = res.sizeof
            else:
                self.__ptrsize = gdb.parse_and_eval("$pc").type.sizeof
        return self.__ptrsize

    __endianness = None
    @property
    def endianness(self) -> Endianness:
        if not self.__endianness:
            output = gdb.execute("show endian", to_string=True).strip().lower()
            if "little endian" in output:
                self.__endianness = Endianness.LITTLE_ENDIAN
            elif "big endian" in output:
                self.__endianness = Endianness.BIG_ENDIAN
            else:
                raise OSError(f"No valid endianess found in '{output}'")
        return self.__endianness

    def get_ith_parameter(self, i, in_func=True):
        """Retrieves the correct parameter used for the current function call."""
        reg = self.function_parameters[i]
        val = self.register(reg)
        key = reg
        return key, val


class GenericArchitecture(Architecture):
    arch = "Generic"
    mode = ""
    all_registers = ()
    instruction_length = 0
    return_register = ""
    function_parameters = ()
    syscall_register = ""
    syscall_instructions = ()
    nop_insn = b""
    flag_register = None
    flags_table = None
    def flag_register_to_human(self, val=None):    return ""
    def is_call(self, insn):                       return False
    def is_ret(self, insn):                        return False
    def is_conditional_branch(self, insn):         return False
    def is_branch_taken(self, insn):               return False
    def get_ra(self, insn, frame):                 return 0


class RISCV(Architecture):
    arch = "RISCV"
    mode = "RISCV"

    all_registers = ["$zero", "$ra", "$sp", "$gp", "$tp", "$t0", "$t1",
                     "$t2", "$fp", "$s1", "$a0", "$a1", "$a2", "$a3",
                     "$a4", "$a5", "$a6", "$a7", "$s2", "$s3", "$s4",
                     "$s5", "$s6", "$s7", "$s8", "$s9", "$s10", "$s11",
                     "$t3", "$t4", "$t5", "$t6",]
    return_register = "$a0"
    function_parameters = ["$a0", "$a1", "$a2", "$a3", "$a4", "$a5", "$a6", "$a7"]
    syscall_register = "$a7"
    syscall_instructions = ["ecall"]
    nop_insn = b"\x00\x00\x00\x13"
    # RISC-V has no flags registers
    flag_register = None
    flag_register_to_human = None
    flags_table = None

    @property
    def instruction_length(self):
        return 4

    def is_call(self, insn):
        return insn.mnemonic == "call"

    def is_ret(self, insn):
        mnemo = insn.mnemonic
        if mnemo == "ret":
            return True
        elif (mnemo == "jalr" and insn.operands[0] == "zero" and
              insn.operands[1] == "ra" and insn.operands[2] == 0):
            return True
        elif (mnemo == "c.jalr" and insn.operands[0] == "ra"):
            return True
        return False

    @classmethod
    def mprotect_asm(cls, addr, size, perm):
        raise OSError("Architecture {:s} not supported yet".format(cls.arch))

    def is_conditional_branch(self, insn):
        return insn.mnemonic.startswith("b")

    def is_branch_taken(self, insn):
        def long_to_twos_complement(v):
            """Convert a python long value to its two's complement."""
            if is_32bit():
                if v & 0x80000000:
                    return v - 0x100000000
            elif is_64bit():
                if v & 0x8000000000000000:
                    return v - 0x10000000000000000
            else:
                raise OSError("RISC-V: ELF file is not ELF32 or ELF64. This is not currently supported")
            return v

        mnemo = insn.mnemonic
        condition = mnemo[1:]

        if condition.endswith("z"):
            # r2 is the zero register if we are comparing to 0
            rs1 = gef.arch.register(insn.operands[0])
            rs2 = gef.arch.register("$zero")
            condition = condition[:-1]
        elif len(insn.operands) > 2:
            # r2 is populated with the second operand
            rs1 = gef.arch.register(insn.operands[0])
            rs2 = gef.arch.register(insn.operands[1])
        else:
            raise OSError("RISC-V: Failed to get rs1 and rs2 for instruction: `{}`".format(insn))

        # If the conditional operation is not unsigned, convert the python long into
        # its two's complement
        if not condition.endswith("u"):
            rs2 = long_to_twos_complement(rs2)
            rs1 = long_to_twos_complement(rs1)
        else:
            condition = condition[:-1]

        if condition == "eq":
            if rs1 == rs2: taken, reason = True, "{}={}".format(rs1, rs2)
            else: taken, reason = False, "{}!={}".format(rs1, rs2)
        elif condition == "ne":
            if rs1 != rs2: taken, reason = True, "{}!={}".format(rs1, rs2)
            else: taken, reason = False, "{}={}".format(rs1, rs2)
        elif condition == "lt":
            if rs1 < rs2: taken, reason = True, "{}<{}".format(rs1, rs2)
            else: taken, reason = False, "{}>={}".format(rs1, rs2)
        elif condition == "ge":
            if rs1 < rs2: taken, reason = True, "{}>={}".format(rs1, rs2)
            else: taken, reason = False, "{}<{}".format(rs1, rs2)
        else:
            raise OSError("RISC-V: Conditional instruction `{:s}` not supported yet".format(insn))

        return taken, reason

    def get_ra(self, insn, frame):
        ra = None
        if self.is_ret(insn):
            ra = gef.arch.register("$ra")
        elif frame.older():
            ra = frame.older().pc()
        return ra


class ARM(Architecture):
    arch = "ARM"

    all_registers = ["$r0", "$r1", "$r2", "$r3", "$r4", "$r5", "$r6",
                     "$r7", "$r8", "$r9", "$r10", "$r11", "$r12", "$sp",
                     "$lr", "$pc", "$cpsr",]

    # http://infocenter.arm.com/help/index.jsp?topic=/com.arm.doc.dui0041c/Caccegih.html
    nop_insn = b"\x01\x10\xa0\xe1" # mov r1, r1
    return_register = "$r0"
    flag_register = "$cpsr"
    flags_table = {
        31: "negative",
        30: "zero",
        29: "carry",
        28: "overflow",
        7: "interrupt",
        6: "fast",
        5: "thumb",
    }
    function_parameters = ["$r0", "$r1", "$r2", "$r3"]
    syscall_register = "$r7"
    syscall_instructions = ["swi 0x0", "swi NR"]

    def is_thumb(self):
        """Determine if the machine is currently in THUMB mode."""
        return is_alive() and gef.arch.register(self.flag_register) & (1 << 5)

    @property
    def pc(self):
        pc = gef.arch.register("$pc")
        if self.is_thumb():
            pc += 1
        return pc

    @property
    def mode(self):
        return "THUMB" if self.is_thumb() else "ARM"

    @property
    def instruction_length(self):
        # Thumb instructions have variable-length (2 or 4-byte)
        return None if self.is_thumb() else 4

    def is_call(self, insn):
        mnemo = insn.mnemonic
        call_mnemos = {"bl", "blx"}
        return mnemo in call_mnemos

    def is_ret(self, insn):
        pop_mnemos = {"pop"}
        branch_mnemos = {"bl", "bx"}
        write_mnemos = {"ldr", "add"}
        if insn.mnemonic in pop_mnemos:
            return insn.operands[-1] == " pc}"
        if insn.mnemonic in branch_mnemos:
            return insn.operands[-1] == "lr"
        if insn.mnemonic in write_mnemos:
            return insn.operands[0] == "pc"
        return

    def flag_register_to_human(self, val=None):
        # http://www.botskool.com/user-pages/tutorials/electronics/arm-7-tutorial-part-1
        if val is None:
            reg = self.flag_register
            val = gef.arch.register(reg)
        return flags_to_human(val, self.flags_table)

    def is_conditional_branch(self, insn):
        conditions = {"eq", "ne", "lt", "le", "gt", "ge", "vs", "vc", "mi", "pl", "hi", "ls", "cc", "cs"}
        return insn.mnemonic[-2:] in conditions

    def is_branch_taken(self, insn):
        mnemo = insn.mnemonic
        # ref: http://www.davespace.co.uk/arm/introduction-to-arm/conditional.html
<<<<<<< HEAD
        flags = dict((self.flags_table[k], k) for k in self.flags_table)
        val = gef.arch.register(self.flag_register)
=======
        flags = {self.flags_table[k]: k for k in self.flags_table}
        val = get_register(self.flag_register)
>>>>>>> 8a27a38e
        taken, reason = False, ""

        if mnemo.endswith("eq"): taken, reason = bool(val&(1<<flags["zero"])), "Z"
        elif mnemo.endswith("ne"): taken, reason = not val&(1<<flags["zero"]), "!Z"
        elif mnemo.endswith("lt"):
            taken, reason = bool(val&(1<<flags["negative"])) != bool(val&(1<<flags["overflow"])), "N!=V"
        elif mnemo.endswith("le"):
            taken, reason = val&(1<<flags["zero"]) or \
                bool(val&(1<<flags["negative"])) != bool(val&(1<<flags["overflow"])), "Z || N!=V"
        elif mnemo.endswith("gt"):
            taken, reason = val&(1<<flags["zero"]) == 0 and \
                bool(val&(1<<flags["negative"])) == bool(val&(1<<flags["overflow"])), "!Z && N==V"
        elif mnemo.endswith("ge"):
            taken, reason = bool(val&(1<<flags["negative"])) == bool(val&(1<<flags["overflow"])), "N==V"
        elif mnemo.endswith("vs"): taken, reason = bool(val&(1<<flags["overflow"])), "V"
        elif mnemo.endswith("vc"): taken, reason = not val&(1<<flags["overflow"]), "!V"
        elif mnemo.endswith("mi"):
            taken, reason = bool(val&(1<<flags["negative"])), "N"
        elif mnemo.endswith("pl"):
            taken, reason = not val&(1<<flags["negative"]), "N==0"
        elif mnemo.endswith("hi"):
            taken, reason = val&(1<<flags["carry"]) and not val&(1<<flags["zero"]), "C && !Z"
        elif mnemo.endswith("ls"):
            taken, reason = not val&(1<<flags["carry"]) or val&(1<<flags["zero"]), "!C || Z"
        elif mnemo.endswith("cs"): taken, reason = bool(val&(1<<flags["carry"])), "C"
        elif mnemo.endswith("cc"): taken, reason = not val&(1<<flags["carry"]), "!C"
        return taken, reason

    def get_ra(self, insn, frame):
        ra = None
        if self.is_ret(insn):
            # If it's a pop, we have to peek into the stack, otherwise use lr
            if insn.mnemonic == "pop":
                ra_addr = gef.arch.sp + (len(insn.operands)-1) * self.ptrsize
                ra = to_unsigned_long(dereference(ra_addr))
            elif insn.mnemonic == "ldr":
                return to_unsigned_long(dereference(gef.arch.sp))
            else:  # 'bx lr' or 'add pc, lr, #0'
                return gef.arch.register("$lr")
        elif frame.older():
            ra = frame.older().pc()
        return ra

    @classmethod
    def mprotect_asm(cls, addr, size, perm):
        _NR_mprotect = 125
        insns = [
            "push {r0-r2, r7}",
            "mov r1, {:d}".format(addr & 0xffff),
            "mov r0, {:d}".format((addr & 0xffff0000) >> 16),
            "lsl r0, r0, 16",
            "add r0, r0, r1",
            "mov r1, {:d}".format(size & 0xffff),
            "mov r2, {:d}".format(perm & 0xff),
            "mov r7, {:d}".format(_NR_mprotect),
            "svc 0",
            "pop {r0-r2, r7}",
        ]
        return "; ".join(insns)


class AARCH64(ARM):
    arch = "ARM64"
    mode = ""

    all_registers = [
        "$x0", "$x1", "$x2", "$x3", "$x4", "$x5", "$x6", "$x7",
        "$x8", "$x9", "$x10", "$x11", "$x12", "$x13", "$x14","$x15",
        "$x16", "$x17", "$x18", "$x19", "$x20", "$x21", "$x22", "$x23",
        "$x24", "$x25", "$x26", "$x27", "$x28", "$x29", "$x30", "$sp",
        "$pc", "$cpsr", "$fpsr", "$fpcr",]
    return_register = "$x0"
    flag_register = "$cpsr"
    flags_table = {
        31: "negative",
        30: "zero",
        29: "carry",
        28: "overflow",
        7: "interrupt",
        6: "fast",
    }
    function_parameters = ["$x0", "$x1", "$x2", "$x3", "$x4", "$x5", "$x6", "$x7"]
    syscall_register = "$x8"
    syscall_instructions = ["svc $x0"]

    def is_call(self, insn):
        mnemo = insn.mnemonic
        call_mnemos = {"bl", "blr"}
        return mnemo in call_mnemos

    def flag_register_to_human(self, val=None):
        # http://events.linuxfoundation.org/sites/events/files/slides/KoreaLinuxForum-2014.pdf
        reg = self.flag_register
        if not val:
            val = gef.arch.register(reg)
        return flags_to_human(val, self.flags_table)

    @classmethod
    def mprotect_asm(cls, addr, size, perm):
        _NR_mprotect = 226
        insns = [
            "str x8, [sp, -16]!",
            "str x0, [sp, -16]!",
            "str x1, [sp, -16]!",
            "str x2, [sp, -16]!",
            "mov x8, {:d}".format(_NR_mprotect),
            "movz x0, 0x{:x}".format(addr & 0xFFFF),
            "movk x0, 0x{:x}, lsl 16".format((addr >> 16) & 0xFFFF),
            "movk x0, 0x{:x}, lsl 32".format((addr >> 32) & 0xFFFF),
            "movk x0, 0x{:x}, lsl 48".format((addr >> 48) & 0xFFFF),
            "movz x1, 0x{:x}".format(size & 0xFFFF),
            "movk x1, 0x{:x}, lsl 16".format((size >> 16) & 0xFFFF),
            "mov x2, {:d}".format(perm),
            "svc 0",
            "ldr x2, [sp], 16",
            "ldr x1, [sp], 16",
            "ldr x0, [sp], 16",
            "ldr x8, [sp], 16",
        ]
        return "; ".join(insns)

    def is_conditional_branch(self, insn):
        # https://www.element14.com/community/servlet/JiveServlet/previewBody/41836-102-1-229511/ARM.Reference_Manual.pdf
        # sect. 5.1.1
        mnemo = insn.mnemonic
        branch_mnemos = {"cbnz", "cbz", "tbnz", "tbz"}
        return mnemo.startswith("b.") or mnemo in branch_mnemos

    def is_branch_taken(self, insn):
        mnemo, operands = insn.mnemonic, insn.operands
        taken, reason = False, ""

        if mnemo in {"cbnz", "cbz", "tbnz", "tbz"}:
            reg = "${}".format(operands[0])
            op = gef.arch.register(reg)
            if mnemo == "cbnz":
                if op!=0: taken, reason = True, "{}!=0".format(reg)
                else: taken, reason = False, "{}==0".format(reg)
            elif mnemo == "cbz":
                if op == 0: taken, reason = True, "{}==0".format(reg)
                else: taken, reason = False, "{}!=0".format(reg)
            elif mnemo == "tbnz":
                # operands[1] has one or more white spaces in front, then a #, then the number
                # so we need to eliminate them
                i = int(operands[1].strip().lstrip("#"))
                if (op & 1<<i) != 0: taken, reason = True, "{}&1<<{}!=0".format(reg, i)
                else: taken, reason = False, "{}&1<<{}==0".format(reg, i)
            elif mnemo == "tbz":
                # operands[1] has one or more white spaces in front, then a #, then the number
                # so we need to eliminate them
                i = int(operands[1].strip().lstrip("#"))
                if (op & 1<<i) == 0: taken, reason = True, "{}&1<<{}==0".format(reg, i)
                else: taken, reason = False, "{}&1<<{}!=0".format(reg, i)

        if not reason:
            taken, reason = super().is_branch_taken(insn)
        return taken, reason


class X86(Architecture):
    arch = "X86"
    mode = "32"

    nop_insn = b"\x90"
    flag_register = "$eflags"
    special_registers = ["$cs", "$ss", "$ds", "$es", "$fs", "$gs", ]
    gpr_registers = ["$eax", "$ebx", "$ecx", "$edx", "$esp", "$ebp", "$esi", "$edi", "$eip", ]
    all_registers = gpr_registers + [ flag_register, ] + special_registers
    instruction_length = None
    return_register = "$eax"
    function_parameters = ["$esp", ]
    flags_table = {
        6: "zero",
        0: "carry",
        2: "parity",
        4: "adjust",
        7: "sign",
        8: "trap",
        9: "interrupt",
        10: "direction",
        11: "overflow",
        16: "resume",
        17: "virtualx86",
        21: "identification",
    }
    syscall_register = "$eax"
    syscall_instructions = ["sysenter", "int 0x80"]

    def flag_register_to_human(self, val=None):
        reg = self.flag_register
        if not val:
            val = gef.arch.register(reg)
        return flags_to_human(val, self.flags_table)

    def is_call(self, insn):
        mnemo = insn.mnemonic
        call_mnemos = {"call", "callq"}
        return mnemo in call_mnemos

    def is_ret(self, insn):
        return insn.mnemonic == "ret"

    def is_conditional_branch(self, insn):
        mnemo = insn.mnemonic
        branch_mnemos = {
            "ja", "jnbe", "jae", "jnb", "jnc", "jb", "jc", "jnae", "jbe", "jna",
            "jcxz", "jecxz", "jrcxz", "je", "jz", "jg", "jnle", "jge", "jnl",
            "jl", "jnge", "jle", "jng", "jne", "jnz", "jno", "jnp", "jpo", "jns",
            "jo", "jp", "jpe", "js"
        }
        return mnemo in branch_mnemos

    def is_branch_taken(self, insn):
        mnemo = insn.mnemonic
        # all kudos to fG! (https://github.com/gdbinit/Gdbinit/blob/master/gdbinit#L1654)
<<<<<<< HEAD
        flags = dict((self.flags_table[k], k) for k in self.flags_table)
        val = gef.arch.register(self.flag_register)
=======
        flags = {self.flags_table[k]: k for k in self.flags_table}
        val = get_register(self.flag_register)
>>>>>>> 8a27a38e

        taken, reason = False, ""

        if mnemo in ("ja", "jnbe"):
            taken, reason = not val&(1<<flags["carry"]) and not val&(1<<flags["zero"]), "!C && !Z"
        elif mnemo in ("jae", "jnb", "jnc"):
            taken, reason = not val&(1<<flags["carry"]), "!C"
        elif mnemo in ("jb", "jc", "jnae"):
            taken, reason = val&(1<<flags["carry"]), "C"
        elif mnemo in ("jbe", "jna"):
            taken, reason = val&(1<<flags["carry"]) or val&(1<<flags["zero"]), "C || Z"
        elif mnemo in ("jcxz", "jecxz", "jrcxz"):
            cx = gef.arch.register("$rcx") if self.mode == 64 else gef.arch.register("$ecx")
            taken, reason = cx == 0, "!$CX"
        elif mnemo in ("je", "jz"):
            taken, reason = val&(1<<flags["zero"]), "Z"
        elif mnemo in ("jne", "jnz"):
            taken, reason = not val&(1<<flags["zero"]), "!Z"
        elif mnemo in ("jg", "jnle"):
            taken, reason = not val&(1<<flags["zero"]) and bool(val&(1<<flags["overflow"])) == bool(val&(1<<flags["sign"])), "!Z && S==O"
        elif mnemo in ("jge", "jnl"):
            taken, reason = bool(val&(1<<flags["sign"])) == bool(val&(1<<flags["overflow"])), "S==O"
        elif mnemo in ("jl", "jnge"):
            taken, reason = val&(1<<flags["overflow"]) != val&(1<<flags["sign"]), "S!=O"
        elif mnemo in ("jle", "jng"):
            taken, reason = val&(1<<flags["zero"]) or bool(val&(1<<flags["overflow"])) != bool(val&(1<<flags["sign"])), "Z || S!=O"
        elif mnemo in ("jo",):
            taken, reason = val&(1<<flags["overflow"]), "O"
        elif mnemo in ("jno",):
            taken, reason = not val&(1<<flags["overflow"]), "!O"
        elif mnemo in ("jpe", "jp"):
            taken, reason = val&(1<<flags["parity"]), "P"
        elif mnemo in ("jnp", "jpo"):
            taken, reason = not val&(1<<flags["parity"]), "!P"
        elif mnemo in ("js",):
            taken, reason = val&(1<<flags["sign"]), "S"
        elif mnemo in ("jns",):
            taken, reason = not val&(1<<flags["sign"]), "!S"
        return taken, reason

    def get_ra(self, insn, frame):
        ra = None
        if self.is_ret(insn):
            ra = to_unsigned_long(dereference(gef.arch.sp))
        if frame.older():
            ra = frame.older().pc()

        return ra

    @classmethod
    def mprotect_asm(cls, addr, size, perm):
        _NR_mprotect = 125
        insns = [
            "pushad",
            "mov eax, {:d}".format(_NR_mprotect),
            "mov ebx, {:d}".format(addr),
            "mov ecx, {:d}".format(size),
            "mov edx, {:d}".format(perm),
            "int 0x80",
            "popad",
        ]
        return "; ".join(insns)

    def get_ith_parameter(self, i, in_func=True):
        if in_func:
            i += 1  # Account for RA being at the top of the stack
        sp = gef.arch.sp
        sz = gef.arch.ptrsize
        loc = sp + (i * sz)
        val = gef.memory.read_integer(loc)
        key = "[sp + {:#x}]".format(i * sz)
        return key, val


class X86_64(X86):
    arch = "X86"
    mode = "64"

    gpr_registers = [
        "$rax", "$rbx", "$rcx", "$rdx", "$rsp", "$rbp", "$rsi", "$rdi", "$rip",
        "$r8", "$r9", "$r10", "$r11", "$r12", "$r13", "$r14", "$r15", ]
    all_registers = gpr_registers + [ X86.flag_register, ] + X86.special_registers
    return_register = "$rax"
    function_parameters = ["$rdi", "$rsi", "$rdx", "$rcx", "$r8", "$r9"]
    syscall_register = "$rax"
    syscall_instructions = ["syscall"]
    # We don't want to inherit x86's stack based param getter
    get_ith_parameter = Architecture.get_ith_parameter

    @classmethod
    def mprotect_asm(cls, addr, size, perm):
        _NR_mprotect = 10
        insns = [
            "push rax",
            "push rdi",
            "push rsi",
            "push rdx",
            "push rcx",
            "push r11",
            "mov rax, {:d}".format(_NR_mprotect),
            "mov rdi, {:d}".format(addr),
            "mov rsi, {:d}".format(size),
            "mov rdx, {:d}".format(perm),
            "syscall",
            "pop r11",
            "pop rcx",
            "pop rdx",
            "pop rsi",
            "pop rdi",
            "pop rax",
        ]
        return "; ".join(insns)


class PowerPC(Architecture):
    arch = "PPC"
    mode = "PPC32"

    all_registers = [
        "$r0", "$r1", "$r2", "$r3", "$r4", "$r5", "$r6", "$r7",
        "$r8", "$r9", "$r10", "$r11", "$r12", "$r13", "$r14", "$r15",
        "$r16", "$r17", "$r18", "$r19", "$r20", "$r21", "$r22", "$r23",
        "$r24", "$r25", "$r26", "$r27", "$r28", "$r29", "$r30", "$r31",
        "$pc", "$msr", "$cr", "$lr", "$ctr", "$xer", "$trap",]
    instruction_length = 4
    nop_insn = b"\x60\x00\x00\x00" # http://www.ibm.com/developerworks/library/l-ppc/index.html
    return_register = "$r0"
    flag_register = "$cr"
    flags_table = {
        3: "negative[0]",
        2: "positive[0]",
        1: "equal[0]",
        0: "overflow[0]",
        # cr7
        31: "less[7]",
        30: "greater[7]",
        29: "equal[7]",
        28: "overflow[7]",
    }
    function_parameters = ["$i0", "$i1", "$i2", "$i3", "$i4", "$i5"]
    syscall_register = "$r0"
    syscall_instructions = ["sc"]

    def flag_register_to_human(self, val=None):
        # http://www.cebix.net/downloads/bebox/pem32b.pdf (% 2.1.3)
        if not val:
            reg = self.flag_register
            val = gef.arch.register(reg)
        return flags_to_human(val, self.flags_table)

    def is_call(self, insn):
        return False

    def is_ret(self, insn):
        return insn.mnemonic == "blr"

    def is_conditional_branch(self, insn):
        mnemo = insn.mnemonic
        branch_mnemos = {"beq", "bne", "ble", "blt", "bgt", "bge"}
        return mnemo in branch_mnemos

    def is_branch_taken(self, insn):
        mnemo = insn.mnemonic
<<<<<<< HEAD
        flags = dict((self.flags_table[k], k) for k in self.flags_table)
        val = gef.arch.register(self.flag_register)
=======
        flags = {self.flags_table[k]: k for k in self.flags_table}
        val = get_register(self.flag_register)
>>>>>>> 8a27a38e
        taken, reason = False, ""
        if mnemo == "beq": taken, reason = val&(1<<flags["equal[7]"]), "E"
        elif mnemo == "bne": taken, reason = val&(1<<flags["equal[7]"]) == 0, "!E"
        elif mnemo == "ble": taken, reason = val&(1<<flags["equal[7]"]) or val&(1<<flags["less[7]"]), "E || L"
        elif mnemo == "blt": taken, reason = val&(1<<flags["less[7]"]), "L"
        elif mnemo == "bge": taken, reason = val&(1<<flags["equal[7]"]) or val&(1<<flags["greater[7]"]), "E || G"
        elif mnemo == "bgt": taken, reason = val&(1<<flags["greater[7]"]), "G"
        return taken, reason

    def get_ra(self, insn, frame):
        ra = None
        if self.is_ret(insn):
            ra = gef.arch.register("$lr")
        elif frame.older():
            ra = frame.older().pc()
        return ra

    @classmethod
    def mprotect_asm(cls, addr, size, perm):
        # Ref: http://www.ibm.com/developerworks/library/l-ppc/index.html
        _NR_mprotect = 125
        insns = [
            "addi 1, 1, -16",  # 1 = r1 = sp
            "stw 0, 0(1)",
            "stw 3, 4(1)",  # r0 = syscall_code | r3, r4, r5 = args
            "stw 4, 8(1)",
            "stw 5, 12(1)",
            "li 0, {:d}".format(_NR_mprotect),
            "lis 3, {:#x}@h".format(addr),
            "ori 3, 3, {:#x}@l".format(addr),
            "lis 4, {:#x}@h".format(size),
            "ori 4, 4, {:#x}@l".format(size),
            "li 5, {:d}".format(perm),
            "sc",
            "lwz 0, 0(1)",
            "lwz 3, 4(1)",
            "lwz 4, 8(1)",
            "lwz 5, 12(1)",
            "addi 1, 1, 16",
        ]
        return ";".join(insns)


class PowerPC64(PowerPC):
    arch = "PPC"
    mode = "PPC64"


class SPARC(Architecture):
    """ Refs:
    - http://www.cse.scu.edu/~atkinson/teaching/sp05/259/sparc.pdf
    """
    arch = "SPARC"
    mode = ""

    all_registers = [
        "$g0", "$g1", "$g2", "$g3", "$g4", "$g5", "$g6", "$g7",
        "$o0", "$o1", "$o2", "$o3", "$o4", "$o5", "$o7",
        "$l0", "$l1", "$l2", "$l3", "$l4", "$l5", "$l6", "$l7",
        "$i0", "$i1", "$i2", "$i3", "$i4", "$i5", "$i7",
        "$pc", "$npc", "$sp ", "$fp ", "$psr",]
    instruction_length = 4
    nop_insn = b"\x00\x00\x00\x00"  # sethi 0, %g0
    return_register = "$i0"
    flag_register = "$psr"
    flags_table = {
        23: "negative",
        22: "zero",
        21: "overflow",
        20: "carry",
        7: "supervisor",
        5: "trap",
    }
    function_parameters = ["$o0 ", "$o1 ", "$o2 ", "$o3 ", "$o4 ", "$o5 ", "$o7 ",]
    syscall_register = "%g1"
    syscall_instructions = ["t 0x10"]

    def flag_register_to_human(self, val=None):
        # http://www.gaisler.com/doc/sparcv8.pdf
        reg = self.flag_register
        if not val:
            val = gef.arch.register(reg)
        return flags_to_human(val, self.flags_table)

    def is_call(self, insn):
        return False

    def is_ret(self, insn):
        return insn.mnemonic == "ret"

    def is_conditional_branch(self, insn):
        mnemo = insn.mnemonic
        # http://moss.csc.ncsu.edu/~mueller/codeopt/codeopt00/notes/condbranch.html
        branch_mnemos = {
            "be", "bne", "bg", "bge", "bgeu", "bgu", "bl", "ble", "blu", "bleu",
            "bneg", "bpos", "bvs", "bvc", "bcs", "bcc"
        }
        return mnemo in branch_mnemos

    def is_branch_taken(self, insn):
        mnemo = insn.mnemonic
<<<<<<< HEAD
        flags = dict((self.flags_table[k], k) for k in self.flags_table)
        val = gef.arch.register(self.flag_register)
=======
        flags = {self.flags_table[k]: k for k in self.flags_table}
        val = get_register(self.flag_register)
>>>>>>> 8a27a38e
        taken, reason = False, ""

        if mnemo == "be": taken, reason = val&(1<<flags["zero"]), "Z"
        elif mnemo == "bne": taken, reason = val&(1<<flags["zero"]) == 0, "!Z"
        elif mnemo == "bg": taken, reason = val&(1<<flags["zero"]) == 0 and (val&(1<<flags["negative"]) == 0 or val&(1<<flags["overflow"]) == 0), "!Z && (!N || !O)"
        elif mnemo == "bge": taken, reason = val&(1<<flags["negative"]) == 0 or val&(1<<flags["overflow"]) == 0, "!N || !O"
        elif mnemo == "bgu": taken, reason = val&(1<<flags["carry"]) == 0 and val&(1<<flags["zero"]) == 0, "!C && !Z"
        elif mnemo == "bgeu": taken, reason = val&(1<<flags["carry"]) == 0, "!C"
        elif mnemo == "bl": taken, reason = val&(1<<flags["negative"]) and val&(1<<flags["overflow"]), "N && O"
        elif mnemo == "blu": taken, reason = val&(1<<flags["carry"]), "C"
        elif mnemo == "ble": taken, reason = val&(1<<flags["zero"]) or (val&(1<<flags["negative"]) or val&(1<<flags["overflow"])), "Z || (N || O)"
        elif mnemo == "bleu": taken, reason = val&(1<<flags["carry"]) or val&(1<<flags["zero"]), "C || Z"
        elif mnemo == "bneg": taken, reason = val&(1<<flags["negative"]), "N"
        elif mnemo == "bpos": taken, reason = val&(1<<flags["negative"]) == 0, "!N"
        elif mnemo == "bvs": taken, reason = val&(1<<flags["overflow"]), "O"
        elif mnemo == "bvc": taken, reason = val&(1<<flags["overflow"]) == 0, "!O"
        elif mnemo == "bcs": taken, reason = val&(1<<flags["carry"]), "C"
        elif mnemo == "bcc": taken, reason = val&(1<<flags["carry"]) == 0, "!C"
        return taken, reason

    def get_ra(self, insn, frame):
        ra = None
        if self.is_ret(insn):
            ra = gef.arch.register("$o7")
        elif frame.older():
            ra = frame.older().pc()
        return ra

    @classmethod
    def mprotect_asm(cls, addr, size, perm):
        hi = (addr & 0xffff0000) >> 16
        lo = (addr & 0x0000ffff)
        _NR_mprotect = 125
        insns = ["add %sp, -16, %sp",
                 "st %g1, [ %sp ]", "st %o0, [ %sp + 4 ]",
                 "st %o1, [ %sp + 8 ]", "st %o2, [ %sp + 12 ]",
                 "sethi  %hi({}), %o0".format(hi),
                 "or  %o0, {}, %o0".format(lo),
                 "clr  %o1",
                 "clr  %o2",
                 "mov  {}, %g1".format(_NR_mprotect),
                 "t 0x10",
                 "ld [ %sp ], %g1", "ld [ %sp + 4 ], %o0",
                 "ld [ %sp + 8 ], %o1", "ld [ %sp + 12 ], %o2",
                 "add %sp, 16, %sp",]
        return "; ".join(insns)


class SPARC64(SPARC):
    """Refs:
    - http://math-atlas.sourceforge.net/devel/assembly/abi_sysV_sparc.pdf
    - https://cr.yp.to/2005-590/sparcv9.pdf
    """

    arch = "SPARC"
    mode = "V9"

    all_registers = [
        "$g0", "$g1", "$g2", "$g3", "$g4", "$g5", "$g6", "$g7",
        "$o0", "$o1", "$o2", "$o3", "$o4", "$o5", "$o7",
        "$l0", "$l1", "$l2", "$l3", "$l4", "$l5", "$l6", "$l7",
        "$i0", "$i1", "$i2", "$i3", "$i4", "$i5", "$i7",
        "$pc", "$npc", "$sp", "$fp", "$state", ]

    flag_register = "$state"  # sparcv9.pdf, 5.1.5.1 (ccr)
    flags_table = {
        35: "negative",
        34: "zero",
        33: "overflow",
        32: "carry",
    }

    syscall_instructions = ["t 0x6d"]

    @classmethod
    def mprotect_asm(cls, addr, size, perm):
        hi = (addr & 0xffff0000) >> 16
        lo = (addr & 0x0000ffff)
        _NR_mprotect = 125
        insns = ["add %sp, -16, %sp",
                 "st %g1, [ %sp ]", "st %o0, [ %sp + 4 ]",
                 "st %o1, [ %sp + 8 ]", "st %o2, [ %sp + 12 ]",
                 "sethi  %hi({}), %o0".format(hi),
                 "or  %o0, {}, %o0".format(lo),
                 "clr  %o1",
                 "clr  %o2",
                 "mov  {}, %g1".format(_NR_mprotect),
                 "t 0x6d",
                 "ld [ %sp ], %g1", "ld [ %sp + 4 ], %o0",
                 "ld [ %sp + 8 ], %o1", "ld [ %sp + 12 ], %o2",
                 "add %sp, 16, %sp",]
        return "; ".join(insns)


class MIPS(Architecture):
    arch = "MIPS"
    mode = "MIPS32"

    # http://vhouten.home.xs4all.nl/mipsel/r3000-isa.html
    all_registers = [
        "$zero", "$at", "$v0", "$v1", "$a0", "$a1", "$a2", "$a3",
        "$t0", "$t1", "$t2", "$t3", "$t4", "$t5", "$t6", "$t7",
        "$s0", "$s1", "$s2", "$s3", "$s4", "$s5", "$s6", "$s7",
        "$t8", "$t9", "$k0", "$k1", "$s8", "$pc", "$sp", "$hi",
        "$lo", "$fir", "$ra", "$gp", ]
    instruction_length = 4
    nop_insn = b"\x00\x00\x00\x00"  # sll $0,$0,0
    return_register = "$v0"
    flag_register = "$fcsr"
    flags_table = {}
    function_parameters = ["$a0", "$a1", "$a2", "$a3"]
    syscall_register = "$v0"
    syscall_instructions = ["syscall"]

    def flag_register_to_human(self, val=None):
        return Color.colorify("No flag register", "yellow underline")

    def is_call(self, insn):
        return False

    def is_ret(self, insn):
        return insn.mnemonic == "jr" and insn.operands[0] == "ra"

    def is_conditional_branch(self, insn):
        mnemo = insn.mnemonic
        branch_mnemos = {"beq", "bne", "beqz", "bnez", "bgtz", "bgez", "bltz", "blez"}
        return mnemo in branch_mnemos

    def is_branch_taken(self, insn):
        mnemo, ops = insn.mnemonic, insn.operands
        taken, reason = False, ""

        if mnemo == "beq":
            taken, reason = gef.arch.register(ops[0]) == gef.arch.register(ops[1]), "{0[0]} == {0[1]}".format(ops)
        elif mnemo == "bne":
            taken, reason = gef.arch.register(ops[0]) != gef.arch.register(ops[1]), "{0[0]} != {0[1]}".format(ops)
        elif mnemo == "beqz":
            taken, reason = gef.arch.register(ops[0]) == 0, "{0[0]} == 0".format(ops)
        elif mnemo == "bnez":
            taken, reason = gef.arch.register(ops[0]) != 0, "{0[0]} != 0".format(ops)
        elif mnemo == "bgtz":
            taken, reason = gef.arch.register(ops[0]) > 0, "{0[0]} > 0".format(ops)
        elif mnemo == "bgez":
            taken, reason = gef.arch.register(ops[0]) >= 0, "{0[0]} >= 0".format(ops)
        elif mnemo == "bltz":
            taken, reason = gef.arch.register(ops[0]) < 0, "{0[0]} < 0".format(ops)
        elif mnemo == "blez":
            taken, reason = gef.arch.register(ops[0]) <= 0, "{0[0]} <= 0".format(ops)
        return taken, reason

    def get_ra(self, insn, frame):
        ra = None
        if self.is_ret(insn):
            ra = gef.arch.register("$ra")
        elif frame.older():
            ra = frame.older().pc()
        return ra

    @classmethod
    def mprotect_asm(cls, addr, size, perm):
        _NR_mprotect = 4125
        insns = ["addi $sp, $sp, -16",
                 "sw $v0, 0($sp)", "sw $a0, 4($sp)",
                 "sw $a3, 8($sp)", "sw $a3, 12($sp)",
                 "li $v0, {:d}".format(_NR_mprotect),
                 "li $a0, {:d}".format(addr),
                 "li $a1, {:d}".format(size),
                 "li $a2, {:d}".format(perm),
                 "syscall",
                 "lw $v0, 0($sp)", "lw $a1, 4($sp)",
                 "lw $a3, 8($sp)", "lw $a3, 12($sp)",
                 "addi $sp, $sp, 16",]
        return "; ".join(insns)





def copy_to_clipboard(data):
    """Helper function to submit data to the clipboard"""
    if sys.platform == "linux":
        xclip = which("xclip")
        prog = [xclip, "-selection", "clipboard", "-i"]
    elif sys.platform == "darwin":
        pbcopy = which("pbcopy")
        prog = [pbcopy]
    else:
        raise NotImplementedError("copy: Unsupported OS")

    with subprocess.Popen(prog, stdin=subprocess.PIPE) as p:
        p.stdin.write(data)
        p.stdin.close()
        p.wait()
    return


def use_stdtype():
    if is_32bit(): return "uint32_t"
    elif is_64bit(): return "uint64_t"
    return "uint16_t"


def use_default_type():
    if is_32bit(): return "unsigned int"
    elif is_64bit(): return "unsigned long"
    return "unsigned short"


def use_golang_type():
    if is_32bit(): return "uint32"
    elif is_64bit(): return "uint64"
    return "uint16"


def use_rust_type():
    if is_32bit(): return "u32"
    elif is_64bit(): return "u64"
    return "u16"


def to_unsigned_long(v):
    """Cast a gdb.Value to unsigned long."""
    mask = (1 << 64) - 1
    return int(v.cast(gdb.Value(mask).type)) & mask


def get_path_from_info_proc():
    for x in gdb.execute("info proc", to_string=True).splitlines():
        if x.startswith("exe = "):
            return x.split(" = ")[1].replace("'", "")
    return None


@deprecated("Use `gef.session.os`")
def get_os():
    return gef.session.os


@lru_cache()
def is_qemu():
    if not is_remote_debug():
        return False
    response = gdb.execute('maintenance packet Qqemu.sstepbits', to_string=True, from_tty=False)
    return 'ENABLE=' in response


@lru_cache()
def is_qemu_usermode():
    if not is_qemu():
        return False
    response = gdb.execute('maintenance packet QOffsets', to_string=True, from_tty=False)
    return "Text=" in response


@lru_cache()
def is_qemu_system():
    if not is_qemu():
        return False
    response = gdb.execute('maintenance packet QOffsets', to_string=True, from_tty=False)
    return 'received: ""' in response


@lru_cache()
def get_filepath():
    """Return the local absolute path of the file currently debugged."""
    filename = gdb.current_progspace().filename

    if is_remote_debug():
        # if no filename specified, try downloading target from /proc
        if filename is None:
            pid = gef.session.pid
            if pid > 0:
                return download_file("/proc/{:d}/exe".format(pid), use_cache=True)
            return None

        # if target is remote file, download
        elif filename.startswith("target:"):
            fname = filename[len("target:") :]
            return download_file(fname, use_cache=True, local_name=fname)

        elif filename.startswith(".gnu_debugdata for target:"):
            fname = filename[len(".gnu_debugdata for target:") :]
            return download_file(fname, use_cache=True, local_name=fname)

        elif __gef_remote__ is not None:
            return "/tmp/gef/{:d}/{:s}".format(__gef_remote__, get_path_from_info_proc())
        return filename
    else:
        if filename is not None:
            return filename
        # inferior probably did not have name, extract cmdline from info proc
        return get_path_from_info_proc()


def download_file(target, use_cache=False, local_name=None):
    """Download filename `target` inside the mirror tree inside the gef.config["gef.tempdir"].
    The tree architecture must be gef.config["gef.tempdir"]/gef/<local_pid>/<remote_filepath>.
    This allow a "chroot-like" tree format."""

    try:
        local_root = os.path.sep.join([gef.config["gef.tempdir"], str(gef.session.pid)])
        if local_name is None:
            local_path = os.path.sep.join([local_root, os.path.dirname(target)])
            local_name = os.path.sep.join([local_path, os.path.basename(target)])
        else:
            local_path = os.path.sep.join([local_root, os.path.dirname(local_name)])
            local_name = os.path.sep.join([local_path, os.path.basename(local_name)])

        if use_cache and os.access(local_name, os.R_OK):
            return local_name

        gef_makedirs(local_path)
        gdb.execute("remote get {0:s} {1:s}".format(target, local_name))

    except gdb.error:
        # fallback memory view
        with open(local_name, "w") as f:
            if is_32bit():
                f.write("00000000-ffffffff rwxp 00000000 00:00 0                    {}\n".format(get_filepath()))
            else:
                f.write("0000000000000000-ffffffffffffffff rwxp 00000000 00:00 0                    {}\n".format(get_filepath()))

    except Exception as e:
        err("download_file() failed: {}".format(str(e)))
        local_name = None
    return local_name


<<<<<<< HEAD
=======
def open_file(path, use_cache=False):
    """Attempt to open the given file, if remote debugging is active, download
    it first to the mirror in /tmp/."""
    if is_remote_debug() and not __gef_qemu_mode__:
        lpath = download_file(path, use_cache)
        if not lpath:
            raise OSError("cannot open remote path {:s}".format(path))
        path = lpath

    return open(path, "r")


>>>>>>> 8a27a38e
def get_function_length(sym):
    """Attempt to get the length of the raw bytes of a function."""
    dis = gdb.execute("disassemble {:s}".format(sym), to_string=True).splitlines()
    start_addr = int(dis[1].split()[0], 16)
    end_addr = int(dis[-2].split()[0], 16)
    return end_addr - start_addr


<<<<<<< HEAD
=======
def get_process_maps_linux(proc_map_file):
    """Parse the Linux process `/proc/pid/maps` file."""
    with open_file(proc_map_file, use_cache=False) as f:
        file = f.readlines()
    for line in file:
        line = line.strip()
        addr, perm, off, _, rest = line.split(" ", 4)
        rest = rest.split(" ", 1)
        if len(rest) == 1:
            inode = rest[0]
            pathname = ""
        else:
            inode = rest[0]
            pathname = rest[1].lstrip()

        addr_start, addr_end = (int(x, 16) for x in addr.split("-"))
        off = int(off, 16)
        perm = Permission.from_process_maps(perm)

        yield Section(page_start=addr_start,
                      page_end=addr_end,
                      offset=off,
                      permission=perm,
                      inode=inode,
                      path=pathname)
    return


@lru_cache()
def get_process_maps():
    """Return the mapped memory sections"""

    try:
        pid = gef.session.pid
        fpath = "/proc/{:d}/maps".format(pid)
        return list(get_process_maps_linux(fpath))
    except FileNotFoundError as e:
        warn("Failed to read /proc/<PID>/maps, using GDB sections info: {}".format(e))
        return list(get_info_sections())


@lru_cache()
def get_info_sections():
    """Retrieve the debuggee sections."""
    stream = StringIO(gdb.execute("maintenance info sections", to_string=True))

    for line in stream:
        if not line:
            break

        try:
            parts = [x for x in line.split()]
            addr_start, addr_end = (int(x, 16) for x in parts[1].split("->"))
            off = int(parts[3][:-1], 16)
            path = parts[4]
            inode = ""
            perm = Permission.from_info_sections(parts[5:])

            yield Section(page_start=addr_start,
                          page_end=addr_end,
                          offset=off,
                          permission=perm,
                          inode=inode,
                          path=path)

        except IndexError:
            continue
        except ValueError:
            continue

    return


>>>>>>> 8a27a38e
@lru_cache()
def get_info_files():
    """Retrieve all the files loaded by debuggee."""
    lines = gdb.execute("info files", to_string=True).splitlines()

    if len(lines) < len(__infos_files__):
        return __infos_files__

    for line in lines:
        line = line.strip()

        if not line:
            break

        if not line.startswith("0x"):
            continue

        blobs = [x.strip() for x in line.split(" ")]
        addr_start = int(blobs[0], 16)
        addr_end = int(blobs[2], 16)
        section_name = blobs[4]

        if len(blobs) == 7:
            filename = blobs[6]
        else:
            filename = get_filepath()

        info = Zone(section_name, addr_start, addr_end, filename)

        __infos_files__.append(info)

    return __infos_files__


def process_lookup_address(address):
    """Look up for an address in memory.
    Return an Address object if found, None otherwise."""
    if not is_alive():
        err("Process is not running")
        return None

    if is_x86():
        if is_in_x86_kernel(address):
            return None

    for sect in gef.memory.maps:
        if sect.page_start <= address < sect.page_end:
            return sect

    return None


@lru_cache()
def process_lookup_path(name, perm=Permission.ALL):
    """Look up for a path in the process memory mapping.
    Return a Section object if found, None otherwise."""
    if not is_alive():
        err("Process is not running")
        return None

    for sect in gef.memory.maps:
        if name in sect.path and sect.permission.value & perm:
            return sect

    return None


@lru_cache()
def file_lookup_name_path(name, path):
    """Look up a file by name and path.
    Return a Zone object if found, None otherwise."""
    for xfile in get_info_files():
        if path == xfile.filename and name == xfile.name:
            return xfile
    return None


@lru_cache()
def file_lookup_address(address):
    """Look up for a file by its address.
    Return a Zone object if found, None otherwise."""
    for info in get_info_files():
        if info.zone_start <= address < info.zone_end:
            return info
    return None


@lru_cache()
def lookup_address(address):
    """Try to find the address in the process address space.
    Return an Address object, with validity flag set based on success."""
    sect = process_lookup_address(address)
    info = file_lookup_address(address)
    if sect is None and info is None:
        # i.e. there is no info on this address
        return Address(value=address, valid=False)
    return Address(value=address, section=sect, info=info)


def xor(data, key):
    """Return `data` xor-ed with `key`."""
    key = key.lstrip("0x")
    key = binascii.unhexlify(key)
    return bytearray(x ^ y for x, y in zip(data, itertools.cycle(key)))


def is_hex(pattern):
    """Return whether provided string is a hexadecimal value."""
    if not pattern.startswith("0x") and not pattern.startswith("0X"):
        return False
    return len(pattern) % 2 == 0 and all(c in string.hexdigits for c in pattern[2:])


def ida_synchronize_handler(event):
    gdb.execute("ida-interact sync", from_tty=True)
    return


def continue_handler(event):
    """GDB event handler for new object continue cases."""
    return


def hook_stop_handler(event):
    """GDB event handler for stop cases."""
    reset_all_caches()
    gdb.execute("context")
    return


def new_objfile_handler(event):
    """GDB event handler for new object file cases."""
    reset_all_caches()
    gef.reinitialize_managers()
    set_arch()
    load_libc_args()
    return


def exit_handler(event):
    """GDB event handler for exit cases."""
    global __gef_remote__, __gef_qemu_mode__

    reset_all_caches()
    __gef_qemu_mode__ = False
    if __gef_remote__ and gef.config["gef-remote.clean_on_exit"] is True:
        shutil.rmtree("/tmp/gef/{:d}".format(__gef_remote__))
        __gef_remote__ = None
    return


def memchanged_handler(event):
    """GDB event handler for mem changes cases."""
    reset_all_caches()
    return


def regchanged_handler(event):
    """GDB event handler for reg changes cases."""
    reset_all_caches()
    return


def load_libc_args():
    # load libc function arguments' definitions
    if not gef.config["context.libc_args"]:
        return

    path = gef.config["context.libc_args_path"]
    if path is None:
        warn("Config `context.libc_args_path` not set but `context.libc_args` is True. Make sure you have `gef-extras` installed")
        return

    path = os.path.realpath(os.path.expanduser(path))

    if not os.path.isdir(path):
        warn("Config `context.libc_args_path` set but it's not a directory")
        return

    _arch_mode = "{}_{}".format(gef.arch.arch.lower(), gef.arch.mode)
    _libc_args_file = "{}/{}.json".format(path, _arch_mode)

    global libc_args_definitions

    # current arch and mode already loaded
    if _arch_mode in libc_args_definitions:
        return

    libc_args_definitions[_arch_mode] = {}
    try:
        with open(_libc_args_file) as _libc_args:
            libc_args_definitions[_arch_mode] = json.load(_libc_args)
    except FileNotFoundError:
        del libc_args_definitions[_arch_mode]
        warn("Config context.libc_args is set but definition cannot be loaded: file {} not found".format(_libc_args_file))
    except json.decoder.JSONDecodeError as e:
        del libc_args_definitions[_arch_mode]
        warn("Config context.libc_args is set but definition cannot be loaded from file {}: {}".format(_libc_args_file, e))
    return


def get_terminal_size():
    """Return the current terminal size."""
    if is_debug():
        return 600, 100

    if platform.system() == "Windows":
        from ctypes import windll, create_string_buffer
        hStdErr = -12
        herr = windll.kernel32.GetStdHandle(hStdErr)
        csbi = create_string_buffer(22)
        res = windll.kernel32.GetConsoleScreenBufferInfo(herr, csbi)
        if res:
            _, _, _, _, _, left, top, right, bottom, _, _ = struct.unpack("hhhhHhhhhhh", csbi.raw)
            tty_columns = right - left + 1
            tty_rows = bottom - top + 1
            return tty_rows, tty_columns
        else:
            return 600, 100
    else:
        import fcntl
        import termios
        try:
            tty_rows, tty_columns = struct.unpack("hh", fcntl.ioctl(1, termios.TIOCGWINSZ, "1234"))
            return tty_rows, tty_columns
        except OSError:
            return 600, 100


def get_generic_arch(module, prefix, arch, mode, big_endian, to_string=False):
    """
    Retrieves architecture and mode from the arguments for use for the holy
    {cap,key}stone/unicorn trinity.
    """
    if to_string:
        arch = "{:s}.{:s}_ARCH_{:s}".format(module.__name__, prefix, arch)
        if mode:
            mode = "{:s}.{:s}_MODE_{:s}".format(module.__name__, prefix, str(mode))
        else:
            mode = ""
        if is_big_endian():
            mode += " + {:s}.{:s}_MODE_BIG_ENDIAN".format(module.__name__, prefix)
        else:
            mode += " + {:s}.{:s}_MODE_LITTLE_ENDIAN".format(module.__name__, prefix)

    else:
        arch = getattr(module, "{:s}_ARCH_{:s}".format(prefix, arch))
        if mode:
            mode = getattr(module, "{:s}_MODE_{:s}".format(prefix, mode))
        else:
            mode = 0
        if big_endian:
            mode |= getattr(module, "{:s}_MODE_BIG_ENDIAN".format(prefix))
        else:
            mode |= getattr(module, "{:s}_MODE_LITTLE_ENDIAN".format(prefix))

    return arch, mode


def get_generic_running_arch(module, prefix, to_string=False):
    """
    Retrieves architecture and mode from the current context.
    """

    if not is_alive():
        return None, None

    if gef.arch is not None:
        arch, mode = gef.arch.arch, gef.arch.mode
    else:
        raise OSError("Emulation not supported for your OS")

    return get_generic_arch(module, prefix, arch, mode, is_big_endian(), to_string)


def get_unicorn_arch(arch=None, mode=None, endian=None, to_string=False):
    unicorn = sys.modules["unicorn"]
    if (arch, mode, endian) == (None, None, None):
        return get_generic_running_arch(unicorn, "UC", to_string)
    return get_generic_arch(unicorn, "UC", arch, mode, endian, to_string)


def get_capstone_arch(arch=None, mode=None, endian=None, to_string=False):
    capstone = sys.modules["capstone"]

    # hacky patch to unify capstone/ppc syntax with keystone & unicorn:
    # CS_MODE_PPC32 does not exist (but UC_MODE_32 & KS_MODE_32 do)
    if is_arch(Elf.POWERPC64):
        raise OSError("Capstone not supported for PPC64 yet.")

    if is_alive() and is_arch(Elf.POWERPC):

        arch = "PPC"
        mode = "32"
        endian = is_big_endian()
        return get_generic_arch(capstone, "CS",
                                arch or gef.arch.arch,
                                mode or gef.arch.mode,
                                endian or is_big_endian(),
                                to_string)

    if (arch, mode, endian) == (None, None, None):
        return get_generic_running_arch(capstone, "CS", to_string)
    return get_generic_arch(capstone, "CS",
                            arch or gef.arch.arch,
                            mode or gef.arch.mode,
                            endian or is_big_endian(),
                            to_string)


def get_keystone_arch(arch=None, mode=None, endian=None, to_string=False):
    keystone = sys.modules["keystone"]
    if (arch, mode, endian) == (None, None, None):
        return get_generic_running_arch(keystone, "KS", to_string)

    if arch in ["ARM64", "SYSTEMZ"]:
        modes = [None]
    elif arch == "ARM" and mode == "ARMV8":
        modes = ["ARM", "V8"]
    elif arch == "ARM" and mode == "THUMBV8":
        modes = ["THUMB", "V8"]
    else:
        modes = [mode]
    a = arch
    if not to_string:
        mode = 0
        for m in modes:
            arch, _mode = get_generic_arch(keystone, "KS", a, m, endian, to_string)
            mode |= _mode
    else:
        mode = ""
        for m in modes:
            arch, _mode = get_generic_arch(keystone, "KS", a, m, endian, to_string)
            mode += "|{}".format(_mode)
        mode = mode[1:]
    return arch, mode


def get_unicorn_registers(to_string=False):
    "Return a dict matching the Unicorn identifier for a specific register."
    unicorn = sys.modules["unicorn"]
    regs = {}

    if gef.arch is not None:
        arch = gef.arch.arch.lower()
    else:
        raise OSError("Oops")

    const = getattr(unicorn, "{}_const".format(arch))
    for reg in gef.arch.all_registers:
        regname = "UC_{:s}_REG_{:s}".format(arch.upper(), reg[1:].upper())
        if to_string:
            regs[reg] = "{:s}.{:s}".format(const.__name__, regname)
        else:
            regs[reg] = getattr(const, regname)
    return regs


def keystone_assemble(code, arch, mode, *args, **kwargs):
    """Assembly encoding function based on keystone."""
    keystone = sys.modules["keystone"]
    code = gef_pybytes(code)
    addr = kwargs.get("addr", 0x1000)

    try:
        ks = keystone.Ks(arch, mode)
        enc, cnt = ks.asm(code, addr)
    except keystone.KsError as e:
        err("Keystone assembler error: {:s}".format(str(e)))
        return None

    if cnt == 0:
        return ""

    enc = bytearray(enc)
    if "raw" not in kwargs:
        s = binascii.hexlify(enc)
        enc = b"\\x" + b"\\x".join([s[i : i + 2] for i in range(0, len(s), 2)])
        enc = enc.decode("utf-8")

    return enc


@lru_cache()
def get_elf_headers(filename=None):
    """Return an Elf object with info from `filename`. If not provided, will return
    the currently debugged file."""
    if filename is None:
        filename = get_filepath()

    if filename.startswith("target:"):
        warn("Your file is remote, you should try using `gef-remote` instead")
        return

    return Elf(filename)


@lru_cache()
def is_64bit():
    """Checks if current target is 64bit."""
    return gef.arch.ptrsize == 8


@lru_cache()
def is_32bit():
    """Checks if current target is 32bit."""
    return gef.arch.ptrsize == 4


@lru_cache()
def is_x86_64():
    """Checks if current target is x86-64"""
    return get_arch() == "i386:x86-64"


@lru_cache()
def is_x86_32():
    """Checks if current target is an x86-32"""
    return get_arch() == "i386"


@lru_cache()
def is_x86():
    return is_x86_32() or is_x86_64()


@lru_cache()
def is_arch(arch):
    elf = gef.binary or get_elf_headers()
    return elf.e_machine == arch


def set_arch(arch=None, default=None):
    """Sets the current architecture.
    If an arch is explicitly specified, use that one, otherwise try to parse it
    out of the current target. If that fails, and default is specified, select and
    set that arch.
    Return the selected arch, or raise an OSError.
    """
    global gef
    arches = {
        "ARM": ARM, Elf.ARM: ARM,
        "AARCH64": AARCH64, "ARM64": AARCH64, Elf.AARCH64: AARCH64,
        "X86": X86, Elf.X86_32: X86,
        "X86_64": X86_64, Elf.X86_64: X86_64, "i386:x86-64": X86_64,
        "PowerPC": PowerPC, "PPC": PowerPC, Elf.POWERPC: PowerPC,
        "PowerPC64": PowerPC64, "PPC64": PowerPC64, Elf.POWERPC64: PowerPC64,
        "RISCV": RISCV, Elf.RISCV: RISCV,
        "SPARC": SPARC, Elf.SPARC: SPARC,
        "SPARC64": SPARC64, Elf.SPARC64: SPARC64,
        "MIPS": MIPS, Elf.MIPS: MIPS,
    }

    if arch:
        try:
            gef.arch = arches[arch.upper()]()
            return gef.arch
        except KeyError:
            raise OSError("Specified arch {:s} is not supported".format(arch.upper()))

    if not gef.binary:
        elf = get_elf_headers()
        gef.binary = elf if elf.is_valid() else None

    arch_name = gef.binary.e_machine if gef.binary else get_arch()
    try:
        gef.arch = arches[arch_name]()
    except KeyError:
        if default:
            try:
                gef.arch = arches[default.upper()]()
            except KeyError:
                raise OSError("CPU not supported, neither is default {:s}".format(default.upper()))
        else:
            raise OSError("CPU type is currently not supported: {:s}".format(get_arch()))
    return gef.arch


@lru_cache()
def cached_lookup_type(_type):
    try:
        return gdb.lookup_type(_type).strip_typedefs()
    except RuntimeError:
        return None


@deprecated("Use `gef.arch.ptrsize` instead")
def get_memory_alignment(in_bits=False):
    """Try to determine the size of a pointer on this system.
    First, try to parse it out of the ELF header.
    Next, use the size of `size_t`.
    Finally, try the size of $pc.
    If `in_bits` is set to True, the result is returned in bits, otherwise in
    bytes."""
    res = cached_lookup_type("size_t")
    if res is not None:
        return res.sizeof if not in_bits else res.sizeof * 8

    try:
        return gdb.parse_and_eval("$pc").type.sizeof
    except:
        pass

    raise OSError("GEF is running under an unsupported mode")


def clear_screen(tty=""):
    """Clear the screen."""
    global __gef_redirect_output_fd__
    if not tty:
        gdb.execute("shell clear -x")
        return

    # Since the tty can be closed at any time, a PermissionError exception can
    # occur when `clear_screen` is called. We handle this scenario properly
    try:
        with open(tty, "wt") as f:
            f.write("\x1b[H\x1b[J")
    except PermissionError:
        __gef_redirect_output_fd__ = None
        gef.config["context.redirect"] = ""
    return


def format_address(addr):
    """Format the address according to its size."""
    memalign_size = gef.arch.ptrsize
    addr = align_address(addr)

    if memalign_size == 4:
        return "0x{:08x}".format(addr)

    return "0x{:016x}".format(addr)


def format_address_spaces(addr, left=True):
    """Format the address according to its size, but with spaces instead of zeroes."""
    width = gef.arch.ptrsize * 2 + 2
    addr = align_address(addr)

    if not left:
        return "0x{:x}".format(addr).rjust(width)

    return "0x{:x}".format(addr).ljust(width)


def align_address(address):
    """Align the provided address to the process's native length."""
    if gef.arch.ptrsize == 4:
        return address & 0xFFFFFFFF

    return address & 0xFFFFFFFFFFFFFFFF


def align_address_to_size(address, align):
    """Align the address to the given size."""
    return address + ((align - (address % align)) % align)


def align_address_to_page(address):
    """Align the address to a page."""
    a = align_address(address) >> DEFAULT_PAGE_ALIGN_SHIFT
    return a << DEFAULT_PAGE_ALIGN_SHIFT


def malloc_align_address(address):
    """Align addresses according to glibc's MALLOC_ALIGNMENT. See also Issue #689 on Github"""
    __default_malloc_alignment = 0x10
    if is_x86_32() and get_libc_version() >= (2, 26):
        # Special case introduced in Glibc 2.26:
        # https://elixir.bootlin.com/glibc/glibc-2.26/source/sysdeps/i386/malloc-alignment.h#L22
        malloc_alignment = __default_malloc_alignment
    else:
        # Generic case:
        # https://elixir.bootlin.com/glibc/glibc-2.26/source/sysdeps/generic/malloc-alignment.h#L22
        __alignof__long_double = int(safe_parse_and_eval("_Alignof(long double)") or __default_malloc_alignment) # fallback to default if the expression fails to evaluate
        malloc_alignment = max(__alignof__long_double, 2 * gef.arch.ptrsize)

    ceil = lambda n: int(-1 * n // 1 * -1)
    # align address to nearest next multiple of malloc_alignment
    return malloc_alignment * ceil((address / malloc_alignment))


def parse_address(address):
    """Parse an address and return it as an Integer."""
    if is_hex(address):
        return int(address, 16)
    return to_unsigned_long(gdb.parse_and_eval(address))


def is_in_x86_kernel(address):
    address = align_address(address)
    memalign = gef.arch.ptrsize*8 - 1
    return (address >> memalign) == 0xF


@lru_cache()
def is_remote_debug():
    """"Return True is the current debugging session is running through GDB remote session."""
    return __gef_remote__ is not None or "remote" in gdb.execute("maintenance print target-stack", to_string=True)


def de_bruijn(alphabet, n):
    """De Bruijn sequence for alphabet and subsequences of length n (for compat. w/ pwnlib)."""
    k = len(alphabet)
    a = [0] * k * n

    def db(t, p):
        if t > n:
            if n % p == 0:
                for j in range(1, p + 1):
                    yield alphabet[a[j]]
        else:
            a[t] = a[t - p]
            yield from db(t + 1, p)

            for j in range(a[t - p] + 1, k):
                a[t] = j
                yield from db(t + 1, t)

    return db(1, 1)


def generate_cyclic_pattern(length, cycle=4):
    """Create a `length` byte bytearray of a de Bruijn cyclic pattern."""
    charset = bytearray(b"abcdefghijklmnopqrstuvwxyz")
    return bytearray(itertools.islice(de_bruijn(charset, cycle), length))


def safe_parse_and_eval(value):
    """GEF wrapper for gdb.parse_and_eval(): this function returns None instead of raising
    gdb.error if the eval failed."""
    try:
        return gdb.parse_and_eval(value)
    except gdb.error:
        pass
    return None


@lru_cache()
def dereference(addr):
    """GEF wrapper for gdb dereference function."""
    try:
        ulong_t = cached_lookup_type(use_stdtype()) or \
                  cached_lookup_type(use_default_type()) or \
                  cached_lookup_type(use_golang_type()) or \
                  cached_lookup_type(use_rust_type())
        unsigned_long_type = ulong_t.pointer()
        res = gdb.Value(addr).cast(unsigned_long_type).dereference()
        # GDB does lazy fetch by default so we need to force access to the value
        res.fetch_lazy()
        return res
    except gdb.MemoryError:
        pass
    return None


def gef_convenience(value):
    """Defines a new convenience value."""
    global __gef_convenience_vars_index__
    var_name = "$_gef{:d}".format(__gef_convenience_vars_index__)
    __gef_convenience_vars_index__ += 1
    gdb.execute("""set {:s} = "{:s}" """.format(var_name, value))
    return var_name


def parse_string_range(s):
    """Parses an address range (e.g. 0x400000-0x401000)"""
    addrs = s.split("-")
    return map(lambda x: int(x, 16), addrs)


def gef_get_pie_breakpoint(num):
    global __pie_breakpoints__
    return __pie_breakpoints__[num]

#
# Deprecated API
#
@deprecated("Use `str(gef.arch.endianness)` instead")
def endian_str():
    return str(gef.arch.endianness)

@deprecated("Use `gef.config[key]`")
def get_gef_setting(name):
    return gef.config

@deprecated("Use `gef.config[key] = value`")
def set_gef_setting(name, value):
    gef.config[name] = value
    return

@deprecated("Use `gef.session.pagesize`")
def gef_getpagesize():
    return gef.session.pagesize

@deprecated("Use `gef.session.canary`")
def gef_read_canary():
    return gef.session.canary

@deprecated("Use `gef.session.pid`")
def get_pid():
    return gef.session.pid

@deprecated("Use `gef.session.file.name`")
def get_filename():
    return gef.session.file.name

@deprecated("Use `gef.heap.main_arena`")
def get_glibc_arena():
    return gef.heap.main_arena

@deprecated("Use `gef.arch.register(regname)`")
def get_register(regname):
    return gef.arch.register(regname)

@deprecated("Use `gef.memory.maps`")
def get_process_maps():
    return gef.memory.maps


#
# GDB event hooking
#

@only_if_events_supported("cont")
def gef_on_continue_hook(func):
    return gdb.events.cont.connect(func)


@only_if_events_supported("cont")
def gef_on_continue_unhook(func):
    return gdb.events.cont.disconnect(func)


@only_if_events_supported("stop")
def gef_on_stop_hook(func):
    return gdb.events.stop.connect(func)


@only_if_events_supported("stop")
def gef_on_stop_unhook(func):
    return gdb.events.stop.disconnect(func)


@only_if_events_supported("exited")
def gef_on_exit_hook(func):
    return gdb.events.exited.connect(func)


@only_if_events_supported("exited")
def gef_on_exit_unhook(func):
    return gdb.events.exited.disconnect(func)


@only_if_events_supported("new_objfile")
def gef_on_new_hook(func):
    return gdb.events.new_objfile.connect(func)


@only_if_events_supported("new_objfile")
def gef_on_new_unhook(func):
    return gdb.events.new_objfile.disconnect(func)


@only_if_events_supported("memory_changed")
def gef_on_memchanged_hook(func):
    return gdb.events.memory_changed.connect(func)


@only_if_events_supported("memory_changed")
def gef_on_memchanged_unhook(func):
    return gdb.events.memory_changed.disconnect(func)


@only_if_events_supported("register_changed")
def gef_on_regchanged_hook(func):
    return gdb.events.register_changed.connect(func)


@only_if_events_supported("register_changed")
def gef_on_regchanged_unhook(func):
    return gdb.events.register_changed.disconnect(func)


#
# Virtual breakpoints
#


class PieVirtualBreakpoint:
    """PIE virtual breakpoint (not real breakpoint)."""

    def __init__(self, set_func, vbp_num, addr):
        # set_func(base): given a base address return a
        # "set breakpoint" gdb command string
        self.set_func = set_func
        self.vbp_num = vbp_num
        # breakpoint num, 0 represents not instantiated yet
        self.bp_num = 0
        self.bp_addr = 0
        # this address might be a symbol, just to know where to break
        if isinstance(addr, int):
            self.addr = hex(addr)
        else:
            self.addr = addr
        return

    def instantiate(self, base):
        if self.bp_num:
            self.destroy()

        try:
            res = gdb.execute(self.set_func(base), to_string=True)
        except gdb.error as e:
            err(e)
            return

        if "Breakpoint" not in res:
            err(res)
            return
        res_list = res.split()
        self.bp_num = res_list[1]
        self.bp_addr = res_list[3]
        return

    def destroy(self):
        if not self.bp_num:
            err("Destroy PIE breakpoint not even set")
            return
        gdb.execute("delete {}".format(self.bp_num))
        self.bp_num = 0
        return


#
# Breakpoints
#

class FormatStringBreakpoint(gdb.Breakpoint):
    """Inspect stack for format string."""
    def __init__(self, spec, num_args):
        super().__init__(spec, type=gdb.BP_BREAKPOINT, internal=False)
        self.num_args = num_args
        self.enabled = True
        return

    def stop(self):
        reset_all_caches()
        msg = []
        ptr, addr = gef.arch.get_ith_parameter(self.num_args)
        addr = lookup_address(addr)

        if not addr.valid:
            return False

        if addr.section.is_writable():
            content = gef.memory.read_cstring(addr.value)
            name = addr.info.name if addr.info else addr.section.path
            msg.append(Color.colorify("Format string helper", "yellow bold"))
            msg.append("Possible insecure format string: {:s}('{:s}' {:s} {:#x}: '{:s}')".format(self.location, ptr, RIGHT_ARROW, addr.value, content))
            msg.append("Reason: Call to '{:s}()' with format string argument in position "
                       "#{:d} is in page {:#x} ({:s}) that has write permission".format(self.location, self.num_args, addr.section.page_start, name))
            push_context_message("warn", "\n".join(msg))
            return True

        return False


class StubBreakpoint(gdb.Breakpoint):
    """Create a breakpoint to permanently disable a call (fork/alarm/signal/etc.)."""

    def __init__(self, func, retval):
        super().__init__(func, gdb.BP_BREAKPOINT, internal=False)
        self.func = func
        self.retval = retval

        m = "All calls to '{:s}' will be skipped".format(self.func)
        if self.retval is not None:
            m += " (with return value set to {:#x})".format(self.retval)
        info(m)
        return

    def stop(self):
        m = "Ignoring call to '{:s}' ".format(self.func)
        m += "(setting return value to {:#x})".format(self.retval)
        gdb.execute("return (unsigned int){:#x}".format(self.retval))
        ok(m)
        return False


class ChangePermissionBreakpoint(gdb.Breakpoint):
    """When hit, this temporary breakpoint will restore the original code, and position
    $pc correctly."""

    def __init__(self, loc, code, pc):
        super().__init__(loc, gdb.BP_BREAKPOINT, internal=False)
        self.original_code = code
        self.original_pc = pc
        return

    def stop(self):
        info("Restoring original context")
        gef.memory.write(self.original_pc, self.original_code, len(self.original_code))
        info("Restoring $pc")
        gdb.execute("set $pc = {:#x}".format(self.original_pc))
        return True


class TraceMallocBreakpoint(gdb.Breakpoint):
    """Track allocations done with malloc() or calloc()."""

    def __init__(self, name):
        super().__init__(name, gdb.BP_BREAKPOINT, internal=True)
        self.silent = True
        self.name = name
        return

    def stop(self):
        reset_all_caches()
        _, size = gef.arch.get_ith_parameter(0)
        self.retbp = TraceMallocRetBreakpoint(size, self.name)
        return False


class TraceMallocRetBreakpoint(gdb.FinishBreakpoint):
    """Internal temporary breakpoint to retrieve the return value of malloc()."""

    def __init__(self, size, name):
        super().__init__(gdb.newest_frame(), internal=True)
        self.size = size
        self.name = name
        self.silent = True
        return

    def stop(self):
        global __heap_uaf_watchpoints__, __heap_freed_list__, __heap_allocated_list__

        if self.return_value:
            loc = int(self.return_value)
        else:
            loc = parse_address(gef.arch.return_register)

        size = self.size
        ok("{} - {}({})={:#x}".format(Color.colorify("Heap-Analysis", "yellow bold"), self.name, size, loc))
        check_heap_overlap = gef.config["heap-analysis-helper.check_heap_overlap"]

        # pop from free-ed list if it was in it
        if __heap_freed_list__:
            idx = 0
            for item in __heap_freed_list__:
                addr = item[0]
                if addr == loc:
                    __heap_freed_list__.remove(item)
                    continue
                idx += 1

        # pop from uaf watchlist
        if __heap_uaf_watchpoints__:
            idx = 0
            for wp in __heap_uaf_watchpoints__:
                wp_addr = wp.address
                if loc <= wp_addr < loc + size:
                    __heap_uaf_watchpoints__.remove(wp)
                    wp.enabled = False
                    continue
                idx += 1

        item = (loc, size)

        if check_heap_overlap:
            # seek all the currently allocated chunks, read their effective size and check for overlap
            msg = []
            align = gef.arch.ptrsize
            for chunk_addr, _ in __heap_allocated_list__:
                current_chunk = GlibcChunk(chunk_addr)
                current_chunk_size = current_chunk.get_chunk_size()

                if chunk_addr <= loc < chunk_addr + current_chunk_size:
                    offset = loc - chunk_addr - 2*align
                    if offset < 0: continue # false positive, discard

                    msg.append(Color.colorify("Heap-Analysis", "yellow bold"))
                    msg.append("Possible heap overlap detected")
                    msg.append("Reason {} new allocated chunk {:#x} (of size {:d}) overlaps in-used chunk {:#x} (of size {:#x})".format(RIGHT_ARROW, loc, size, chunk_addr, current_chunk_size))
                    msg.append("Writing {0:d} bytes from {1:#x} will reach chunk {2:#x}".format(offset, chunk_addr, loc))
                    msg.append("Payload example for chunk {1:#x} (to overwrite {0:#x} headers):".format(loc, chunk_addr))
                    msg.append("  data = 'A'*{0:d} + 'B'*{1:d} + 'C'*{1:d}".format(offset, align))
                    push_context_message("warn", "\n".join(msg))
                    return True

        # add it to alloc-ed list
        __heap_allocated_list__.append(item)
        return False


class TraceReallocBreakpoint(gdb.Breakpoint):
    """Track re-allocations done with realloc()."""

    def __init__(self):
        super().__init__("__libc_realloc", gdb.BP_BREAKPOINT, internal=True)
        self.silent = True
        return

    def stop(self):
        _, ptr = gef.arch.get_ith_parameter(0)
        _, size = gef.arch.get_ith_parameter(1)
        self.retbp = TraceReallocRetBreakpoint(ptr, size)
        return False


class TraceReallocRetBreakpoint(gdb.FinishBreakpoint):
    """Internal temporary breakpoint to retrieve the return value of realloc()."""

    def __init__(self, ptr, size):
        super().__init__(gdb.newest_frame(), internal=True)
        self.ptr = ptr
        self.size = size
        self.silent = True
        return

    def stop(self):
        global __heap_uaf_watchpoints__, __heap_freed_list__, __heap_allocated_list__

        if self.return_value:
            newloc = int(self.return_value)
        else:
            newloc = parse_address(gef.arch.return_register)

        if newloc != self:
            ok("{} - realloc({:#x}, {})={}".format(Color.colorify("Heap-Analysis", "yellow bold"),
                                                   self.ptr, self.size,
                                                   Color.colorify("{:#x}".format(newloc), "green"),))
        else:
            ok("{} - realloc({:#x}, {})={}".format(Color.colorify("Heap-Analysis", "yellow bold"),
                                                   self.ptr, self.size,
                                                   Color.colorify("{:#x}".format(newloc), "red"),))

        item = (newloc, self.size)

        try:
            # check if item was in alloc-ed list
            idx = [x for x, y in __heap_allocated_list__].index(self.ptr)
            # if so pop it out
            item = __heap_allocated_list__.pop(idx)
        except ValueError:
            if is_debug():
                warn("Chunk {:#x} was not in tracking list".format(self.ptr))
        finally:
            # add new item to alloc-ed list
            __heap_allocated_list__.append(item)

        return False


class TraceFreeBreakpoint(gdb.Breakpoint):
    """Track calls to free() and attempts to detect inconsistencies."""

    def __init__(self):
        super().__init__("__libc_free", gdb.BP_BREAKPOINT, internal=True)
        self.silent = True
        return

    def stop(self):
        reset_all_caches()
        _, addr = gef.arch.get_ith_parameter(0)
        msg = []
        check_free_null = gef.config["heap-analysis-helper.check_free_null"]
        check_double_free = gef.config["heap-analysis-helper.check_double_free"]
        check_weird_free = gef.config["heap-analysis-helper.check_weird_free"]
        check_uaf = gef.config["heap-analysis-helper.check_uaf"]

        ok("{} - free({:#x})".format(Color.colorify("Heap-Analysis", "yellow bold"), addr))
        if addr == 0:
            if check_free_null:
                msg.append(Color.colorify("Heap-Analysis", "yellow bold"))
                msg.append("Attempting to free(NULL) at {:#x}".format(gef.arch.pc))
                msg.append("Reason: if NULL page is allocatable, this can lead to code execution.")
                push_context_message("warn", "\n".join(msg))
                return True
            return False

        if addr in [x for (x, y) in __heap_freed_list__]:
            if check_double_free:
                msg.append(Color.colorify("Heap-Analysis", "yellow bold"))
                msg.append("Double-free detected {} free({:#x}) is called at {:#x} but is already in the free-ed list".format(RIGHT_ARROW, addr, gef.arch.pc))
                msg.append("Execution will likely crash...")
                push_context_message("warn", "\n".join(msg))
                return True
            return False

        # if here, no error
        # 1. move alloc-ed item to free list
        try:
            # pop from alloc-ed list
            idx = [x for x, y in __heap_allocated_list__].index(addr)
            item = __heap_allocated_list__.pop(idx)

        except ValueError:
            if check_weird_free:
                msg.append(Color.colorify("Heap-Analysis", "yellow bold"))
                msg.append("Heap inconsistency detected:")
                msg.append("Attempting to free an unknown value: {:#x}".format(addr))
                push_context_message("warn", "\n".join(msg))
                return True
            return False

        # 2. add it to free-ed list
        __heap_freed_list__.append(item)

        self.retbp = None
        if check_uaf:
            # 3. (opt.) add a watchpoint on pointer
            self.retbp = TraceFreeRetBreakpoint(addr)
        return False


class TraceFreeRetBreakpoint(gdb.FinishBreakpoint):
    """Internal temporary breakpoint to track free()d values."""

    def __init__(self, addr):
        super().__init__(gdb.newest_frame(), internal=True)
        self.silent = True
        self.addr = addr
        return

    def stop(self):
        reset_all_caches()
        wp = UafWatchpoint(self.addr)
        __heap_uaf_watchpoints__.append(wp)
        return False


class UafWatchpoint(gdb.Breakpoint):
    """Custom watchpoints set TraceFreeBreakpoint() to monitor free()d pointers being used."""

    def __init__(self, addr):
        super().__init__("*{:#x}".format(addr), gdb.BP_WATCHPOINT, internal=True)
        self.address = addr
        self.silent = True
        self.enabled = True
        return

    def stop(self):
        """If this method is triggered, we likely have a UaF. Break the execution and report it."""
        reset_all_caches()
        frame = gdb.selected_frame()
        if frame.name() in ("_int_malloc", "malloc_consolidate", "__libc_calloc", ):
            return False

        # software watchpoints stop after the next statement (see
        # https://sourceware.org/gdb/onlinedocs/gdb/Set-Watchpoints.html)
        pc = gdb_get_nth_previous_instruction_address(gef.arch.pc, 2)
        insn = gef_current_instruction(pc)
        msg = []
        msg.append(Color.colorify("Heap-Analysis", "yellow bold"))
        msg.append("Possible Use-after-Free in '{:s}': pointer {:#x} was freed, but is attempted to be used at {:#x}"
                   .format(get_filepath(), self.address, pc))
        msg.append("{:#x}   {:s} {:s}".format(insn.address, insn.mnemonic, Color.yellowify(", ".join(insn.operands))))
        push_context_message("warn", "\n".join(msg))
        return True


class EntryBreakBreakpoint(gdb.Breakpoint):
    """Breakpoint used internally to stop execution at the most convenient entry point."""

    def __init__(self, location):
        super().__init__(location, gdb.BP_BREAKPOINT, internal=True, temporary=True)
        self.silent = True
        return

    def stop(self):
        reset_all_caches()
        return True


class NamedBreakpoint(gdb.Breakpoint):
    """Breakpoint which shows a specified name, when hit."""

    def __init__(self, location, name):
        super().__init__(spec=location, type=gdb.BP_BREAKPOINT, internal=False, temporary=False)
        self.name = name
        self.loc = location
        return

    def stop(self):
        reset_all_caches()
        push_context_message("info", "Hit breakpoint {} ({})".format(self.loc, Color.colorify(self.name, "red bold")))
        return True


#
# Context Panes
#

def register_external_context_pane(pane_name, display_pane_function, pane_title_function):
    """
    Registering function for new GEF Context View.
    pane_name: a string that has no spaces (used in settings)
    display_pane_function: a function that uses gef_print() to print strings
    pane_title_function: a function that returns a string or None, which will be displayed as the title.
    If None, no title line is displayed.

    Example Usage:
    def display_pane(): gef_print("Wow, I am a context pane!")
    def pane_title(): return "example:pane"
    register_external_context_pane("example_pane", display_pane, pane_title)
    """
    gef.gdb.add_context_pane(pane_name, display_pane_function, pane_title_function)
    return


#
# Commands
#

def register_external_command(obj):
    """Registering function for new GEF (sub-)command to GDB."""
    global __commands__, gef
    cls = obj.__class__
    __commands__.append(cls)
    gef.gdb.load(initial=False)
    gef.gdb.doc.add_command_to_doc((cls._cmdline_, cls, None))
    gef.gdb.doc.refresh()
    return cls


def register_command(cls):
    """Decorator for registering new GEF (sub-)command to GDB."""
    global __commands__
    __commands__.append(cls)
    return cls


def register_priority_command(cls):
    """Decorator for registering new command with priority, meaning that it must
    loaded before the other generic commands."""
    global __commands__
    __commands__.insert(0, cls)
    return cls


def register_function(cls):
    """Decorator for registering a new convenience function to GDB."""
    global __functions__
    __functions__.append(cls)
    return cls


class GenericCommand(gdb.Command, metaclass=abc.ABCMeta):
    """This is an abstract class for invoking commands, should not be instantiated."""

    def __init__(self, *args, **kwargs):
        self.pre_load()
        syntax = Color.yellowify("\nSyntax: ") + self._syntax_
        example = Color.yellowify("\nExample: ") + self._example_ if self._example_ else ""
        self.__doc__ = self.__doc__.replace(" "*4, "") + syntax + example
        self.repeat = False
        self.repeat_count = 0
        self.__last_command = None
        command_type = kwargs.setdefault("command", gdb.COMMAND_OBSCURE)
        complete_type = kwargs.setdefault("complete", gdb.COMPLETE_NONE)
        prefix = kwargs.setdefault("prefix", False)
        super().__init__(self._cmdline_, command_type, complete_type, prefix)
        self.post_load()
        return

    def invoke(self, args, from_tty):
        try:
            argv = gdb.string_to_argv(args)
            self.__set_repeat_count(argv, from_tty)
            bufferize(self.do_invoke)(argv)
        except Exception as e:
            # Note: since we are intercepting cleaning exceptions here, commands preferably should avoid
            # catching generic Exception, but rather specific ones. This is allows a much cleaner use.
            if is_debug():
                show_last_exception()
            else:
                err("Command '{:s}' failed to execute properly, reason: {:s}".format(self._cmdline_, str(e)))
        return

    def usage(self):
        err("Syntax\n{}".format(self._syntax_))
        return

    @abc.abstractproperty
    def _cmdline_(self): pass

    @abc.abstractproperty
    def _syntax_(self): pass

    @abc.abstractproperty
    def _example_(self): return ""

    @abc.abstractmethod
    def do_invoke(self, argv): pass

    def pre_load(self): pass

    def post_load(self): pass

    def __get_setting_name(self, name):
        def __sanitize_class_name(clsname):
            if " " not in clsname:
                return clsname
            return "-".join(clsname.split())
        class_name = __sanitize_class_name(self.__class__._cmdline_)
        return "{:s}.{:s}".format(class_name, name)

    def __iter__(self):
        for key in gef.config.keys():
            if key.startswith(self._cmdline_):
                yield key.replace("{:s}.".format(self._cmdline_), "", 1)

    @property
    def settings(self):
        """Return the list of settings for this command."""
        return list(iter(self))

    @deprecated("")
    def get_setting(self, name):
        return self.__getitem__(name)

    def __getitem__(self, name):
        key = self.__get_setting_name(name)
        return gef.config[key]

    @deprecated("")
    def has_setting(self, name):
        return self.__contains__(name)

    def __contains__(self, name):
        return self.__get_setting_name(name) in gef.config

    @deprecated("")
    def add_setting(self, name, value, description=""):
        return self.__setitem__(name, (value, type(value), description))

    def __setitem__(self, name, value):
        # make sure settings are always associated to the root command (which derives from GenericCommand)
        if "GenericCommand" not in [x.__name__ for x in self.__class__.__bases__]:
            return
        key = self.__get_setting_name(name)
        if key in gef.config:
            gef.config[key].value = value
        else:
            if len(value) == 1:
                gef.config[key] = GefSetting(value[0])
            elif len(value) == 2:
                gef.config[key] = GefSetting(value[0], description=value[1])
        return

    @deprecated("")
    def del_setting(self, name):
        return self.__delitem__(name)

    def __delitem__(self, name):
        del gef.config[self.__get_setting_name(name)]
        return

    def __set_repeat_count(self, argv, from_tty):
        if not from_tty:
            self.repeat = False
            self.repeat_count = 0
            return

        command = gdb.execute("show commands", to_string=True).strip().split("\n")[-1]
        self.repeat = self.__last_command == command
        self.repeat_count = self.repeat_count + 1 if self.repeat else 0
        self.__last_command = command
        return


@register_command
class VersionCommand(GenericCommand):
    """Display GEF version info."""

    _cmdline_ = "version"
    _syntax_ = "{:s}".format(_cmdline_)
    _example_ = "{:s}".format(_cmdline_)

    def do_invoke(self, argv):
        gef_fpath = os.path.abspath(os.path.expanduser(inspect.stack()[0][1]))
        gef_dir = os.path.dirname(gef_fpath)
        with open(gef_fpath, "rb") as f:
            gef_hash = hashlib.sha256(f.read()).hexdigest()

        if os.access("{}/.git".format(gef_dir), os.X_OK):
            ver = subprocess.check_output("git log --format='%H' -n 1 HEAD", cwd=gef_dir, shell=True).decode("utf8").strip()
            extra = "dirty" if len(subprocess.check_output("git ls-files -m", cwd=gef_dir, shell=True).decode("utf8").strip()) else "clean"
            gef_print("GEF: rev:{} (Git - {})".format(ver, extra))
        else:
            gef_blob_hash = subprocess.check_output("git hash-object {}".format(gef_fpath), shell=True).decode().strip()
            gef_print("GEF: (Standalone)")
            gef_print("Blob Hash({}): {}".format(gef_fpath, gef_blob_hash))
        gef_print("SHA256({}): {}".format(gef_fpath, gef_hash))
        gef_print("GDB: {}".format(gdb.VERSION, ))
        py_ver = "{:d}.{:d}".format(sys.version_info.major, sys.version_info.minor)
        gef_print("GDB-Python: {}".format(py_ver, ))

        if "full" in argv:
            gef_print("Loaded commands: {}".format(", ".join(gef.gdb.loaded_command_names)))
        return


@register_command
class PrintFormatCommand(GenericCommand):
    """Print bytes format in high level languages."""

    valid_formats = ("py", "c", "js", "asm")
    valid_bitness = (8, 16, 32, 64)

    _cmdline_ = "print-format"
    _aliases_ = ["pf",]
    _syntax_  = """{} [--lang LANG] [--bitlen SIZE] [(--length,-l) LENGTH] [--clip] LOCATION
\t--lang LANG specifies the output format for programming language (available: {}, default 'py').
\t--bitlen SIZE specifies size of bit (possible values: {}, default is 8).
\t--length LENGTH specifies length of array (default is 256).
\t--clip The output data will be copied to clipboard
\tLOCATION specifies where the address of bytes is stored.""".format(_cmdline_, str(valid_formats), str(valid_bitness))
    _example_ = "{} --lang py -l 16 $rsp".format(_cmdline_)


    def __init__(self):
        super().__init__(complete=gdb.COMPLETE_LOCATION)
        return

    @property
    def format_matrix(self):
        # `gef.arch.endianness` is a runtime property, should not be defined as a class property
        return {
            8:  (f"{gef.arch.endianness:s}B", "char", "db"),
            16: (f"{gef.arch.endianness:s}H", "short", "dw"),
            32: (f"{gef.arch.endianness:s}I", "int", "dd"),
            64: (f"{gef.arch.endianness:s}Q", "long long", "dq"),
        }

    @only_if_gdb_running
    @parse_arguments({"location": "$pc", }, {("--length", "-l"): 256, "--bitlen": 0, "--lang": "py", "--clip": True,})
    def do_invoke(self, argv, *args, **kwargs):
        """Default value for print-format command."""
        args = kwargs["arguments"]
        args.bitlen = args.bitlen or gef.arch.ptrsize * 2

        valid_bitlens = self.format_matrix.keys()
        if args.bitlen not in valid_bitlens:
            err("Size of bit must be in: {}".format(str(valid_bitlens)))
            return

        if args.lang not in self.valid_formats:
            err("Language must be in: {}".format(str(self.valid_formats)))
            return

        start_addr = parse_address(args.location)
        size = int(args.bitlen / 8)
        end_addr = start_addr + args.length * size
        fmt = self.format_matrix[args.bitlen][0]
        data = []

        for addr in range(start_addr, end_addr, size):
            value = struct.unpack(fmt, gef.memory.read(addr, size))[0]
            data += [value]
        sdata = ", ".join(map(hex, data))

        if args.lang == "py":
            out = "buf = [{}]".format(sdata)
        elif args.lang == "c":
            c_type = self.format_matrix[args.bitlen][1]
            out = "unsigned {0} buf[{1}] = {{{2}}};".format(c_type, args.length, sdata)
        elif args.lang == "js":
            out = "var buf = [{}]".format(sdata)
        elif args.lang == "asm":
            asm_type = self.format_matrix[args.bitlen][2]
            out = "buf {0} {1}".format(asm_type, sdata)

        if args.clip:
            if copy_to_clipboard(gef_pybytes(out)):
                info("Copied to clipboard")
            else:
                warn("There's a problem while copying")

        gef_print(out)
        return


@register_command
class PieCommand(GenericCommand):
    """PIE breakpoint support."""

    _cmdline_ = "pie"
    _syntax_ = "{:s} (breakpoint|info|delete|run|attach|remote)".format(_cmdline_)

    def __init__(self):
        super().__init__(prefix=True)
        return

    def do_invoke(self, argv):
        if not argv:
            self.usage()
        return


@register_command
class PieBreakpointCommand(GenericCommand):
    """Set a PIE breakpoint at an offset from the target binaries base address."""

    _cmdline_ = "pie breakpoint"
    _syntax_ = "{:s} OFFSET".format(_cmdline_)

    @parse_arguments({"offset": ""}, {})
    def do_invoke(self, argv, *args, **kwargs):
        global __pie_counter__, __pie_breakpoints__
        args = kwargs["arguments"]
        if not args.offset:
            self.usage()
            return

        addr = parse_address(args.offset)
        self.set_pie_breakpoint(lambda base: "b *{}".format(base + addr), addr)

        # When the process is already on, set real breakpoints immediately
        if is_alive():
<<<<<<< HEAD
            vmmap = gef.memory.maps
            base_address = [x.page_start for x in vmmap if x.path == get_filepath()][0]
=======
            vmmap = get_process_maps()
            base_address = next(x.page_start for x in vmmap if x.path == get_filepath())
>>>>>>> 8a27a38e
            for bp_ins in __pie_breakpoints__.values():
                bp_ins.instantiate(base_address)
        return

    @staticmethod
    def set_pie_breakpoint(set_func, addr):
        global __pie_counter__, __pie_breakpoints__
        __pie_breakpoints__[__pie_counter__] = PieVirtualBreakpoint(set_func, __pie_counter__, addr)
        __pie_counter__ += 1
        return


@register_command
class PieInfoCommand(GenericCommand):
    """Display breakpoint info."""

    _cmdline_ = "pie info"
    _syntax_ = "{:s} BREAKPOINT".format(_cmdline_)

    @parse_arguments({"breakpoints": [-1,]}, {})
    def do_invoke(self, argv, *args, **kwargs):
        global __pie_breakpoints__

        args = kwargs["arguments"]
        if args.breakpoints[0] == -1:
            # No breakpoint info needed
            bps = [__pie_breakpoints__[x] for x in __pie_breakpoints__]
        else:
            bps = [__pie_breakpoints__[x] for x in args.breakpoints]

        lines = []
        lines.append("VNum\tNum\tAddr")
        lines += [
            "{}\t{}\t{}".format(x.vbp_num, x.bp_num if x.bp_num else "N/A", x.addr) for x in bps
        ]
        gef_print("\n".join(lines))
        return


@register_command
class PieDeleteCommand(GenericCommand):
    """Delete a PIE breakpoint."""

    _cmdline_ = "pie delete"
    _syntax_ = "{:s} [BREAKPOINT]".format(_cmdline_)

    @parse_arguments({"breakpoints": [-1,]}, {})
    def do_invoke(self, argv, *args, **kwargs):
        global __pie_breakpoints__
        args = kwargs["arguments"]
        if args.breakpoints[0] == -1:
            # no arg, delete all
            to_delete = [__pie_breakpoints__[x] for x in __pie_breakpoints__]
            self.delete_bp(to_delete)
        else:
            self.delete_bp([__pie_breakpoints__[x] for x in args.breakpoints])
        return


    @staticmethod
    def delete_bp(breakpoints):
        global __pie_breakpoints__
        for bp in breakpoints:
            # delete current real breakpoints if exists
            if bp.bp_num:
                gdb.execute("delete {}".format(bp.bp_num))
            # delete virtual breakpoints
            del __pie_breakpoints__[bp.vbp_num]
        return


@register_command
class PieRunCommand(GenericCommand):
    """Run process with PIE breakpoint support."""

    _cmdline_ = "pie run"
    _syntax_ = _cmdline_

    def do_invoke(self, argv):
        global __pie_breakpoints__
        fpath = get_filepath()
        if fpath is None:
            warn("No executable to debug, use `file` to load a binary")
            return

        if not os.access(fpath, os.X_OK):
            warn("The file '{}' is not executable.".format(fpath))
            return

        if is_alive():
            warn("gdb is already running. Restart process.")

        # get base address
        gdb.execute("set stop-on-solib-events 1")
        hide_context()
        gdb.execute("run {}".format(" ".join(argv)))
        unhide_context()
        gdb.execute("set stop-on-solib-events 0")
<<<<<<< HEAD
        vmmap = gef.memory.maps
        base_address = [x.page_start for x in vmmap if x.path == get_filepath()][0]
=======
        vmmap = get_process_maps()
        base_address = next(x.page_start for x in vmmap if x.path == get_filepath())
>>>>>>> 8a27a38e
        info("base address {}".format(hex(base_address)))

        # modify all breakpoints
        for bp_ins in __pie_breakpoints__.values():
            bp_ins.instantiate(base_address)

        try:
            gdb.execute("continue")
        except gdb.error as e:
            err(e)
            gdb.execute("kill")
        return


@register_command
class PieAttachCommand(GenericCommand):
    """Do attach with PIE breakpoint support."""

    _cmdline_ = "pie attach"
    _syntax_ = "{:s} PID".format(_cmdline_)

    def do_invoke(self, argv):
        try:
            gdb.execute("attach {}".format(" ".join(argv)), to_string=True)
        except gdb.error as e:
            err(e)
            return
        # after attach, we are stopped so that we can
        # get base address to modify our breakpoint
<<<<<<< HEAD
        vmmap = gef.memory.maps
        base_address = [x.page_start for x in vmmap if x.path == get_filepath()][0]
=======
        vmmap = get_process_maps()
        base_address = next(x.page_start for x in vmmap if x.path == get_filepath())
>>>>>>> 8a27a38e

        for bp_ins in __pie_breakpoints__.values():
            bp_ins.instantiate(base_address)
        gdb.execute("context")
        return


@register_command
class PieRemoteCommand(GenericCommand):
    """Attach to a remote connection with PIE breakpoint support."""

    _cmdline_ = "pie remote"
    _syntax_ = "{:s} REMOTE".format(_cmdline_)

    def do_invoke(self, argv):
        try:
            gdb.execute("gef-remote {}".format(" ".join(argv)))
        except gdb.error as e:
            err(e)
            return
        # after remote attach, we are stopped so that we can
        # get base address to modify our breakpoint
<<<<<<< HEAD
        vmmap = gef.memory.maps
        base_address = [x.page_start for x in vmmap if x.realpath == get_filepath()][0]
=======
        vmmap = get_process_maps()
        base_address = next(x.page_start for x in vmmap if x.realpath == get_filepath())
>>>>>>> 8a27a38e

        for bp_ins in __pie_breakpoints__.values():
            bp_ins.instantiate(base_address)
        gdb.execute("context")
        return


@register_command
class SmartEvalCommand(GenericCommand):
    """SmartEval: Smart eval (vague approach to mimic WinDBG `?`)."""

    _cmdline_ = "$"
    _syntax_  = "{0:s} EXPR\n{0:s} ADDRESS1 ADDRESS2".format(_cmdline_)
    _example_ = "\n{0:s} $pc+1\n{0:s} 0x00007ffff7a10000 0x00007ffff7bce000".format(_cmdline_)

    def do_invoke(self, argv):
        argc = len(argv)
        if argc == 1:
            self.evaluate(argv)
            return

        if argc == 2:
            self.distance(argv)
        return

    def evaluate(self, expr):
        def show_as_int(i):
            off = gef.arch.ptrsize*8
            def comp2_x(x): return "{:x}".format((x + (1 << off)) % (1 << off))
            def comp2_b(x): return "{:b}".format((x + (1 << off)) % (1 << off))

            try:
                s_i = comp2_x(res)
                s_i = s_i.rjust(len(s_i)+1, "0") if len(s_i)%2 else s_i
                gef_print("{:d}".format(i))
                gef_print("0x" + comp2_x(res))
                gef_print("0b" + comp2_b(res))
                gef_print("{}".format(binascii.unhexlify(s_i)))
                gef_print("{}".format(binascii.unhexlify(s_i)[::-1]))
            except:
                pass
            return

        parsed_expr = []
        for xp in expr:
            try:
                xp = gdb.parse_and_eval(xp)
                xp = int(xp)
                parsed_expr.append("{:d}".format(xp))
            except gdb.error:
                parsed_expr.append(str(xp))

        try:
            res = eval(" ".join(parsed_expr))
            if isinstance(res, int):
                show_as_int(res)
            else:
                gef_print("{}".format(res))
        except SyntaxError:
            gef_print(" ".join(parsed_expr))
        return

    def distance(self, args):
        try:
            x = int(args[0], 16) if is_hex(args[0]) else int(args[0])
            y = int(args[1], 16) if is_hex(args[1]) else int(args[1])
            gef_print("{}".format(abs(x - y)))
        except ValueError:
            warn("Distance requires 2 numbers: {} 0 0xffff".format(self._cmdline_))
        return


@register_command
class CanaryCommand(GenericCommand):
    """Shows the canary value of the current process."""

    _cmdline_ = "canary"
    _syntax_ = _cmdline_

    @only_if_gdb_running
    def do_invoke(self, argv):
        self.dont_repeat()

        has_canary = checksec(get_filepath())["Canary"]
        if not has_canary:
            warn("This binary was not compiled with SSP.")
            return

        res = gef.session.canary
        if not res:
            err("Failed to get the canary")
            return

        canary, location = res
        info("The canary of process {} is at {:#x}, value is {:#x}".format(gef.session.pid, location, canary))
        return


@register_command
class ProcessStatusCommand(GenericCommand):
    """Extends the info given by GDB `info proc`, by giving an exhaustive description of the
    process status (file descriptors, ancestor, descendants, etc.)."""

    _cmdline_ = "process-status"
    _syntax_  = _cmdline_
    _aliases_ = ["status", ]

    def __init__(self):
        super().__init__(complete=gdb.COMPLETE_NONE)
        return

    @only_if_gdb_running
    @only_if_gdb_target_local
    def do_invoke(self, argv):
        self.show_info_proc()
        self.show_ancestor()
        self.show_descendants()
        self.show_fds()
        self.show_connections()
        return

    def get_state_of(self, pid):
        res = {}
        with open("/proc/{}/status".format(pid), "r") as f:
            file = f.readlines()
        for line in file:
            key, value = line.split(":", 1)
            res[key.strip()] = value.strip()
        return res

    def get_cmdline_of(self, pid):
        with open("/proc/{}/cmdline".format(pid), "r") as f:
            return f.read().replace("\x00", "\x20").strip()

    def get_process_path_of(self, pid):
        return os.readlink("/proc/{}/exe".format(pid))

    def get_children_pids(self, pid):
        cmd = [gef.session.constants["ps"], "-o", "pid", "--ppid", "{}".format(pid), "--noheaders"]
        try:
            return [int(x) for x in gef_execute_external(cmd, as_list=True)]
        except Exception:
            return []

    def show_info_proc(self):
        info("Process Information")
        pid = gef.session.pid
        cmdline = self.get_cmdline_of(pid)
        gef_print("\tPID {} {}".format(RIGHT_ARROW, pid))
        gef_print("\tExecutable {} {}".format(RIGHT_ARROW, self.get_process_path_of(pid)))
        gef_print("\tCommand line {} '{}'".format(RIGHT_ARROW, cmdline))
        return

    def show_ancestor(self):
        info("Parent Process Information")
        ppid = int(self.get_state_of(gef.session.pid)["PPid"])
        state = self.get_state_of(ppid)
        cmdline = self.get_cmdline_of(ppid)
        gef_print("\tParent PID {} {}".format(RIGHT_ARROW, state["Pid"]))
        gef_print("\tCommand line {} '{}'".format(RIGHT_ARROW, cmdline))
        return

    def show_descendants(self):
        info("Children Process Information")
        children = self.get_children_pids(gef.session.pid)
        if not children:
            gef_print("\tNo child process")
            return

        for child_pid in children:
            state = self.get_state_of(child_pid)
            pid = state["Pid"]
            gef_print("\tPID {} {} (Name: '{}', CmdLine: '{}')".format(RIGHT_ARROW,
                                                                       pid,
                                                                       self.get_process_path_of(pid),
                                                                       self.get_cmdline_of(pid)))
            return

    def show_fds(self):
        pid = gef.session.pid
        path = "/proc/{:d}/fd".format(pid)

        info("File Descriptors:")
        items = os.listdir(path)
        if not items:
            gef_print("\tNo FD opened")
            return

        for fname in items:
            fullpath = os.path.join(path, fname)
            if os.path.islink(fullpath):
                gef_print("\t{:s} {:s} {:s}".format (fullpath, RIGHT_ARROW, os.readlink(fullpath)))
        return

    def list_sockets(self, pid):
        sockets = []
        path = "/proc/{:d}/fd".format(pid)
        items = os.listdir(path)
        for fname in items:
            fullpath = os.path.join(path, fname)
            if os.path.islink(fullpath) and os.readlink(fullpath).startswith("socket:"):
                p = os.readlink(fullpath).replace("socket:", "")[1:-1]
                sockets.append(int(p))
        return sockets

    def parse_ip_port(self, addr):
        ip, port = addr.split(":")
        return socket.inet_ntoa(struct.pack("<I", int(ip, 16))), int(port, 16)

    def show_connections(self):
        # https://github.com/torvalds/linux/blob/v4.7/include/net/tcp_states.h#L16
        tcp_states_str = {
            0x01: "TCP_ESTABLISHED",
            0x02: "TCP_SYN_SENT",
            0x03: "TCP_SYN_RECV",
            0x04: "TCP_FIN_WAIT1",
            0x05: "TCP_FIN_WAIT2",
            0x06: "TCP_TIME_WAIT",
            0x07: "TCP_CLOSE",
            0x08: "TCP_CLOSE_WAIT",
            0x09: "TCP_LAST_ACK",
            0x0A: "TCP_LISTEN",
            0x0B: "TCP_CLOSING",
            0x0C: "TCP_NEW_SYN_RECV",
        }

        udp_states_str = {
            0x07: "UDP_LISTEN",
        }

        info("Network Connections")
        pid = gef.session.pid
        sockets = self.list_sockets(pid)
        if not sockets:
            gef_print("\tNo open connections")
            return

        entries = dict()
        with open("/proc/{:d}/net/tcp".format(pid), "r") as tcp:
            entries["TCP"] = [x.split() for x in tcp.readlines()[1:]]
        with open("/proc/{:d}/net/udp".format(pid), "r") as udp:
            entries["UDP"] = [x.split() for x in udp.readlines()[1:]]

        for proto in entries:
            for entry in entries[proto]:
                local, remote, state = entry[1:4]
                inode = int(entry[9])
                if inode in sockets:
                    local = self.parse_ip_port(local)
                    remote = self.parse_ip_port(remote)
                    state = int(state, 16)
                    state_str = tcp_states_str[state] if proto == "TCP" else udp_states_str[state]

                    gef_print("\t{}:{} {} {}:{} ({})".format(local[0], local[1],
                                                             RIGHT_ARROW,
                                                             remote[0], remote[1],
                                                             state_str))
        return


@register_priority_command
class GefThemeCommand(GenericCommand):
    """Customize GEF appearance."""

    _cmdline_ = "theme"
    _syntax_ = "{:s} [KEY [VALUE]]".format(_cmdline_)

    def __init__(self, *args, **kwargs):
        super().__init__(self._cmdline_)
        self["context_title_line"] = ( "gray", "Color of the borders in context window")
        self["context_title_message"] = ( "cyan", "Color of the title in context window")
        self["default_title_line"] = ( "gray", "Default color of borders")
        self["default_title_message"] = ( "cyan", "Default color of title")
        self["table_heading"] = ( "blue", "Color of the column headings to tables (e.g. vmmap)")
        self["old_context"] = ( "gray", "Color to use to show things such as code that is not immediately relevant")
        self["disassemble_current_instruction"] = ( "green", "Color to use to highlight the current $pc when disassembling")
        self["dereference_string"] = ( "yellow", "Color of dereferenced string")
        self["dereference_code"] = ( "gray", "Color of dereferenced code")
        self["dereference_base_address"] = ( "cyan", "Color of dereferenced address")
        self["dereference_register_value"] = ( "bold blue", "Color of dereferenced register")
        self["registers_register_name"] = ( "blue", "Color of the register name in the register window")
        self["registers_value_changed"] = ( "bold red", "Color of the changed register in the register window")
        self["address_stack"] = ( "pink", "Color to use when a stack address is found")
        self["address_heap"] = ( "green", "Color to use when a heap address is found")
        self["address_code"] = ( "red", "Color to use when a code address is found")
        self["source_current_line"] = ( "green", "Color to use for the current code line in the source window")
        return

    def do_invoke(self, args):
        self.dont_repeat()
        argc = len(args)

        if argc == 0:
            for key in self.settings:
                setting = self[key]
                value = Color.colorify(setting, setting)
                gef_print("{:40s}: {:s}".format(key, value))
            return

        setting = args[0]
        if not setting in self:
            err("Invalid key")
            return

        if argc == 1:
            value = self[setting]
            value = Color.colorify(value, value)
            gef_print("{:40s}: {:s}".format(setting, value))
            return

        val = [x for x in args[1:] if x in Color.colors]
        self[setting] = " ".join(val)
        return


@register_command
class PCustomCommand(GenericCommand):
    """Dump user defined structure.
    This command attempts to reproduce WinDBG awesome `dt` command for GDB and allows
    to apply structures (from symbols or custom) directly to an address.
    Custom structures can be defined in pure Python using ctypes, and should be stored
    in a specific directory, whose path must be stored in the `pcustom.struct_path`
    configuration setting."""

    _cmdline_ = "pcustom"
    _syntax_  = "{:s} [list|edit <StructureName>|show <StructureName>]|<StructureName> 0xADDRESS]".format(_cmdline_)

    def __init__(self):
        super().__init__(prefix=True)
        self["struct_path"] = ( os.sep.join( (gef.config["gef.tempdir"], "structs")), "Path to store/load the structure ctypes files")
        self["max_depth"] = ( 4, "Maximum level of recursion supported")
        self["structure_name"] = ( "bold blue", "Color of the structure name")
        self["structure_type"] = ( "bold red", "Color of the attribute type")
        self["structure_size"] = ( "green", "Color of the attribute size")
        return


    def do_invoke(self, argv):
        argc = len(argv)
        if argc == 0:
            gdb.execute("pcustom list")
            return

        modname, structname = self.get_modulename_structname_from_arg(argv[0])

        if argc == 1:
            gdb.execute("pcustom show {}".format(structname))
        else:
            try:
                address = parse_address(argv[1])
            except gdb.error:
                err("Failed to parse '{:s}'".format(argv[1]))
                return

            self.apply_structure_to_address(modname, structname, address)
        return

    def get_pcustom_absolute_root_path(self):
        path = os.path.expanduser(gef.config["pcustom.struct_path"])
        path = os.path.realpath(path)
        if not os.path.isdir(path):
            raise RuntimeError("setting `struct_path` must be set correctly")
        return path

    def get_pcustom_filepath_for_structure(self, structure_name):
        structure_files = self.enumerate_structures()
        fpath = None
        for fname in structure_files:
            if structure_name in structure_files[fname]:
                fpath = fname
                break
        if not fpath:
            raise FileNotFoundError("no file for structure '{}'".format(structure_name))
        return fpath

    def is_valid_struct(self, structure_name):
        structure_files = self.enumerate_structures()
        all_structures = set()
        for fname in structure_files:
            all_structures |= structure_files[fname]
        return structure_name in all_structures

    def get_modulename_structname_from_arg(self, arg):
        modname, structname = arg.split(":", 1) if ":" in arg else (arg, arg)
        structname = structname.split(".", 1)[0] if "." in structname else structname
        return (modname, structname)

    def deserialize(self, struct, data):
        length = min(len(data), ctypes.sizeof(struct))
        ctypes.memmove(ctypes.addressof(struct), data, length)
        return

    def get_structure_class(self, modname, classname):
        """
        Returns a tuple of (class, instance) if modname!classname exists
        """
        _fpath = self.get_pcustom_filepath_for_structure(modname)
        _mod = self.load_module(_fpath)
        _class = getattr(_mod, classname)
        return _class, _class()


    @only_if_gdb_running
    def apply_structure_to_address(self, mod_name, struct_name, addr, depth=0):
        if not self.is_valid_struct(mod_name):
            err("Invalid structure name '{:s}'".format(struct_name))
            return

        if depth >= self["max_depth"]:
            warn("maximum recursion level reached")
            return

        try:
            _class, _struct = self.get_structure_class(mod_name, struct_name)
            data = gef.memory.read(addr, ctypes.sizeof(_struct))
        except gdb.MemoryError:
            err("{}Cannot reach memory {:#x}".format(" " * depth, addr))
            return

        self.deserialize(_struct, data)

        _regsize = gef.arch.ptrsize

        for field in _struct._fields_:
            _name, _type = field
            _value = getattr(_struct, _name)
            _offset = getattr(_class, _name).offset

            if (_regsize == 4 and _type is ctypes.c_uint32) \
               or (_regsize == 8 and _type is ctypes.c_uint64) \
               or (_regsize == ctypes.sizeof(ctypes.c_void_p) and _type is ctypes.c_void_p):
                # try to dereference pointers
                _value = RIGHT_ARROW.join(dereference_from(_value))

            line = []
            line += "  " * depth
            line += ("{:#x}+0x{:04x} {} : ".format(addr, _offset, _name)).ljust(40)
            line += "{} ({})".format(_value, _type.__name__)
            parsed_value = self.get_ctypes_value(_struct, _name, _value)
            if parsed_value:
                line += " {} {}".format(RIGHT_ARROW, parsed_value)
            gef_print("".join(line))

            if issubclass(_type, ctypes.Structure):
                self.apply_structure_to_address(mod_name, _type.__name__, addr + _offset, depth + 1)
            elif _type.__name__.startswith("LP_"): # hack
                __sub_type_name = _type.__name__.replace("LP_", "")
                __deref = u64( gef.memory.read(addr + _offset, 8) )
                self.apply_structure_to_address(mod_name, __sub_type_name, __deref, depth + 1)
        return

    def get_ctypes_value(self, struct, item, value):
        if not hasattr(struct, "_values_"): return ""
        values_list = getattr(struct, "_values_")
        default = ""
        for name, values in values_list:
            if name != item: continue
            if callable(values):
                return values(value)
            try:
                for val, desc in values:
                    if value == val: return desc
                    if val is None: default = desc
            except:
                err("Error while trying to obtain values from _values_[\"{}\"]".format(name))

        return default

    def enumerate_structure_files(self):
        """
        Return a list of all the files in the pcustom directory
        """
        module_files = []
        root = self.get_pcustom_absolute_root_path()
        for filen in os.listdir(root):
            name, ext = os.path.splitext(filen)
            if ext != ".py": continue
            if name == "__init__": continue
            fpath = os.sep.join([root, filen])
            module_files.append( os.path.realpath(fpath) )
        return module_files

    def enumerate_structures(self):
        """
        Return a hash of all the structures, with the key set the to filepath
        """
        structures = {}
        files = self.enumerate_structure_files()
        for module_path in files:
            module = self.load_module(module_path)
            structures[module_path] = self.enumerate_structures_from_module(module)
        return structures

    def load_module(self, file_path):
        """Load a custom module, and return it"""
        module_name = file_path.split(os.sep)[-1].replace(".py", "")
        spec = importlib.util.spec_from_file_location(module_name, file_path)
        module = importlib.util.module_from_spec(spec)
        sys.modules[module_name] = module
        spec.loader.exec_module(module)
        return module

    def enumerate_structures_from_module(self, module):
        _invalid = {"BigEndianStructure", "LittleEndianStructure", "Structure"}
        _structs = {x for x in dir(module) \
                         if inspect.isclass(getattr(module, x)) \
                         and issubclass(getattr(module, x), ctypes.Structure)}
        return _structs - _invalid


@register_command
class PCustomListCommand(PCustomCommand):
    """PCustom: list available structures"""

    _cmdline_ = "pcustom list"
    _syntax_ = "{:s}".format(_cmdline_)

    def __init__(self):
        super().__init__()
        return

    def do_invoke(self, argv):
        self.__list_custom_structures()
        return

    def __list_custom_structures(self):
        """Dump the list of all the structures and their respective."""
        path = self.get_pcustom_absolute_root_path()
        info("Listing custom structures from '{:s}'".format(path))
        structures = self.enumerate_structures()
        struct_color = gef.config["pcustom.structure_type"]
        filename_color = gef.config["pcustom.structure_name"]
        for filename in structures:
            __modules = ", ".join([Color.colorify(x, struct_color) for x in structures[filename]])
            __filename = Color.colorify(filename, filename_color)
            gef_print("{:s} {:s} ({:s})".format(RIGHT_ARROW, __filename, __modules))
        return


@register_command
class PCustomShowCommand(PCustomCommand):
    """PCustom: show the content of a given structure"""

    _cmdline_ = "pcustom show"
    _syntax_ = "{:s} StructureName".format(_cmdline_)
    __aliases__ = ["pcustom create", "pcustom update"]

    def __init__(self):
        super().__init__()
        return

    def do_invoke(self, argv):
        if len(argv) == 0:
            self.usage()
            return

        modname, structname = self.get_modulename_structname_from_arg(argv[0])
        self.__dump_structure(modname, structname)
        return

    def __dump_structure(self, mod_name, struct_name):
        # If it's a builtin or defined in the ELF use gdb's `ptype`
        try:
            gdb.execute("ptype struct {:s}".format(struct_name))
            return
        except gdb.error:
            pass

        self.__dump_custom_structure(mod_name, struct_name)
        return

    def __dump_custom_structure(self, mod_name, struct_name):
        if not self.is_valid_struct(mod_name):
            err("Invalid structure name '{:s}'".format(struct_name))
            return

        _class, _struct = self.get_structure_class(mod_name, struct_name)

        for _name, _type in _struct._fields_:
            _size = ctypes.sizeof(_type)
            __name = Color.colorify(_name, gef.config["pcustom.structure_name"])
            __type = Color.colorify(_type.__name__, gef.config["pcustom.structure_type"])
            __size = Color.colorify(hex(_size), gef.config["pcustom.structure_size"])
            __offset = Color.boldify("{:04x}".format(getattr(_class, _name).offset))
            gef_print("{:s}   {:32s}   {:16s}  /* size={:s} */".format(__offset, __name, __type, __size))
        return


@register_command
class PCustomEditCommand(PCustomCommand):
    """PCustom: edit the content of a given structure"""

    _cmdline_ = "pcustom edit"
    _syntax_ = "{:s} StructureName".format(_cmdline_)
    __aliases__ = ["pcustom create", "pcustom new", "pcustom update"]

    def __init__(self):
        super().__init__()
        return

    def do_invoke(self, argv):
        if len(argv) == 0:
            self.usage()
            return

        modname, structname = self.get_modulename_structname_from_arg(argv[0])
        self.__create_or_edit_structure(modname, structname)
        return

    def __create_or_edit_structure(self, mod_name, struct_name):
        root = self.get_pcustom_absolute_root_path()
        if root is None:
            err("Invalid struct path")
            return

        try:
            fullname = self.get_pcustom_filepath_for_structure(mod_name)
            info("Editing '{:s}'".format(fullname))
        except FileNotFoundError:
            fullname = os.sep.join([root, struct_name + ".py"])
            ok("Creating '{:s}' from template".format(fullname))
            self.__create_new_structure_template(struct_name, fullname)

        cmd = (os.getenv("EDITOR") or "nano").split()
        cmd.append(fullname)
        return subprocess.call(cmd)

    def __create_new_structure_template(self, structname, fullname):
        template = [
            "from ctypes import *",
            "",
            "class ", structname, "(Structure):",
            "    _fields_ = []",
            "",
            "    _values_ = []",
            ""
        ]
        with open(fullname, "w") as f:
            f.write(os.sep.join(template))
        return


@register_command
class ChangeFdCommand(GenericCommand):
    """ChangeFdCommand: redirect file descriptor during runtime."""

    _cmdline_ = "hijack-fd"
    _syntax_ = "{:s} FD_NUM NEW_OUTPUT".format(_cmdline_)
    _example_ = "{:s} 2 /tmp/stderr_output.txt".format(_cmdline_)

    @only_if_gdb_running
    @only_if_gdb_target_local
    def do_invoke(self, argv):
        if len(argv) != 2:
            self.usage()
            return

        if not os.access("/proc/{:d}/fd/{:s}".format(gef.session.pid, argv[0]), os.R_OK):
            self.usage()
            return

        old_fd = int(argv[0])
        new_output = argv[1]

        if ":" in new_output:
            address = socket.gethostbyname(new_output.split(":")[0])
            port = int(new_output.split(":")[1])

            AF_INET = 2
            SOCK_STREAM = 1
            res = gdb.execute("""call (int)socket({}, {}, 0)""".format(AF_INET, SOCK_STREAM), to_string=True)
            new_fd = self.get_fd_from_result(res)

            # fill in memory with sockaddr_in struct contents
            # we will do this in the stack, since connect() wants a pointer to a struct
            vmmap = gef.memory.maps
            stack_addr = [entry.page_start for entry in vmmap if entry.path == "[stack]"][0]
            original_contents = gef.memory.read(stack_addr, 8)

            gef.memory.write(stack_addr, "\x02\x00", 2)
            gef.memory.write(stack_addr + 0x2, struct.pack("<H", socket.htons(port)), 2)
            gef.memory.write(stack_addr + 0x4, socket.inet_aton(address), 4)

            info("Trying to connect to {}".format(new_output))
            res = gdb.execute("""call (int)connect({}, {}, {})""".format(new_fd, stack_addr, 16), to_string=True)

            # recover stack state
            gef.memory.write(stack_addr, original_contents, 8)

            res = self.get_fd_from_result(res)
            if res == -1:
                err("Failed to connect to {}:{}".format(address, port))
                return

            info("Connected to {}".format(new_output))
        else:
            res = gdb.execute("""call (int)open("{:s}", 66, 0666)""".format(new_output), to_string=True)
            new_fd = self.get_fd_from_result(res)

        info("Opened '{:s}' as fd #{:d}".format(new_output, new_fd))
        gdb.execute("""call (int)dup2({:d}, {:d})""".format(new_fd, old_fd), to_string=True)
        info("Duplicated fd #{:d}{:s}#{:d}".format(new_fd, RIGHT_ARROW, old_fd))
        gdb.execute("""call (int)close({:d})""".format(new_fd), to_string=True)
        info("Closed extra fd #{:d}".format(new_fd))
        ok("Success")
        return

    def get_fd_from_result(self, res):
        # Output example: $1 = 3
        res = int(res.split()[2], 0)
        res = gdb.execute("""p/d {}""".format(res), to_string=True)
        res = int(res.split()[2], 0)
        return res

@register_command
class IdaInteractCommand(GenericCommand):
    """IDA Interact: set of commands to interact with IDA via a XML RPC service
    deployed via the IDA script `ida_gef.py`. It should be noted that this command
    can also be used to interact with Binary Ninja (using the script `binja_gef.py`)
    using the same interface."""

    _cmdline_ = "ida-interact"
    _syntax_ = "{:s} METHOD [ARGS]".format(_cmdline_)
    _aliases_ = ["binaryninja-interact", "bn", "binja"]
    _example_ = "\n{0:s} Jump $pc\n{0:s} SetColor $pc ff00ff".format(_cmdline_)

    def __init__(self):
        super().__init__(prefix=False)
        host, port = "127.0.0.1", 1337
        self["host"] = ( host, "IP address to use connect to IDA/Binary Ninja script")
        self["port"] = ( port, "Port to use connect to IDA/Binary Ninja script")
        self["sync_cursor"] = ( False, "Enable real-time $pc synchronisation")

        self.sock = None
        self.version = ("", "")
        self.old_bps = set()
        return

    def is_target_alive(self, host, port):
        try:
            s = socket.socket(socket.AF_INET, socket.SOCK_STREAM)
            s.settimeout(1)
            s.connect((host, port))
            s.close()
        except OSError:
            return False
        return True

    def connect(self, host=None, port=None):
        """Connect to the XML-RPC service."""
        host = host or self["host"]
        port = port or self["port"]

        try:
            sock = xmlrpclib.ServerProxy("http://{:s}:{:d}".format(host, port))
            gef_on_stop_hook(ida_synchronize_handler)
            gef_on_continue_hook(ida_synchronize_handler)
            self.version = sock.version()
        except ConnectionRefusedError:
            err("Failed to connect to '{:s}:{:d}'".format(host, port))
            sock = None
        self.sock = sock
        return

    def disconnect(self):
        gef_on_stop_unhook(ida_synchronize_handler)
        gef_on_continue_unhook(ida_synchronize_handler)
        self.sock = None
        return

    @deprecated("")
    def do_invoke(self, argv):
        def parsed_arglist(arglist):
            args = []
            for arg in arglist:
                try:
                    # try to solve the argument using gdb
                    argval = gdb.parse_and_eval(arg)
                    argval.fetch_lazy()
                    # check if value is addressable
                    argval = int(argval) if argval.address is None else int(argval.address)
                    # if the bin is PIE, we need to subtract the base address
                    if is_pie(get_filepath()) and main_base_address <= argval < main_end_address:
                        argval -= main_base_address
                    args.append("{:#x}".format(argval,))
                except Exception:
                    # if gdb can't parse the value, let ida deal with it
                    args.append(arg)
            return args

        if self.sock is None:
            # trying to reconnect
            self.connect()
            if self.sock is None:
                self.disconnect()
                return

        if len(argv) == 0 or argv[0] in ("-h", "--help"):
            method_name = argv[1] if len(argv) > 1 else None
            self.usage(method_name)
            return

        method_name = argv[0].lower()
        if method_name == "version":
            self.version = self.sock.version()
            info("Enhancing {:s} with {:s} (SDK {:s})".format(Color.greenify("gef"),
                                                            Color.redify(self.version[0]),
                                                            Color.yellowify(self.version[1])))
            return

        if not is_alive():
            main_base_address = main_end_address = 0
        else:
<<<<<<< HEAD
            vmmap = gef.memory.maps
            main_base_address = min([x.page_start for x in vmmap if x.realpath == get_filepath()])
            main_end_address = max([x.page_end for x in vmmap if x.realpath == get_filepath()])
=======
            vmmap = get_process_maps()
            main_base_address = min(x.page_start for x in vmmap if x.realpath == get_filepath())
            main_end_address = max(x.page_end for x in vmmap if x.realpath == get_filepath())
>>>>>>> 8a27a38e

        try:
            if method_name == "sync":
                self.synchronize()
            else:
                method = getattr(self.sock, method_name)
                if len(argv) > 1:
                    args = parsed_arglist(argv[1:])
                    res = method(*args)
                else:
                    res = method()

                if method_name == "importstruct":
                    self.import_structures(res)
                else:
                    gef_print(str(res))

            if self["sync_cursor"] is True:
                jump = getattr(self.sock, "jump")
                jump(hex(gef.arch.pc-main_base_address),)

        except OSError:
            self.disconnect()
        return

    def synchronize(self):
        """Submit all active breakpoint addresses to IDA/BN."""
        pc = gef.arch.pc
<<<<<<< HEAD
        vmmap = gef.memory.maps
        base_address = min([x.page_start for x in vmmap if x.path == get_filepath()])
        end_address = max([x.page_end for x in vmmap if x.path == get_filepath()])
=======
        vmmap = get_process_maps()
        base_address = min(x.page_start for x in vmmap if x.path == get_filepath())
        end_address = max(x.page_end for x in vmmap if x.path == get_filepath())
>>>>>>> 8a27a38e
        if not (base_address <= pc < end_address):
            # do not sync in library
            return

        breakpoints = gdb.breakpoints() or []
        gdb_bps = set()
        for bp in breakpoints:
            if bp.enabled and not bp.temporary:
                if bp.location[0] == "*": # if it's an address i.e. location starts with "*"
                    addr = parse_address(bp.location[1:])
                else:  # it is a symbol
                    addr = int(gdb.parse_and_eval(bp.location).address)
                if not (base_address <= addr < end_address):
                    continue
                gdb_bps.add(addr - base_address)

        added = gdb_bps - self.old_bps
        removed = self.old_bps - gdb_bps
        self.old_bps = gdb_bps

        try:
            # it is possible that the server was stopped between now and the last sync
            rc = self.sock.sync("{:#x}".format(pc-base_address), list(added), list(removed))
        except ConnectionRefusedError:
            self.disconnect()
            return

        ida_added, ida_removed = rc

        # add new bp from IDA
        for new_bp in ida_added:
            location = base_address + new_bp
            gdb.Breakpoint("*{:#x}".format(location), type=gdb.BP_BREAKPOINT)
            self.old_bps.add(location)

        # and remove the old ones
        breakpoints = gdb.breakpoints() or []
        for bp in breakpoints:
            if bp.enabled and not bp.temporary:
                if bp.location[0] == "*": # if it's an address i.e. location starts with "*"
                    addr = parse_address(bp.location[1:])
                else:  # it is a symbol
                    addr = int(gdb.parse_and_eval(bp.location).address)

                if not (base_address <= addr < end_address):
                    continue

                if (addr - base_address) in ida_removed:
                    if (addr - base_address) in self.old_bps:
                        self.old_bps.remove((addr - base_address))
                    bp.delete()
        return

    def usage(self, meth=None):
        if self.sock is None:
            return

        if meth is not None:
            gef_print(titlify(meth))
            gef_print(self.sock.system.methodHelp(meth))
            return

        info("Listing available methods and syntax examples: ")
        for m in self.sock.system.listMethods():
            if m.startswith("system."): continue
            gef_print(titlify(m))
            gef_print(self.sock.system.methodHelp(m))
        return

    def import_structures(self, structs):
        if self.version[0] != "IDA Pro":
            return

        path = gef.config["pcustom.struct_path"]
        if path is None:
            return

        if not os.path.isdir(path):
            gef_makedirs(path)

        for struct_name in structs:
            fullpath = os.path.join(path, "{}.py".format(struct_name))
            with open(fullpath, "w") as f:
                f.write("from ctypes import *\n\n")
                f.write("class ")
                f.write(struct_name)
                f.write("(Structure):\n")
                f.write("    _fields_ = [\n")
                for _, name, size in structs[struct_name]:
                    name = bytes(name, encoding="utf-8")
                    if size == 1: csize = "c_uint8"
                    elif size == 2: csize = "c_uint16"
                    elif size == 4: csize = "c_uint32"
                    elif size == 8: csize = "c_uint64"
                    else:           csize = "c_byte * {}".format(size)
                    m = '        (\"{}\", {}),\n'.format(name, csize)
                    f.write(m)
                f.write("]\n")
        ok("Success, {:d} structure{:s} imported".format(len(structs), "s" if len(structs)>1 else ""))
        return


@register_command
class ScanSectionCommand(GenericCommand):
    """Search for addresses that are located in a memory mapping (haystack) that belonging
    to another (needle)."""

    _cmdline_ = "scan"
    _syntax_  = "{:s} HAYSTACK NEEDLE".format(_cmdline_)
    _aliases_ = ["lookup",]
    _example_ = "\n{0:s} stack libc".format(_cmdline_)

    @only_if_gdb_running
    def do_invoke(self, argv):
        if len(argv) != 2:
            self.usage()
            return

        haystack = argv[0]
        needle = argv[1]

        info("Searching for addresses in '{:s}' that point to '{:s}'"
             .format(Color.yellowify(haystack), Color.yellowify(needle)))

        if haystack == "binary":
            haystack = get_filepath()

        if needle == "binary":
            needle = get_filepath()

        needle_sections = []
        haystack_sections = []

        if "0x" in haystack:
            start, end = parse_string_range(haystack)
            haystack_sections.append((start, end, ""))

        if "0x" in needle:
            start, end = parse_string_range(needle)
            needle_sections.append((start, end))

        for sect in gef.memory.maps:
            if haystack in sect.path:
                haystack_sections.append((sect.page_start, sect.page_end, os.path.basename(sect.path)))
            if needle in sect.path:
                needle_sections.append((sect.page_start, sect.page_end))

        step = gef.arch.ptrsize
        unpack = u32 if step == 4 else u64

        for hstart, hend, hname in haystack_sections:
            try:
                mem = gef.memory.read(hstart, hend - hstart)
            except gdb.MemoryError:
                continue

            for i in range(0, len(mem), step):
                target = unpack(mem[i:i+step])
                for nstart, nend in needle_sections:
                    if target >= nstart and target < nend:
                        deref = DereferenceCommand.pprint_dereferenced(hstart, int(i / step))
                        if hname != "":
                            name = Color.colorify(hname, "yellow")
                            gef_print("{:s}: {:s}".format(name, deref))
                        else:
                            gef_print(" {:s}".format(deref))

        return


@register_command
class SearchPatternCommand(GenericCommand):
    """SearchPatternCommand: search a pattern in memory. If given an hex value (starting with 0x)
    the command will also try to look for upwards cross-references to this address."""

    _cmdline_ = "search-pattern"
    _syntax_ = "{:s} PATTERN [little|big] [section]".format(_cmdline_)
    _aliases_ = ["grep", "xref"]
    _example_ = "\n{0:s} AAAAAAAA\n{0:s} 0x555555554000 little stack\n{0:s} AAAA 0x600000-0x601000".format(_cmdline_)

    def print_section(self, section):
        title = "In "
        if section.path:
            title += "'{}'".format(Color.blueify(section.path))

        title += "({:#x}-{:#x})".format(section.page_start, section.page_end)
        title += ", permission={}".format(section.permission)
        ok(title)
        return

    def print_loc(self, loc):
        gef_print("""  {:#x} - {:#x} {}  "{}" """.format(loc[0], loc[1], RIGHT_ARROW, Color.pinkify(loc[2]),))
        return

    def search_pattern_by_address(self, pattern, start_address, end_address):
        """Search a pattern within a range defined by arguments."""
        pattern = gef_pybytes(pattern)
        step = 0x400 * 0x1000
        locations = []

        for chunk_addr in range(start_address, end_address, step):
            if chunk_addr + step > end_address:
                chunk_size = end_address - chunk_addr
            else:
                chunk_size = step

            try:
                mem = gef.memory.read(chunk_addr, chunk_size)
            except gdb.error as e:
                estr = str(e)
                if estr.startswith("Cannot access memory "):
                    #
                    # This is a special case where /proc/$pid/maps
                    # shows virtual memory address with a read bit,
                    # but it cannot be read directly from userspace.
                    #
                    # See: https://github.com/hugsy/gef/issues/674
                    #
                    err(estr)
                    return []
                else:
                    raise e

            for match in re.finditer(pattern, mem):
                start = chunk_addr + match.start()
                if is_ascii_string(start):
                    ustr = gef.memory.read_ascii_string(start)
                    end = start + len(ustr)
                else:
                    ustr = gef_pystring(pattern) + "[...]"
                    end = start + len(pattern)
                locations.append((start, end, ustr))

            del mem

        return locations

    def search_pattern(self, pattern, section_name):
        """Search a pattern within the whole userland memory."""
        for section in gef.memory.maps:
            if not section.permission & Permission.READ: continue
            if section.path == "[vvar]": continue
            if not section_name in section.path: continue

            start = section.page_start
            end = section.page_end - 1
            old_section = None

            for loc in self.search_pattern_by_address(pattern, start, end):
                addr_loc_start = lookup_address(loc[0])
                if addr_loc_start and addr_loc_start.section:
                    if old_section != addr_loc_start.section:
                        self.print_section(addr_loc_start.section)
                        old_section = addr_loc_start.section

                self.print_loc(loc)
        return

    @only_if_gdb_running
    def do_invoke(self, argv):
        argc = len(argv)
        if argc < 1:
            self.usage()
            return

        pattern = argv[0]
        endian = gef.arch.endianness

        if argc >= 2:
            if argv[1].lower() == "big": endian = Endianness.BIG_ENDIAN
            elif argv[1].lower() == "little": endian = Endianness.LITTLE_ENDIAN

        if is_hex(pattern):
            if endian == Endianness.BIG_ENDIAN:
                pattern = "".join(["\\x" + pattern[i:i + 2] for i in range(2, len(pattern), 2)])
            else:
                pattern = "".join(["\\x" + pattern[i:i + 2] for i in range(len(pattern) - 2, 0, -2)])

        if argc == 3:
            info("Searching '{:s}' in {:s}".format(Color.yellowify(pattern), argv[2]))

            if "0x" in argv[2]:
                start, end = parse_string_range(argv[2])

                loc = lookup_address(start)
                if loc.valid:
                    self.print_section(loc.section)

                for loc in self.search_pattern_by_address(pattern, start, end):
                    self.print_loc(loc)
            else:
                section_name = argv[2]
                if section_name == "binary":
                    section_name = get_filepath()

                self.search_pattern(pattern, section_name)
        else:
            info("Searching '{:s}' in memory".format(Color.yellowify(pattern)))
            self.search_pattern(pattern, "")
        return


@register_command
class FlagsCommand(GenericCommand):
    """Edit flags in a human friendly way."""

    _cmdline_ = "edit-flags"
    _syntax_  = "{:s} [(+|-|~)FLAGNAME ...]".format(_cmdline_)
    _aliases_ = ["flags",]
    _example_ = "\n{0:s}\n{0:s} +zero # sets ZERO flag".format(_cmdline_)

    def do_invoke(self, argv):
        for flag in argv:
            if len(flag) < 2:
                continue

            action = flag[0]
            name = flag[1:].lower()

            if action not in ("+", "-", "~"):
                err("Invalid action for flag '{:s}'".format(flag))
                continue

            if name not in gef.arch.flags_table.values():
                err("Invalid flag name '{:s}'".format(flag[1:]))
                continue

            for off in gef.arch.flags_table:
                if gef.arch.flags_table[off] == name:
                    old_flag = gef.arch.register(gef.arch.flag_register)
                    if action == "+":
                        new_flags = old_flag | (1 << off)
                    elif action == "-":
                        new_flags = old_flag & ~(1 << off)
                    else:
                        new_flags = old_flag ^ (1 << off)

                    gdb.execute("set ({:s}) = {:#x}".format(gef.arch.flag_register, new_flags))

        gef_print(gef.arch.flag_register_to_human())
        return


@register_command
class ChangePermissionCommand(GenericCommand):
    """Change a page permission. By default, it will change it to 7 (RWX)."""

    _cmdline_ = "set-permission"
    _syntax_  = "{:s} address [permission]\n"\
                "\taddress\t\tan address within the memory page for which the permissions should be changed\n"\
                "\tpermission\ta 3-bit bitmask with read=1, write=2 and execute=4 as integer".format(_cmdline_)
    _aliases_ = ["mprotect"]
    _example_ = "{:s} $sp 7".format(_cmdline_)

    def __init__(self):
        super().__init__(complete=gdb.COMPLETE_LOCATION)
        return

    def pre_load(self):
        try:
            __import__("keystone")
        except ImportError:
            msg = "Missing `keystone-engine` package, install with: `pip install keystone-engine`."
            raise ImportWarning(msg)
        return

    @only_if_gdb_running
    def do_invoke(self, argv):
        if len(argv) not in (1, 2):
            err("Incorrect syntax")
            self.usage()
            return

        if len(argv) == 2:
            perm = int(argv[1])
        else:
            perm = Permission.READ | Permission.WRITE | Permission.EXECUTE

        loc = safe_parse_and_eval(argv[0])
        if loc is None:
            err("Invalid address")
            return

        loc = int(loc)
        sect = process_lookup_address(loc)
        if sect is None:
            err("Unmapped address")
            return

        size = sect.page_end - sect.page_start
        original_pc = gef.arch.pc

        info("Generating sys_mprotect({:#x}, {:#x}, '{:s}') stub for arch {:s}"
             .format(sect.page_start, size, str(Permission(value=perm)), get_arch()))
        stub = self.get_stub_by_arch(sect.page_start, size, perm)
        if stub is None:
            err("Failed to generate mprotect opcodes")
            return

        info("Saving original code")
        original_code = gef.memory.read(original_pc, len(stub))

        bp_loc = "*{:#x}".format(original_pc + len(stub))
        info("Setting a restore breakpoint at {:s}".format(bp_loc))
        ChangePermissionBreakpoint(bp_loc, original_code, original_pc)

        info("Overwriting current memory at {:#x} ({:d} bytes)".format(loc, len(stub)))
        gef.memory.write(original_pc, stub, len(stub))

        info("Resuming execution")
        gdb.execute("continue")
        return

    def get_stub_by_arch(self, addr, size, perm):
        code = gef.arch.mprotect_asm(addr, size, perm)
        arch, mode = get_keystone_arch()
        raw_insns = keystone_assemble(code, arch, mode, raw=True)
        return raw_insns


@register_command
class UnicornEmulateCommand(GenericCommand):
    """Use Unicorn-Engine to emulate the behavior of the binary, without affecting the GDB runtime.
    By default the command will emulate only the next instruction, but location and number of
    instruction can be changed via arguments to the command line. By default, it will emulate
    the next instruction from current PC."""

    _cmdline_ = "unicorn-emulate"
    _syntax_  = """{:s} [--start LOCATION] [--until LOCATION] [--skip-emulation] [--output-file PATH] [NB_INSTRUCTION]
\n\t--start LOCATION specifies the start address of the emulated run (default $pc).
\t--until LOCATION specifies the end address of the emulated run.
\t--skip-emulation\t do not execute the script once generated.
\t--output-file /PATH/TO/SCRIPT.py writes the persistent Unicorn script into this file.
\tNB_INSTRUCTION indicates the number of instructions to execute
\nAdditional options can be setup via `gef config unicorn-emulate`
""".format(_cmdline_)
    _aliases_ = ["emulate",]
    _example_ = "{0:s} --start $pc 10 --output-file /tmp/my-gef-emulation.py".format(_cmdline_)

    def __init__(self):
        super().__init__(complete=gdb.COMPLETE_LOCATION)
        self["verbose"] = ( False, "Set unicorn-engine in verbose mode")
        self["show_disassembly"] = ( False, "Show every instruction executed")
        return

    def pre_load(self):
        try:
            __import__("unicorn")
        except ImportError:
            msg = "Missing `unicorn` package for Python. Install with `pip install unicorn`."
            raise ImportWarning(msg)

        try:
            __import__("capstone")
        except ImportError:
            msg = "Missing `capstone` package for Python. Install with `pip install capstone`."
            raise ImportWarning(msg)
        return

    @only_if_gdb_running
    @parse_arguments({"nb": 1}, {"--start": "", "--until": "", "--skip-emulation": True, "--output-file": ""})
    def do_invoke(self, *args, **kwargs):
        args = kwargs["arguments"]
        start_address = parse_address(str(args.start or gef.arch.pc))
        end_address = parse_address(str(args.until or self.get_unicorn_end_addr(start_address, args.nb)))
        self.run_unicorn(start_address, end_address, skip_emulation=args.skip_emulation, to_file=args.output_file)
        return

    def get_unicorn_end_addr(self, start_addr, nb):
        dis = list(gef_disassemble(start_addr, nb + 1))
        last_insn = dis[-1]
        return last_insn.address

    def run_unicorn(self, start_insn_addr, end_insn_addr, *args, **kwargs):
        verbose = self["verbose"] or False
        skip_emulation = kwargs.get("skip_emulation", False)
        arch, mode = get_unicorn_arch(to_string=True)
        unicorn_registers = get_unicorn_registers(to_string=True)
        cs_arch, cs_mode = get_capstone_arch(to_string=True)
        fname = gef.session.file.name
        to_file = kwargs.get("to_file", None)
        emulate_segmentation_block = ""
        context_segmentation_block = ""

        if to_file:
            tmp_filename = to_file
            to_file = open(to_file, "w")
            tmp_fd = to_file.fileno()
        else:
            tmp_fd, tmp_filename = tempfile.mkstemp(suffix=".py", prefix="gef-uc-")

        if is_x86():
            # need to handle segmentation (and pagination) via MSR
            emulate_segmentation_block = """
# from https://github.com/unicorn-engine/unicorn/blob/master/tests/regress/x86_64_msr.py
SCRATCH_ADDR = 0xf000
SEGMENT_FS_ADDR = 0x5000
SEGMENT_GS_ADDR = 0x6000
FSMSR = 0xC0000100
GSMSR = 0xC0000101

def set_msr(uc, msr, value, scratch=SCRATCH_ADDR):
    buf = b"\\x0f\\x30"  # x86: wrmsr
    uc.mem_map(scratch, 0x1000)
    uc.mem_write(scratch, buf)
    uc.reg_write(unicorn.x86_const.UC_X86_REG_RAX, value & 0xFFFFFFFF)
    uc.reg_write(unicorn.x86_const.UC_X86_REG_RDX, (value >> 32) & 0xFFFFFFFF)
    uc.reg_write(unicorn.x86_const.UC_X86_REG_RCX, msr & 0xFFFFFFFF)
    uc.emu_start(scratch, scratch+len(buf), count=1)
    uc.mem_unmap(scratch, 0x1000)
    return

def set_gs(uc, addr):    return set_msr(uc, GSMSR, addr)
def set_fs(uc, addr):    return set_msr(uc, FSMSR, addr)

"""

            context_segmentation_block = """
    emu.mem_map(SEGMENT_FS_ADDR-0x1000, 0x3000)
    set_fs(emu, SEGMENT_FS_ADDR)
    set_gs(emu, SEGMENT_GS_ADDR)
"""

        content = """#!{pythonbin} -i
#
# Emulation script for "{fname}" from {start:#x} to {end:#x}
#
# Powered by gef, unicorn-engine, and capstone-engine
#
# @_hugsy_
#
import collections
import capstone, unicorn

registers = collections.OrderedDict(sorted({{{regs}}}.items(), key=lambda t: t[0]))
uc = None
verbose = {verbose}
syscall_register = "{syscall_reg}"

def disassemble(code, addr):
    cs = capstone.Cs({cs_arch}, {cs_mode})
    for i in cs.disasm(code, addr):
        return i

def hook_code(emu, address, size, user_data):
    code = emu.mem_read(address, size)
    insn = disassemble(code, address)
    print(">>> {{:#x}}: {{:s}} {{:s}}".format(insn.address, insn.mnemonic, insn.op_str))
    return

def code_hook(emu, address, size, user_data):
    code = emu.mem_read(address, size)
    insn = disassemble(code, address)
    print(">>> {{:#x}}: {{:s}} {{:s}}".format(insn.address, insn.mnemonic, insn.op_str))
    return

def intr_hook(emu, intno, data):
    print(" \\-> interrupt={{:d}}".format(intno))
    return

def syscall_hook(emu, user_data):
    sysno = emu.reg_read(registers[syscall_register])
    print(" \\-> syscall={{:d}}".format(sysno))
    return

def print_regs(emu, regs):
    for i, r in enumerate(regs):
        print("{{:7s}} = {{:#0{ptrsize}x}}  ".format(r, emu.reg_read(regs[r])), end="")
        if (i % 4 == 3) or (i == len(regs)-1): print("")
    return

{emu_block}

def reset():
    emu = unicorn.Uc({arch}, {mode})

{context_block}
""".format(pythonbin=PYTHONBIN, fname=fname, start=start_insn_addr, end=end_insn_addr,
           regs=",".join(["'%s': %s" % (k.strip(), unicorn_registers[k]) for k in unicorn_registers]),
           verbose="True" if verbose else "False",
           syscall_reg=gef.arch.syscall_register,
           cs_arch=cs_arch, cs_mode=cs_mode,
           ptrsize=gef.arch.ptrsize * 2 + 2,  # two hex chars per byte plus "0x" prefix
           emu_block=emulate_segmentation_block if is_x86() else "",
           arch=arch, mode=mode,
           context_block=context_segmentation_block if is_x86() else "")

        if verbose:
            info("Duplicating registers")

        for r in gef.arch.all_registers:
            gregval = gef.arch.register(r)
            content += "    emu.reg_write({}, {:#x})\n".format(unicorn_registers[r], gregval)

        vmmap = gef.memory.maps
        if not vmmap:
            warn("An error occurred when reading memory map.")
            return

        if verbose:
            info("Duplicating memory map")

        for sect in vmmap:
            if sect.path == "[vvar]":
                # this section is for GDB only, skip it
                continue

            page_start = sect.page_start
            page_end   = sect.page_end
            size       = sect.size
            perm       = sect.permission

            content += "    # Mapping {}: {:#x}-{:#x}\n".format(sect.path, page_start, page_end)
            content += "    emu.mem_map({:#x}, {:#x}, {})\n".format(page_start, size, oct(perm.value))

            if perm & Permission.READ:
                code = gef.memory.read(page_start, size)
                loc = "/tmp/gef-{}-{:#x}.raw".format(fname, page_start)
                with open(loc, "wb") as f:
                    f.write(bytes(code))

                content += "    emu.mem_write({:#x}, open('{}', 'rb').read())\n".format(page_start, loc)
                content += "\n"

        content += "    emu.hook_add(unicorn.UC_HOOK_CODE, code_hook)\n"
        content += "    emu.hook_add(unicorn.UC_HOOK_INTR, intr_hook)\n"
        if is_x86_64():
            content += "    emu.hook_add(unicorn.UC_HOOK_INSN, syscall_hook, None, 1, 0, unicorn.x86_const.UC_X86_INS_SYSCALL)\n"
        content += "    return emu\n"

        content += """
def emulate(emu, start_addr, end_addr):
    print("========================= Initial registers =========================")
    print_regs(emu, registers)

    try:
        print("========================= Starting emulation =========================")
        emu.emu_start(start_addr, end_addr)
    except Exception as e:
        emu.emu_stop()
        print("========================= Emulation failed =========================")
        print("[!] Error: {{}}".format(e))

    print("========================= Final registers =========================")
    print_regs(emu, registers)
    return


uc = reset()
emulate(uc, {start:#x}, {end:#x})

# unicorn-engine script generated by gef
""".format(start=start_insn_addr, end=end_insn_addr)

        os.write(tmp_fd, gef_pybytes(content))
        os.close(tmp_fd)

        if kwargs.get("to_file", None):
            info("Unicorn script generated as '{}'".format(tmp_filename))
            os.chmod(tmp_filename, 0o700)

        if skip_emulation:
            return

        ok("Starting emulation: {:#x} {} {:#x}".format(start_insn_addr, RIGHT_ARROW, end_insn_addr))

        res = gef_execute_external([PYTHONBIN, tmp_filename], as_list=True)
        gef_print("\n".join(res))

        if not kwargs.get("to_file", None):
            os.unlink(tmp_filename)
        return


@register_command
class RemoteCommand(GenericCommand):
    """gef wrapper for the `target remote` command. This command will automatically
    download the target binary in the local temporary directory (defaut /tmp) and then
    source it. Additionally, it will fetch all the /proc/PID/maps and loads all its
    information."""

    _cmdline_ = "gef-remote"
    _syntax_  = "{:s} [OPTIONS] TARGET".format(_cmdline_)
    _example_  = "\n{0:s} --pid 6789 localhost:1234"\
        "\n{0:s} --qemu-mode localhost:4444 # when using qemu-user".format(_cmdline_)

    def __init__(self):
        super().__init__(prefix=False)
        self.handler_connected = False
        self["clean_on_exit"] = ( False, "Clean the temporary data downloaded when the session exits.")
        return

    @parse_arguments(
        {"target": ""},
        {"--update-solib": True,
         "--download-everything": True,
         "--download-lib": "",
         "--is-extended-remote": True,
         "--pid": 0,
         "--qemu-mode": True})
    def do_invoke(self, argv, *args, **kwargs):
        global __gef_remote__

        if __gef_remote__ is not None:
            err("You already are in remote session. Close it first before opening a new one...")
            return

        # argument check
        args = kwargs["arguments"]
        if not args.target or ":" not in args.target:
            err("A target (HOST:PORT) must always be provided.")
            return

        if args.is_extended_remote and not args.pid:
            err("A PID (--pid) is required for extended remote debugging")
            return

        target = args.target
        self.download_all_libs = args.download_everything

        if args.qemu_mode:
            # compat layer for qemu-user
            self.prepare_qemu_stub(target)
            return

        # lazily install handler on first use
        if not self.handler_connected:
            gef_on_new_hook(self.new_objfile_handler)
            self.handler_connected = True

        if not self.connect_target(target, args.is_extended_remote):
            return

        pid = args.pid if args.is_extended_remote and args.pid else gef.session.pid
        if args.is_extended_remote:
            ok("Attaching to {:d}".format(pid))
            hide_context()
            gdb.execute("attach {:d}".format(pid))
            unhide_context()

        self.setup_remote_environment(pid, args.update_solib)

        if not is_remote_debug():
            err("Failed to establish remote target environment.")
            return

        if self.download_all_libs:
            vmmap = gef.memory.maps
            success = 0
            for sect in vmmap:
                if sect.path.startswith("/"):
                    _file = download_file(sect.path)
                    if _file is None:
                        err("Failed to download {:s}".format(sect.path))
                    else:
                        success += 1

            ok("Downloaded {:d} files".format(success))

        elif args.download_lib:
            _file = download_file(args.download_lib)
            if _file is None:
                err("Failed to download remote file")
                return

            ok("Download success: {:s} {:s} {:s}".format(args.download_lib, RIGHT_ARROW, _file))

        if args.update_solib:
            self.refresh_shared_library_path()


        # refresh the architecture setting
        set_arch()
        __gef_remote__ = pid
        return

    def new_objfile_handler(self, event):
        """Hook that handles new_objfile events, will update remote environment accordingly."""
        if not is_remote_debug():
            return

        if self.download_all_libs and event.new_objfile.filename.startswith("target:"):
            remote_lib = event.new_objfile.filename[len("target:"):]
            local_lib = download_file(remote_lib, use_cache=True)
            if local_lib:
                ok("Download success: {:s} {:s} {:s}".format(remote_lib, RIGHT_ARROW, local_lib))
        return

    def setup_remote_environment(self, pid, update_solib=False):
        """Clone the remote environment locally in the temporary directory.
        The command will duplicate the entries in the /proc/<pid> locally and then
        source those information into the current gdb context to allow gef to use
        all the extra commands as it was local debugging."""
        gdb.execute("reset-cache")

        infos = {}
        for i in ("maps", "environ", "cmdline",):
            infos[i] = self.load_from_remote_proc(pid, i)
            if infos[i] is None:
                err("Failed to load memory map of '{:s}'".format(i))
                return

        exepath = get_path_from_info_proc()
        infos["exe"] = download_file("/proc/{:d}/exe".format(pid), use_cache=False, local_name=exepath)
        if not os.access(infos["exe"], os.R_OK):
            err("Source binary is not readable")
            return

        directory  = os.path.sep.join([gef.config["gef.tempdir"], str(gef.session.pid)])
        # gdb.execute("file {:s}".format(infos["exe"]))
        self["root"] = ( directory, "Path to store the remote data")
        ok("Remote information loaded to temporary path '{:s}'".format(directory))
        return

    def connect_target(self, target, is_extended_remote):
        """Connect to remote target and get symbols. To prevent `gef` from requesting information
        not fetched just yet, we disable the context disable when connection was successful."""
        hide_context()
        try:
            cmd = "target {} {}".format("extended-remote" if is_extended_remote else "remote", target)
            gdb.execute(cmd)
            ok("Connected to '{}'".format(target))
            ret = True
        except Exception as e:
            err("Failed to connect to {:s}: {:s}".format(target, str(e)))
            ret = False
        unhide_context()
        return ret

    def load_from_remote_proc(self, pid, info):
        """Download one item from /proc/pid."""
        remote_name = "/proc/{:d}/{:s}".format(pid, info)
        return download_file(remote_name, use_cache=False)

    def refresh_shared_library_path(self):
        dirs = [r for r, d, f in os.walk(self["root"])]
        path = ":".join(dirs)
        gdb.execute("set solib-search-path {:s}".format(path,))
        return

    def usage(self):
        h = self._syntax_
        h += "\n\t   TARGET (mandatory) specifies the host:port, serial port or tty to connect to.\n"
        h += "\t-U will update gdb `solib-search-path` attribute to include the files downloaded from server (default: False).\n"
        h += "\t-A will download *ALL* the remote shared libraries and store them in the new environment. " \
             "This command can take a few minutes to complete (default: False).\n"
        h += "\t-D LIB will download the remote library called LIB.\n"
        h += "\t-E Use 'extended-remote' to connect to the target.\n"
        h += "\t-p PID (mandatory if -E is used) specifies PID of the debugged process on gdbserver's end.\n"
        h += "\t-q Uses this option when connecting to a Qemu GDBserver.\n"
        info(h)
        return

    def prepare_qemu_stub(self, target):
        global gef, __gef_qemu_mode__

        reset_all_caches()
        arch = get_arch()
        gef.binary = Elf(minimalist=True)
        if arch.startswith("arm"):
            gef.binary.e_machine = Elf.ARM
            gef.arch = ARM()
        elif arch.startswith("aarch64"):
            gef.binary.e_machine = Elf.AARCH64
            gef.arch = AARCH64()
        elif arch.startswith("i386:intel"):
            gef.binary.e_machine = Elf.X86_32
            gef.arch = X86()
        elif arch.startswith("i386:x86-64"):
            gef.binary.e_machine = Elf.X86_64
            gef.binary.e_class = Elf.ELF_64_BITS
            gef.arch = X86_64()
        elif arch.startswith("mips"):
            gef.binary.e_machine = Elf.MIPS
            gef.arch = MIPS()
        elif arch.startswith("powerpc"):
            gef.binary.e_machine = Elf.POWERPC
            gef.arch = PowerPC()
        elif arch.startswith("sparc"):
            gef.binary.e_machine = Elf.SPARC
            gef.arch = SPARC()
        else:
            raise RuntimeError("unsupported architecture: {}".format(arch))

        ok("Setting Qemu-user stub for '{}' (memory mapping may be wrong)".format(gef.arch.arch))
        hide_context()
        gdb.execute("target remote {}".format(target))
        unhide_context()

        if gef.session.pid == 1 and "ENABLE=1" in gdb.execute("maintenance packet Qqemu.sstepbits", to_string=True, from_tty=False):
            __gef_qemu_mode__ = True
            reset_all_caches()
            info("Note: By using Qemu mode, GEF will display the memory mapping of the Qemu process where the emulated binary resides")
            gef.memory.maps
            gdb.execute("context")
        return


@register_command
class NopCommand(GenericCommand):
    """Patch the instruction(s) pointed by parameters with NOP. Note: this command is architecture
    aware."""

    _cmdline_ = "nop"
    _syntax_  = """{:s} [LOCATION] [--nb NUM_BYTES]
  LOCATION\taddress/symbol to patch
    --nb NUM_BYTES\tInstead of writing one instruction, patch the specified number of bytes""".format(_cmdline_)
    _example_ = "{:s} $pc".format(_cmdline_)

    def __init__(self):
        super().__init__(complete=gdb.COMPLETE_LOCATION)
        return

    def get_insn_size(self, addr):
        cur_insn = gef_current_instruction(addr)
        next_insn = gef_instruction_n(addr, 2)
        return next_insn.address - cur_insn.address

    @parse_arguments({"address": "$pc"}, {"--nb": 0, })
    def do_invoke(self, argv, *args, **kwargs):
        args = kwargs["arguments"]
        address = parse_address(args.address) if args.address else gef.arch.pc
        number_of_bytes = args.nb or 1
        self.nop_bytes(address, number_of_bytes)
        return

    @only_if_gdb_running
    def nop_bytes(self, loc, num_bytes):
        size = self.get_insn_size(loc) if num_bytes == 0 else num_bytes
        nops = gef.arch.nop_insn

        if len(nops) > size:
            m = "Cannot patch instruction at {:#x} (nop_size is:{:d},insn_size is:{:d})".format(loc, len(nops), size)
            err(m)
            return

        while len(nops) < size:
            nops += gef.arch.nop_insn

        if len(nops) != size:
            err("Cannot patch instruction at {:#x} (nop instruction does not evenly fit in requested size)"
                .format(loc))
            return

        ok("Patching {:d} bytes from {:s}".format(size, format_address(loc)))
        gef.memory.write(loc, nops, size)

        return


@register_command
class StubCommand(GenericCommand):
    """Stub out the specified function. This function is useful when needing to skip one
    function to be called and disrupt your runtime flow (ex. fork)."""

    _cmdline_ = "stub"
    _syntax_  = """{:s} [--retval RETVAL] [address]
\taddress\taddress/symbol to stub out
\t--retval RETVAL\tSet the return value""".format(_cmdline_)
    _example_ = "{:s} --retval 0 fork".format(_cmdline_)

    def __init__(self):
        super().__init__(complete=gdb.COMPLETE_LOCATION)
        return

    @only_if_gdb_running
    @parse_arguments({"address": ""}, {("-r", "--retval"): 0})
    def do_invoke(self, argv, *args, **kwargs):
        args = kwargs["arguments"]
        loc = args.address if args.address else "*{:#x}".format(gef.arch.pc)
        StubBreakpoint(loc, args.retval)
        return


@register_command
class CapstoneDisassembleCommand(GenericCommand):
    """Use capstone disassembly framework to disassemble code."""

    _cmdline_ = "capstone-disassemble"
    _syntax_  = "{:s} [-h] [--show-opcodes] [--length LENGTH] [LOCATION]".format(_cmdline_)
    _aliases_ = ["cs-dis"]
    _example_ = "{:s} --length 50 $pc".format(_cmdline_)

    def pre_load(self):
        try:
            __import__("capstone")
        except ImportError:
            msg = "Missing `capstone` package for Python. Install with `pip install capstone`."
            raise ImportWarning(msg)
        return

    def __init__(self):
        super().__init__(complete=gdb.COMPLETE_LOCATION)
        return

    @only_if_gdb_running
    @parse_arguments({("location"): "$pc"}, {("--show-opcodes", "-s"): True, "--length": 0})
    def do_invoke(self, argv, *args, **kwargs):
        args = kwargs["arguments"]
        show_opcodes = args.show_opcodes
        length = args.length or gef.config["context.nb_lines_code"]
        location = parse_address(args.location)
        if not location:
            info("Can't find address for {}".format(args.location))
            return

        insns = []
        opcodes_len = 0
        for insn in capstone_disassemble(location, length, skip=length * self.repeat_count, **kwargs):
            insns.append(insn)
            opcodes_len = max(opcodes_len, len(insn.opcodes))

        for insn in insns:
            insn_fmt = "{{:{}o}}".format(opcodes_len) if show_opcodes else "{}"
            text_insn = insn_fmt.format(insn)
            msg = ""

            if insn.address == gef.arch.pc:
                msg = Color.colorify("{}   {}".format(RIGHT_ARROW, text_insn), "bold red")
                reason = self.capstone_analyze_pc(insn, length)[0]
                if reason:
                    gef_print(msg)
                    gef_print(reason)
                    break
            else:
                msg = "{} {}".format(" " * 5, text_insn)

            gef_print(msg)
        return

    def capstone_analyze_pc(self, insn, nb_insn):
        if gef.arch.is_conditional_branch(insn):
            is_taken, reason = gef.arch.is_branch_taken(insn)
            if is_taken:
                reason = "[Reason: {:s}]".format(reason) if reason else ""
                msg = Color.colorify("\tTAKEN {:s}".format(reason), "bold green")
            else:
                reason = "[Reason: !({:s})]".format(reason) if reason else ""
                msg = Color.colorify("\tNOT taken {:s}".format(reason), "bold red")
            return (is_taken, msg)

        if gef.arch.is_call(insn):
            target_address = int(insn.operands[-1].split()[0], 16)
            msg = []
            for i, new_insn in enumerate(capstone_disassemble(target_address, nb_insn)):
                msg.append("   {}  {}".format(DOWN_ARROW if i == 0 else " ", str(new_insn)))
            return (True, "\n".join(msg))

        return (False, "")


@register_command
class GlibcHeapCommand(GenericCommand):
    """Base command to get information about the Glibc heap structure."""

    _cmdline_ = "heap"
    _syntax_  = "{:s} (chunk|chunks|bins|arenas|set-arena)".format(_cmdline_)

    def __init__(self):
        super().__init__(prefix=True)
        return

    @only_if_gdb_running
    def do_invoke(self, argv):
        self.usage()
        return


@register_command
class GlibcHeapSetArenaCommand(GenericCommand):
    """Display information on a heap chunk."""

    _cmdline_ = "heap set-arena"
    _syntax_  = "{:s} [address|symbol]".format(_cmdline_)
    _example_ = "{:s} 0x001337001337".format(_cmdline_)

    def __init__(self):
        super().__init__(complete=gdb.COMPLETE_LOCATION)
        return

    @only_if_gdb_running
    def do_invoke(self, argv):
        global gef

        if not argv:
            ok("Current arena set to: '{}'".format(gef.heap.selected_arena))
            return

        if is_hex(argv[0]):
            new_arena_address = int(argv[0], 16)
        else:
            new_arena_symbol = safe_parse_and_eval(argv[0])
            if not new_arena_symbol:
                err("Invalid symbol for arena")
                return
            new_arena_address = to_unsigned_long(new_arena_symbol)

        new_arena = GlibcArena( "*0x{:x}".format(new_arena_address))
        if new_arena not in gef.heap.arenas:
            err("Invalid arena")
            return

        gef.heap.selected_arena = new_arena
        return


@register_command
class GlibcHeapArenaCommand(GenericCommand):
    """Display information on a heap chunk."""

    _cmdline_ = "heap arenas"
    _syntax_  = _cmdline_

    @only_if_gdb_running
    def do_invoke(self, argv):
        for arena in gef.heap.arenas:
            gef_print(str(arena))
        return


@register_command
class GlibcHeapChunkCommand(GenericCommand):
    """Display information on a heap chunk.
    See https://github.com/sploitfun/lsploits/blob/master/glibc/malloc/malloc.c#L1123."""

    _cmdline_ = "heap chunk"
    _syntax_  = "{:s} [-h] [--allow-unaligned] [--number] address".format(_cmdline_)

    def __init__(self):
        super().__init__(complete=gdb.COMPLETE_LOCATION)
        return

    @parse_arguments({"address": ""}, {"--allow-unaligned": True, "--number": 1})
    @only_if_gdb_running
    def do_invoke(self, *args, **kwargs):
        args = kwargs["arguments"]
        if not args.address:
            err("Missing chunk address")
            self.usage()
            return

        addr = parse_address(args.address)
        current_chunk = GlibcChunk(addr, allow_unaligned=args.allow_unaligned)

        if args.number > 1:
            for _ in range(args.number):
                if current_chunk.size == 0:
                    break

                gef_print(str(current_chunk))
                next_chunk_addr = current_chunk.get_next_chunk_addr()
                if not Address(value=next_chunk_addr).valid:
                    break

                next_chunk = current_chunk.get_next_chunk()
                if next_chunk is None:
                    break

                current_chunk = next_chunk
        else:
            gef_print(current_chunk.psprint())
        return


@register_command
class GlibcHeapChunksCommand(GenericCommand):
    """Display all heap chunks for the current arena. As an optional argument
    the base address of a different arena can be passed"""

    _cmdline_ = "heap chunks"
    _syntax_  = "{0} [-h] [--all] [--allow-unaligned] [arena_address]".format(_cmdline_)
    _example_ = "\n{0}\n{0} 0x555555775000".format(_cmdline_)

    def __init__(self):
        super().__init__(complete=gdb.COMPLETE_LOCATION)
        self["peek_nb_byte"] = ( 16, "Hexdump N first byte(s) inside the chunk data (0 to disable)")
        return

    @parse_arguments({"arena_address": ""}, {("--all", "-a"): True, "--allow-unaligned": True})
    @only_if_gdb_running
    def do_invoke(self, *args, **kwargs):
        args = kwargs["arguments"]
        arenas = gef.heap.arenas
        for arena in arenas:
            self.dump_chunks_arena(arena, print_arena=args.all, allow_unaligned=args.allow_unaligned)
            if not args.all:
                break

    def dump_chunks_arena(self, arena, print_arena=False, allow_unaligned=False):
        top_chunk_addr = arena.top
        heap_addr = arena.heap_addr(allow_unaligned=allow_unaligned)
        if heap_addr is None:
            err("Could not find heap for arena")
            return
        if print_arena:
            gef_print(str(arena))
        if arena.is_main_arena():
            self.dump_chunks_heap(heap_addr, top=top_chunk_addr, allow_unaligned=allow_unaligned)
        else:
            heap_info_structs = arena.get_heap_info_list()
            first_heap_info = heap_info_structs.pop(0)
            heap_info_t_size = int(arena) - first_heap_info.addr
            until = first_heap_info.addr + first_heap_info.size
            self.dump_chunks_heap(heap_addr, until=until, top=top_chunk_addr, allow_unaligned=allow_unaligned)
            for heap_info in heap_info_structs:
                start = heap_info.addr + heap_info_t_size
                until = heap_info.addr + heap_info.size
                self.dump_chunks_heap(start, until=until, top=top_chunk_addr, allow_unaligned=allow_unaligned)
        return

    def dump_chunks_heap(self, start, until=None, top=None, allow_unaligned=False):
        nb = self["peek_nb_byte"]
        chunk_iterator = GlibcChunk(start, from_base=True, allow_unaligned=allow_unaligned)
        for chunk in chunk_iterator:
            line = str(chunk)
            if nb:
                line += "\n    [{}]".format(hexdump(gef.memory.read(chunk.data_address, nb), nb, base=chunk.data_address))
            gef_print(line)

            next_chunk_addr = chunk.get_next_chunk_addr()
            if until and next_chunk_addr >= until:
                break

            if chunk.base_address == top:
                gef_print("{} {} {}".format(str(chunk), LEFT_ARROW, Color.greenify("top chunk")))
                break
        return


@register_command
class GlibcHeapBinsCommand(GenericCommand):
    """Display information on the bins on an arena (default: main_arena).
    See https://github.com/sploitfun/lsploits/blob/master/glibc/malloc/malloc.c#L1123."""

    _bin_types_ = ["tcache", "fast", "unsorted", "small", "large"]
    _cmdline_ = "heap bins"
    _syntax_ = "{:s} [{:s}]".format(_cmdline_, "|".join(_bin_types_))

    def __init__(self):
        super().__init__(prefix=True, complete=gdb.COMPLETE_LOCATION)
        return

    @only_if_gdb_running
    def do_invoke(self, argv):
        if not argv:
            for bin_t in GlibcHeapBinsCommand._bin_types_:
                gdb.execute("heap bins {:s}".format(bin_t))
            return

        bin_t = argv[0]
        if bin_t not in GlibcHeapBinsCommand._bin_types_:
            self.usage()
            return

        gdb.execute("heap bins {}".format(bin_t))
        return

    @staticmethod
    def pprint_bin(arena_addr, index, _type=""):
        arena = GlibcArena(arena_addr)
        fw, bk = arena.bin(index)

        if bk == 0x00 and fw == 0x00:
            warn("Invalid backward and forward bin pointers(fw==bk==NULL)")
            return -1

        nb_chunk = 0
        head = GlibcChunk(bk, from_base=True).fwd
        if fw == head:
            return nb_chunk

        ok("{}bins[{:d}]: fw={:#x}, bk={:#x}".format(_type, index, fw, bk))

        m = []
        while fw != head:
            chunk = GlibcChunk(fw, from_base=True)
            m.append("{:s}  {:s}".format(RIGHT_ARROW, str(chunk)))
            fw = chunk.fwd
            nb_chunk += 1

        if m:
            gef_print("  ".join(m))
        return nb_chunk


@register_command
class GlibcHeapTcachebinsCommand(GenericCommand):
    """Display information on the Tcachebins on an arena (default: main_arena).
    See https://sourceware.org/git/?p=glibc.git;a=commitdiff;h=d5c3fafc4307c9b7a4c7d5cb381fcdbfad340bcc."""

    _cmdline_ = "heap bins tcache"
    _syntax_  = "{:s} [all] [thread_ids...]".format(_cmdline_)

    TCACHE_MAX_BINS = 0x40

    def __init__(self):
        super().__init__(complete=gdb.COMPLETE_LOCATION)
        return

    @only_if_gdb_running
    def do_invoke(self, argv):
        # Determine if we are using libc with tcache built in (2.26+)
        if get_libc_version() < (2, 26):
            info("No Tcache in this version of libc")
            return

        current_thread = gdb.selected_thread()
        if current_thread is None:
            err("Couldn't find current thread")
            return

        # As a nicety, we want to display threads in ascending order by gdb number
        threads = sorted(gdb.selected_inferior().threads(), key=lambda t: t.num)
        if argv:
            if "all" in argv:
                tids = [t.num for t in threads]
            else:
                tids = self.check_thread_ids(argv)
        else:
            tids = [current_thread.num]

        for thread in threads:
            if thread.num not in tids:
                continue

            thread.switch()

            tcache_addr = self.find_tcache()
            if tcache_addr == 0:
                info("Uninitialized tcache for thread {:d}".format(thread.num))
                continue

            gef_print(titlify("Tcachebins for thread {:d}".format(thread.num)))
            tcache_empty = True
            for i in range(self.TCACHE_MAX_BINS):
                chunk, count = self.tcachebin(tcache_addr, i)
                chunks = set()
                msg = []

                # Only print the entry if there are valid chunks. Don't trust count
                while True:
                    if chunk is None:
                        break

                    try:
                        msg.append("{:s} {:s} ".format(LEFT_ARROW, str(chunk)))
                        if chunk.data_address in chunks:
                            msg.append("{:s} [loop detected]".format(RIGHT_ARROW))
                            break

                        chunks.add(chunk.data_address)

                        next_chunk = chunk.get_fwd_ptr(True)
                        if next_chunk == 0:
                            break

                        chunk = GlibcChunk(next_chunk)
                    except gdb.MemoryError:
                        msg.append("{:s} [Corrupted chunk at {:#x}]".format(LEFT_ARROW, chunk.data_address))
                        break

                if msg:
                    tcache_empty = False
                    gef_print("Tcachebins[idx={:d}, size={:#x}] count={:d} ".format(i, (i+2)*(gef.arch.ptrsize)*2, count), end="")
                    gef_print("".join(msg))

            if tcache_empty:
                gef_print("All tcachebins are empty")

        current_thread.switch()
        return

    @staticmethod
    def find_tcache():
        """Return the location of the current thread's tcache."""
        try:
            # For multithreaded binaries, the tcache symbol (in thread local
            # storage) will give us the correct address.
            tcache_addr = parse_address("(void *) tcache")
        except gdb.error:
            # In binaries not linked with pthread (and therefore there is only
            # one thread), we can't use the tcache symbol, but we can guess the
            # correct address because the tcache is consistently the first
            # allocation in the main arena.
            heap_base = gef.heap.base_address
            if heap_base is None:
                err("No heap section")
                return 0x0
            tcache_addr = heap_base + 0x10
        return tcache_addr

    @staticmethod
    def check_thread_ids(tids):
        """Check the validity, dedup, and return all valid tids."""
        existing_tids = [t.num for t in gdb.selected_inferior().threads()]
        valid_tids = set()
        for tid in tids:
            try:
                tid = int(tid)
            except ValueError:
                err("Invalid thread id {:s}".format(tid))
                continue
            if tid in existing_tids:
                valid_tids.add(tid)
            else:
                err("Unknown thread {}".format(tid))

        return list(valid_tids)

    @staticmethod
    def tcachebin(tcache_base, i):
        """Return the head chunk in tcache[i] and the number of chunks in the bin."""
        assert i <  GlibcHeapTcachebinsCommand.TCACHE_MAX_BINS, "index should be less then TCACHE_MAX_BINS"
        tcache_chunk = GlibcChunk(tcache_base)

        # Glibc changed the size of the tcache in version 2.30; this fix has
        # been backported inconsistently between distributions. We detect the
        # difference by checking the size of the allocated chunk for the
        # tcache.
        # Minimum usable size of allocated tcache chunk = ?
        #   For new tcache:
        #   TCACHE_MAX_BINS * _2_ + TCACHE_MAX_BINS * ptrsize
        #   For old tcache:
        #   TCACHE_MAX_BINS * _1_ + TCACHE_MAX_BINS * ptrsize
        new_tcache_min_size = (
                GlibcHeapTcachebinsCommand.TCACHE_MAX_BINS * 2 +
                GlibcHeapTcachebinsCommand.TCACHE_MAX_BINS * gef.arch.ptrsize)

        if tcache_chunk.usable_size < new_tcache_min_size:
            tcache_count_size = 1
            count = ord(gef.memory.read(tcache_base + tcache_count_size*i, 1))
        else:
            tcache_count_size = 2
            count = u16(gef.memory.read(tcache_base + tcache_count_size*i, 2))

        chunk = dereference(tcache_base + tcache_count_size*GlibcHeapTcachebinsCommand.TCACHE_MAX_BINS + i*gef.arch.ptrsize)
        chunk = GlibcChunk(int(chunk)) if chunk else None
        return chunk, count


@register_command
class GlibcHeapFastbinsYCommand(GenericCommand):
    """Display information on the fastbinsY on an arena (default: main_arena).
    See https://github.com/sploitfun/lsploits/blob/master/glibc/malloc/malloc.c#L1123."""

    _cmdline_ = "heap bins fast"
    _syntax_  = "{:s} [ARENA_ADDRESS]".format(_cmdline_)

    def __init__(self):
        super().__init__(complete=gdb.COMPLETE_LOCATION)
        return

    @only_if_gdb_running
    def do_invoke(self, argv):
        def fastbin_index(sz):
            return (sz >> 4) - 2 if SIZE_SZ == 8 else (sz >> 3) - 2

        SIZE_SZ = gef.arch.ptrsize
        MAX_FAST_SIZE = 80 * SIZE_SZ // 4
        NFASTBINS = fastbin_index(MAX_FAST_SIZE) - 1

        arena = GlibcArena("*{:s}".format(argv[0])) if len(argv) == 1 else gef.heap.main_arena

        if arena is None:
            err("Invalid Glibc arena")
            return

        gef_print(titlify("Fastbins for arena {:#x}".format(int(arena))))
        for i in range(NFASTBINS):
            gef_print("Fastbins[idx={:d}, size={:#x}] ".format(i, (i+2)*SIZE_SZ*2), end="")
            chunk = arena.fastbin(i)
            chunks = set()

            while True:
                if chunk is None:
                    gef_print("0x00", end="")
                    break

                try:
                    gef_print("{:s} {:s} ".format(LEFT_ARROW, str(chunk)), end="")
                    if chunk.data_address in chunks:
                        gef_print("{:s} [loop detected]".format(RIGHT_ARROW), end="")
                        break

                    if fastbin_index(chunk.get_chunk_size()) != i:
                        gef_print("[incorrect fastbin_index] ", end="")

                    chunks.add(chunk.data_address)

                    next_chunk = chunk.get_fwd_ptr(True)
                    if next_chunk == 0:
                        break

                    chunk = GlibcChunk(next_chunk, from_base=True)
                except gdb.MemoryError:
                    gef_print("{:s} [Corrupted chunk at {:#x}]".format(LEFT_ARROW, chunk.data_address), end="")
                    break
            gef_print()
        return

@register_command
class GlibcHeapUnsortedBinsCommand(GenericCommand):
    """Display information on the Unsorted Bins of an arena (default: main_arena).
    See: https://github.com/sploitfun/lsploits/blob/master/glibc/malloc/malloc.c#L1689."""

    _cmdline_ = "heap bins unsorted"
    _syntax_  = "{:s} [ARENA_ADDRESS]".format(_cmdline_)

    def __init__(self):
        super().__init__(complete=gdb.COMPLETE_LOCATION)
        return

    @only_if_gdb_running
    def do_invoke(self, argv):
        if get_glibc_arena() is None:
            err("Invalid Glibc arena")
            return

        arena_addr = "*{:s}".format(argv[0]) if len(argv) == 1 else gef.heap.selected_arena
        gef_print(titlify("Unsorted Bin for arena '{:s}'".format(arena_addr)))
        nb_chunk = GlibcHeapBinsCommand.pprint_bin(arena_addr, 0, "unsorted_")
        if nb_chunk >= 0:
            info("Found {:d} chunks in unsorted bin.".format(nb_chunk))
        return

@register_command
class GlibcHeapSmallBinsCommand(GenericCommand):
    """Convenience command for viewing small bins."""

    _cmdline_ = "heap bins small"
    _syntax_  = "{:s} [ARENA_ADDRESS]".format(_cmdline_)

    def __init__(self):
        super().__init__(complete=gdb.COMPLETE_LOCATION)
        return

    @only_if_gdb_running
    def do_invoke(self, argv):
        if not gef.heap.main_arena:
            err("Heap not initialized")
            return

        arena = GlibcArena(f"*{argv[0]:s}") if len(argv) == 1 else gef.heap.selected_arena
        gef_print(titlify("Small Bins for arena '{:s}'".format(arena)))
        bins = {}
        for i in range(1, 63):
            nb_chunk = GlibcHeapBinsCommand.pprint_bin(arena, i, "small_")
            if nb_chunk < 0:
                break
            if nb_chunk > 0:
                bins[i] = nb_chunk
        info("Found {:d} chunks in {:d} small non-empty bins.".format(sum(bins.values()), len(bins)))
        return

@register_command
class GlibcHeapLargeBinsCommand(GenericCommand):
    """Convenience command for viewing large bins."""

    _cmdline_ = "heap bins large"
    _syntax_  = "{:s} [ARENA_ADDRESS]".format(_cmdline_)

    def __init__(self):
        super().__init__(complete=gdb.COMPLETE_LOCATION)
        return

    @only_if_gdb_running
    def do_invoke(self, argv):
        if gef.heap.main_arena  is None:
            err("Invalid Glibc arena")
            return

        arena_addr = "*{:s}".format(argv[0]) if len(argv) == 1 else gef.heap.selected_arena
        gef_print(titlify("Large Bins for arena '{:s}'".format(arena_addr)))
        bins = {}
        for i in range(63, 126):
            nb_chunk = GlibcHeapBinsCommand.pprint_bin(arena_addr, i, "large_")
            if nb_chunk < 0:
                break
            if nb_chunk > 0:
                bins[i] = nb_chunk
        info("Found {:d} chunks in {:d} large non-empty bins.".format(sum(bins.values()), len(bins)))
        return


@register_command
class SolveKernelSymbolCommand(GenericCommand):
    """Solve kernel symbols from kallsyms table."""

    _cmdline_ = "ksymaddr"
    _syntax_  = "{:s} SymbolToSearch".format(_cmdline_)
    _example_ = "{:s} prepare_creds".format(_cmdline_)

    @parse_arguments({"symbol": ""}, {})
    def do_invoke(self, *args, **kwargs):
        def hex_to_int(num):
            try:
                return int(num, 16)
            except ValueError:
                return 0
        args = kwargs["arguments"]
        if not args.symbol:
            self.usage()
            return
        sym = args.symbol
        with open("/proc/kallsyms", "r") as f:
            syms = [line.strip().split(" ", 2) for line in f]
        matches = [(hex_to_int(addr), sym_t, " ".join(name.split())) for addr, sym_t, name in syms if sym in name]
        for addr, sym_t, name in matches:
            if sym == name.split()[0]:
                ok("Found matching symbol for '{:s}' at {:#x} (type={:s})".format(name, addr, sym_t))
            else:
                warn("Found partial match for '{:s}' at {:#x} (type={:s}): {:s}".format(sym, addr, sym_t, name))
        if not matches:
            err("No match for '{:s}'".format(sym))
        elif matches[0][0] == 0:
            err("Check that you have the correct permissions to view kernel symbol addresses")
        return


@register_command
class DetailRegistersCommand(GenericCommand):
    """Display full details on one, many or all registers value from current architecture."""

    _cmdline_ = "registers"
    _syntax_  = "{:s} [[Register1][Register2] ... [RegisterN]]".format(_cmdline_)
    _example_ = "\n{0:s}\n{0:s} $eax $eip $esp".format(_cmdline_)

    @only_if_gdb_running
    @parse_arguments({"registers": [""]}, {})
    def do_invoke(self, argv, *args, **kwargs):
        unchanged_color = gef.config["theme.registers_register_name"]
        changed_color = gef.config["theme.registers_value_changed"]
        string_color = gef.config["theme.dereference_string"]
        regs = gef.arch.all_registers

        args = kwargs["arguments"]
        if args.registers and args.registers[0]:
            required_regs = set(args.registers)
            valid_regs = [reg for reg in gef.arch.all_registers if reg in required_regs]
            if valid_regs:
                regs = valid_regs
            invalid_regs = [reg for reg in required_regs if reg not in valid_regs]
            if invalid_regs:
                err("invalid registers for architecture: {}".format(", ".join(invalid_regs)))

        memsize = gef.arch.ptrsize
        endian = str(gef.arch.endianness)
        charset = string.printable
        widest = max(map(len, gef.arch.all_registers))
        special_line = ""

        for regname in regs:
            reg = gdb.parse_and_eval(regname)
            if reg.type.code == gdb.TYPE_CODE_VOID:
                continue

            padreg = regname.ljust(widest, " ")

            if str(reg) == "<unavailable>":
                line = "{}: ".format(Color.colorify(padreg, unchanged_color))
                line += Color.colorify("no value", "yellow underline")
                gef_print(line)
                continue

            value = align_address(int(reg))
            old_value = ContextCommand.old_registers.get(regname, 0)
            if value == old_value:
                color = unchanged_color
            else:
                color = changed_color

            # Special (e.g. segment) registers go on their own line
            if regname in gef.arch.special_registers:
                special_line += "{}: ".format(Color.colorify(regname, color))
                special_line += "0x{:04x} ".format(gef.arch.register(regname))
                continue

            line = "{}: ".format(Color.colorify(padreg, color))

            if regname == gef.arch.flag_register:
                line += gef.arch.flag_register_to_human()
                gef_print(line)
                continue

            addr = lookup_address(align_address(int(value)))
            if addr.valid:
                line += str(addr)
            else:
                line += format_address_spaces(value)
            addrs = dereference_from(value)

            if len(addrs) > 1:
                sep = " {:s} ".format(RIGHT_ARROW)
                line += sep
                line += sep.join(addrs[1:])

            # check to see if reg value is ascii
            try:
                fmt = "{}{}".format(endian, "I" if memsize == 4 else "Q")
                last_addr = int(addrs[-1], 16)
                val = gef_pystring(struct.pack(fmt, last_addr))
                if all([_ in charset for _ in val]):
                    line += ' ("{:s}"?)'.format(Color.colorify(val, string_color))
            except ValueError:
                pass

            gef_print(line)

        if special_line:
            gef_print(special_line)
        return


@register_command
class ShellcodeCommand(GenericCommand):
    """ShellcodeCommand uses @JonathanSalwan simple-yet-awesome shellcode API to
    download shellcodes."""

    _cmdline_ = "shellcode"
    _syntax_  = "{:s} (search|get)".format(_cmdline_)

    def __init__(self):
        super().__init__(prefix=True)
        return

    def do_invoke(self, argv):
        err("Missing sub-command (search|get)")
        self.usage()
        return


@register_command
class ShellcodeSearchCommand(GenericCommand):
    """Search pattern in shell-storm's shellcode database."""

    _cmdline_ = "shellcode search"
    _syntax_  = "{:s} PATTERN1 PATTERN2".format(_cmdline_)
    _aliases_ = ["sc-search",]

    api_base = "http://shell-storm.org"
    search_url = "{}/api/?s=".format(api_base)

    def do_invoke(self, argv):
        if not argv:
            err("Missing pattern to search")
            self.usage()
            return

        self.search_shellcode(argv)
        return

    def search_shellcode(self, search_options):
        # API : http://shell-storm.org/shellcode/
        args = "*".join(search_options)

        res = http_get(self.search_url + args)
        if res is None:
            err("Could not query search page")
            return

        ret = gef_pystring(res)

        # format: [author, OS/arch, cmd, id, link]
        lines = ret.split("\\n")
        refs = [line.split("::::") for line in lines]

        if refs:
            info("Showing matching shellcodes")
            info("\t".join(["Id", "Platform", "Description"]))
            for ref in refs:
                try:
                    _, arch, cmd, sid, _ = ref
                    gef_print("\t".join([sid, arch, cmd]))
                except ValueError:
                    continue

            info("Use `shellcode get <id>` to fetch shellcode")
        return


@register_command
class ShellcodeGetCommand(GenericCommand):
    """Download shellcode from shell-storm's shellcode database."""

    _cmdline_ = "shellcode get"
    _syntax_  = "{:s} SHELLCODE_ID".format(_cmdline_)
    _aliases_ = ["sc-get",]

    api_base = "http://shell-storm.org"
    get_url = "{}/shellcode/files/shellcode-{{:d}}.php".format(api_base)

    def do_invoke(self, argv):
        if len(argv) != 1:
            err("Missing ID to download")
            self.usage()
            return

        if not argv[0].isdigit():
            err("ID is not a number")
            self.usage()
            return

        self.get_shellcode(int(argv[0]))
        return

    def get_shellcode(self, sid):
        info("Downloading shellcode id={:d}".format(sid))
        res = http_get(self.get_url.format(sid))
        if res is None:
            err("Failed to fetch shellcode #{:d}".format(sid))
            return

        ok("Downloaded, written to disk...")
        tempdir = gef.config["gef.tempdir"]
        fd, fname = tempfile.mkstemp(suffix=".txt", prefix="sc-", text=True, dir=tempdir)
        shellcode = res.splitlines()[7:-11]
        shellcode = b"\n".join(shellcode).replace(b"&quot;", b'"')
        os.write(fd, shellcode)
        os.close(fd)
        ok("Shellcode written to '{:s}'".format(fname))
        return


@register_command
class RopperCommand(GenericCommand):
    """Ropper (http://scoding.de/ropper) plugin."""

    _cmdline_ = "ropper"
    _syntax_  = "{:s} [ROPPER_OPTIONS]".format(_cmdline_)

    def __init__(self):
        super().__init__(complete=gdb.COMPLETE_NONE)
        return

    def pre_load(self):
        try:
            __import__("ropper")
        except ImportError:
            msg = "Missing `ropper` package for Python, install with: `pip install ropper`."
            raise ImportWarning(msg)
        return

    @only_if_gdb_running
    def do_invoke(self, argv):
        ropper = sys.modules["ropper"]
        if "--file" not in argv:
            path = get_filepath()
            sect = next(filter(lambda x: x.path == path, gef.memory.maps))
            argv.append("--file")
            argv.append(path)
            argv.append("-I")
            argv.append("{:#x}".format(sect.page_start))

        import readline
        # ropper set up own autocompleter after which gdb/gef autocomplete don't work
        old_completer_delims = readline.get_completer_delims()
        old_completer = readline.get_completer()
        try:
            ropper.start(argv)
        except RuntimeWarning:
            return
        readline.set_completer(old_completer)
        readline.set_completer_delims(old_completer_delims)
        return


@register_command
class AssembleCommand(GenericCommand):
    """Inline code assemble. Architecture can be set in GEF runtime config. """

    _cmdline_ = "assemble"
    _syntax_  = "{:s} [-h] [--list-archs] [--mode MODE] [--arch ARCH] [--overwrite-location LOCATION] [--endian ENDIAN] [--as-shellcode] instruction;[instruction;...instruction;])".format(_cmdline_)
    _aliases_ = ["asm",]
    _example_ = "\n{0:s} -a x86 -m 32 nop ; nop ; inc eax ; int3\n{0:s} -a arm -m arm add r0, r0, 1".format(_cmdline_)

    valid_arch_modes = {
            # Format: ARCH = [MODES] with MODE = (NAME, HAS_LITTLE_ENDIAN, HAS_BIG_ENDIAN)
            "ARM":     [("ARM",     True,  True),  ("THUMB",   True,  True),
                        ("ARMV8",   True,  True),  ("THUMBV8", True,  True)],
            "ARM64":   [("0", True,  False)],
            "MIPS":    [("MIPS32",  True,  True),  ("MIPS64",  True,  True)],
            "PPC":     [("PPC32",   False, True),  ("PPC64",   True,  True)],
            "SPARC":   [("SPARC32", True,  True),  ("SPARC64", False, True)],
            "SYSTEMZ": [("SYSTEMZ", True,  True)],
            "X86":     [("16",      True,  False), ("32",      True,  False),
                        ("64",      True,  False)]
        }
    valid_archs = valid_arch_modes.keys()
    valid_modes = [_ for sublist in valid_arch_modes.values() for _ in sublist]

    def __init__(self):
        super().__init__()
        self["default_architecture"] = ( "X86", "Specify the default architecture to use when assembling")
        self["default_mode"] = ( "64", "Specify the default architecture to use when assembling")
        return

    def pre_load(self):
        try:
            __import__("keystone")
        except ImportError:
            msg = "Missing `keystone-engine` package for Python, install with: `pip install keystone-engine`."
            raise ImportWarning(msg)
        return

    def usage(self):
        super().usage()
        gef_print("")
        self.list_archs()
        return

    def list_archs(self):
        gef_print("Available architectures/modes (with endianness):")
        # for updates, see https://github.com/keystone-engine/keystone/blob/master/include/keystone/keystone.h
        for arch in self.valid_arch_modes:
            gef_print("- {}".format(arch))
            for mode, le, be in self.valid_arch_modes[arch]:
                if le and be:
                    endianness = "little, big"
                elif le:
                    endianness = "little"
                elif be:
                    endianness = "big"
                gef_print("  * {:<7} ({})".format(mode, endianness))
        return

    @parse_arguments({"instructions": [""]}, {"--mode": "", "--arch": "", "--overwrite-location": 0, "--endian": "little", "--list-archs": True, "--as-shellcode": True})
    def do_invoke(self, argv, *args, **kwargs):
        arch_s, mode_s, endian_s = self["default_architecture"], self["default_mode"], ""

        args = kwargs["arguments"]
        if args.list_archs:
            self.list_archs()
            return

        if not args.instructions:
            err("No instruction given.")
            return

        if is_alive():
            arch_s, mode_s = gef.arch.arch, gef.arch.mode
            endian_s = "big" if is_big_endian() else ""

        if args.arch:
            arch_s = args.arch
        arch_s = arch_s.upper()

        if args.mode:
            mode_s = args.mode
        mode_s = mode_s.upper()

        if args.endian == "big":
            endian_s = "big"
        endian_s = endian_s.upper()

        if arch_s not in self.valid_arch_modes:
            raise AttributeError("invalid arch '{}'".format(arch_s))

        valid_modes = self.valid_arch_modes[arch_s]
        try:
            mode_idx = [m[0] for m in valid_modes].index(mode_s)
        except ValueError:
            raise AttributeError("invalid mode '{}' for arch '{}'".format(mode_s, arch_s))

        if endian_s == "little" and not valid_modes[mode_idx][1] or endian_s == "big" and not valid_modes[mode_idx][2]:
            raise AttributeError("invalid endianness '{}' for arch/mode '{}:{}'".format(endian_s, arch_s, mode_s))

        arch, mode = get_keystone_arch(arch=arch_s, mode=mode_s, endian=endian_s)
        insns = [x.strip() for x in " ".join(args.instructions).split(";") if x]
        info("Assembling {} instruction(s) for {}:{}".format(len(insns), arch_s, mode_s))

        if args.as_shellcode:
            gef_print("""sc="" """)

        raw = b""
        for insn in insns:
            res = keystone_assemble(insn, arch, mode, raw=True)
            if res is None:
                gef_print("(Invalid)")
                continue

            if args.overwrite_location:
                raw += res
                continue

            s = binascii.hexlify(res)
            res = b"\\x" + b"\\x".join([s[i:i + 2] for i in range(0, len(s), 2)])
            res = res.decode("utf-8")

            if args.as_shellcode:
                res = """sc+="{0:s}" """.format(res)

            gef_print("{0:60s} # {1}".format(res, insn))

        if args.overwrite_location:
            l = len(raw)
            info("Overwriting {:d} bytes at {:s}".format(l, format_address(args.overwrite_location)))
            gef.memory.write(args.overwrite_location, raw, l)
        return


@register_command
class ProcessListingCommand(GenericCommand):
    """List and filter process. If a PATTERN is given as argument, results shown will be grepped
    by this pattern."""

    _cmdline_ = "process-search"
    _syntax_  = "{:s} [-h] [--attach] [--smart-scan] [REGEX_PATTERN]".format(_cmdline_)
    _aliases_ = ["ps"]
    _example_ = "{:s} gdb.*".format(_cmdline_)

    def __init__(self):
        super().__init__(complete=gdb.COMPLETE_LOCATION)
        self["ps_command"] = ( "{:s} auxww".format(gef.session.constants["ps"]), "`ps` command to get process information")
        return

    @parse_arguments({"pattern": ""}, {"--attach": True, "--smart-scan": True})
    def do_invoke(self, argv, *args, **kwargs):
        args = kwargs["arguments"]
        do_attach = args.attach
        smart_scan = args.smart_scan
        pattern = args.pattern
        pattern = re.compile("^.*$") if not args else re.compile(pattern)

        for process in self.get_processes():
            pid = int(process["pid"])
            command = process["command"]

            if not re.search(pattern, command):
                continue

            if smart_scan:
                if command.startswith("[") and command.endswith("]"): continue
                if command.startswith("socat "): continue
                if command.startswith("grep "): continue
                if command.startswith("gdb "): continue

            if args and do_attach:
                ok("Attaching to process='{:s}' pid={:d}".format(process["command"], pid))
                gdb.execute("attach {:d}".format(pid))
                return None

            line = [process[i] for i in ("pid", "user", "cpu", "mem", "tty", "command")]
            gef_print("\t\t".join(line))

        return None

    def get_processes(self):
        output = gef_execute_external(self["ps_command"].split(), True)
        names = [x.lower().replace("%", "") for x in output[0].split()]

        for line in output[1:]:
            fields = line.split()
            t = {}

            for i, name in enumerate(names):
                if i == len(names) - 1:
                    t[name] = " ".join(fields[i:])
                else:
                    t[name] = fields[i]

            yield t

        return


@register_command
class ElfInfoCommand(GenericCommand):
    """Display a limited subset of ELF header information. If no argument is provided, the command will
    show information about the current ELF being debugged."""

    _cmdline_ = "elf-info"
    _syntax_  = "{:s} [FILE]".format(_cmdline_)
    _example_  = "{:s} /bin/ls".format(_cmdline_)

    def __init__(self, *args, **kwargs):
        super().__init__(complete=gdb.COMPLETE_LOCATION)
        return

    @parse_arguments({}, {"--filename": ""})
    def do_invoke(self, argv, *args, **kwargs):
        args = kwargs["arguments"]

        if is_qemu_system():
            err("Unsupported")
            return

        # http://www.sco.com/developers/gabi/latest/ch4.eheader.html
        classes = {
            Elf.ELF_32_BITS     : "32-bit",
            Elf.ELF_64_BITS     : "64-bit",
        }

        osabi = {
            Elf.OSABI_SYSTEMV      : "System V",
            Elf.OSABI_HPUX         : "HP-UX",
            Elf.OSABI_NETBSD       : "NetBSD",
            Elf.OSABI_LINUX        : "Linux",
            Elf.OSABI_SOLARIS      : "Solaris",
            Elf.OSABI_AIX          : "AIX",
            Elf.OSABI_IRIX         : "IRIX",
            Elf.OSABI_FREEBSD      : "FreeBSD",
            Elf.OSABI_OPENBSD      : "OpenBSD",
        }

        types = {
            Elf.ET_RELOC           : "Relocatable",
            Elf.ET_EXEC            : "Executable",
            Elf.ET_DYN             : "Shared",
            Elf.ET_CORE            : "Core"
        }

        machines = {
            Elf.X86_64            : "x86-64",
            Elf.X86_32            : "x86",
            Elf.ARM               : "ARM",
            Elf.MIPS              : "MIPS",
            Elf.POWERPC           : "PowerPC",
            Elf.POWERPC64         : "PowerPC64",
            Elf.SPARC             : "SPARC",
            Elf.SPARC64           : "SPARC64",
            Elf.AARCH64           : "AArch64",
            Elf.RISCV             : "RISC-V",
            Elf.IA64              : "IA-64",
        }

        filename = args.filename or get_filepath()
        if filename is None:
            return

        elf = get_elf_headers(filename)
        if elf is None:
            return

        data = [
            ("Magic", "{0!s}".format(hexdump(struct.pack(">I", elf.e_magic), show_raw=True))),
            ("Class", "{0:#x} - {1}".format(elf.e_class, classes[elf.e_class])),
            ("Endianness", "{0:#x} - {1}".format(elf.e_endianness, Endianness(elf.e_endianness).name)),
            ("Version", "{:#x}".format(elf.e_eiversion)),
            ("OS ABI", "{0:#x} - {1}".format(elf.e_osabi, osabi[elf.e_osabi])),
            ("ABI Version", "{:#x}".format(elf.e_abiversion)),
            ("Type", "{0:#x} - {1}".format(elf.e_type, types[elf.e_type])),
            ("Machine", "{0:#x} - {1}".format(elf.e_machine, machines[elf.e_machine])),
            ("Program Header Table", "{}".format(format_address(elf.e_phoff))),
            ("Section Header Table", "{}".format(format_address(elf.e_shoff))),
            ("Header Table", "{}".format(format_address(elf.e_phoff))),
            ("ELF Version", "{:#x}".format(elf.e_version)),
            ("Header size", "{0} ({0:#x})".format(elf.e_ehsize)),
            ("Entry point", "{}".format(format_address(elf.e_entry))),
        ]

        for title, content in data:
            gef_print("{}: {}".format(Color.boldify("{:<22}".format(title)), content))

        ptype = {
            Phdr.PT_NULL:         "NULL",
            Phdr.PT_LOAD:         "LOAD",
            Phdr.PT_DYNAMIC:      "DYNAMIC",
            Phdr.PT_INTERP:       "INTERP",
            Phdr.PT_NOTE:         "NOTE",
            Phdr.PT_SHLIB:        "SHLIB",
            Phdr.PT_PHDR:         "PHDR",
            Phdr.PT_TLS:          "TLS",
            Phdr.PT_LOOS:         "LOOS",
            Phdr.PT_GNU_EH_FRAME: "GNU_EH_FLAME",
            Phdr.PT_GNU_STACK:    "GNU_STACK",
            Phdr.PT_GNU_RELRO:    "GNU_RELRO",
            Phdr.PT_LOSUNW:       "LOSUNW",
            Phdr.PT_SUNWBSS:      "SUNWBSS",
            Phdr.PT_SUNWSTACK:    "SUNWSTACK",
            Phdr.PT_HISUNW:       "HISUNW",
            Phdr.PT_HIOS:         "HIOS",
            Phdr.PT_LOPROC:       "LOPROC",
            Phdr.PT_HIPROC:       "HIPROC",
        }

        pflags = {
            0:                             Permission.NONE,
            Phdr.PF_X:                     Permission.EXECUTE,
            Phdr.PF_W:                     Permission.WRITE,
            Phdr.PF_R:                     Permission.READ,
            Phdr.PF_W|Phdr.PF_X:           Permission.WRITE|Permission.EXECUTE,
            Phdr.PF_R|Phdr.PF_X:           Permission.READ|Permission.EXECUTE,
            Phdr.PF_R|Phdr.PF_W:           Permission.READ|Permission.WRITE,
            Phdr.PF_R|Phdr.PF_W|Phdr.PF_X: Permission.ALL,
        }

        gef_print("")
        gef_print(titlify("Program Header"))

        gef_print("  [{:>2s}] {:12s} {:>8s} {:>10s} {:>10s} {:>8s} {:>8s} {:5s} {:>8s}".format(
            "#", "Type", "Offset", "Virtaddr", "Physaddr", "FileSiz", "MemSiz", "Flags", "Align"))

        for i, p in enumerate(elf.phdrs):
            p_type = ptype[p.p_type] if p.p_type in ptype else "UNKNOWN"
            p_flags = Permission(value=pflags[p.p_flags]) if p.p_flags in pflags else "???"

            gef_print("  [{:2d}] {:12s} {:#8x} {:#10x} {:#10x} {:#8x} {:#8x} {:5s} {:#8x}".format(
                i, p_type, p.p_offset, p.p_vaddr, p.p_paddr, p.p_filesz, p.p_memsz, str(p_flags), p.p_align))

        stype = {
            Shdr.SHT_NULL:          "NULL",
            Shdr.SHT_PROGBITS:      "PROGBITS",
            Shdr.SHT_SYMTAB:        "SYMTAB",
            Shdr.SHT_STRTAB:        "STRTAB",
            Shdr.SHT_RELA:          "RELA",
            Shdr.SHT_HASH:          "HASH",
            Shdr.SHT_DYNAMIC:       "DYNAMIC",
            Shdr.SHT_NOTE:          "NOTE",
            Shdr.SHT_NOBITS:        "NOBITS",
            Shdr.SHT_REL:           "REL",
            Shdr.SHT_SHLIB:         "SHLIB",
            Shdr.SHT_DYNSYM:        "DYNSYM",
            Shdr.SHT_NUM:           "NUM",
            Shdr.SHT_INIT_ARRAY:    "INIT_ARRAY",
            Shdr.SHT_FINI_ARRAY:    "FINI_ARRAY",
            Shdr.SHT_PREINIT_ARRAY: "PREINIT_ARRAY",
            Shdr.SHT_GROUP:         "GROUP",
            Shdr.SHT_SYMTAB_SHNDX:  "SYMTAB_SHNDX",
            Shdr.SHT_LOOS:          "LOOS",
            Shdr.SHT_GNU_ATTRIBUTES:"GNU_ATTRIBUTES",
            Shdr.SHT_GNU_HASH:      "GNU_HASH",
            Shdr.SHT_GNU_LIBLIST:   "GNU_LIBLIST",
            Shdr.SHT_CHECKSUM:      "CHECKSUM",
            Shdr.SHT_LOSUNW:        "LOSUNW",
            Shdr.SHT_SUNW_move:     "SUNW_move",
            Shdr.SHT_SUNW_COMDAT:   "SUNW_COMDAT",
            Shdr.SHT_SUNW_syminfo:  "SUNW_syminfo",
            Shdr.SHT_GNU_verdef:    "GNU_verdef",
            Shdr.SHT_GNU_verneed:   "GNU_verneed",
            Shdr.SHT_GNU_versym:    "GNU_versym",
            Shdr.SHT_HISUNW:        "HISUNW",
            Shdr.SHT_HIOS:          "HIOS",
            Shdr.SHT_LOPROC:        "LOPROC",
            Shdr.SHT_HIPROC:        "HIPROC",
            Shdr.SHT_LOUSER:        "LOUSER",
            Shdr.SHT_HIUSER:        "HIUSER",
        }

        gef_print("")
        gef_print(titlify("Section Header"))
        gef_print("  [{:>2s}] {:20s} {:>15s} {:>10s} {:>8s} {:>8s} {:>8s} {:5s} {:4s} {:4s} {:>8s}".format(
            "#", "Name", "Type", "Address", "Offset", "Size", "EntSiz", "Flags", "Link", "Info", "Align"))

        for i, s in enumerate(elf.shdrs):
            sh_type = stype[s.sh_type] if s.sh_type in stype else "UNKNOWN"
            sh_flags = ""
            if s.sh_flags & Shdr.SHF_WRITE:            sh_flags += "W"
            if s.sh_flags & Shdr.SHF_ALLOC:            sh_flags += "A"
            if s.sh_flags & Shdr.SHF_EXECINSTR:        sh_flags += "X"
            if s.sh_flags & Shdr.SHF_MERGE:            sh_flags += "M"
            if s.sh_flags & Shdr.SHF_STRINGS:          sh_flags += "S"
            if s.sh_flags & Shdr.SHF_INFO_LINK:        sh_flags += "I"
            if s.sh_flags & Shdr.SHF_LINK_ORDER:       sh_flags += "L"
            if s.sh_flags & Shdr.SHF_OS_NONCONFORMING: sh_flags += "O"
            if s.sh_flags & Shdr.SHF_GROUP:            sh_flags += "G"
            if s.sh_flags & Shdr.SHF_TLS:              sh_flags += "T"
            if s.sh_flags & Shdr.SHF_EXCLUDE:          sh_flags += "E"
            if s.sh_flags & Shdr.SHF_COMPRESSED:       sh_flags += "C"

            gef_print("  [{:2d}] {:20s} {:>15s} {:#10x} {:#8x} {:#8x} {:#8x} {:5s} {:#4x} {:#4x} {:#8x}".format(
                i, s.sh_name, sh_type, s.sh_addr, s.sh_offset, s.sh_size, s.sh_entsize, sh_flags, s.sh_link, s.sh_info, s.sh_addralign))
        return


@register_command
class EntryPointBreakCommand(GenericCommand):
    """Tries to find best entry point and sets a temporary breakpoint on it. The command will test for
    well-known symbols for entry points, such as `main`, `_main`, `__libc_start_main`, etc. defined by
    the setting `entrypoint_symbols`."""

    _cmdline_ = "entry-break"
    _syntax_  = _cmdline_
    _aliases_ = ["start",]

    def __init__(self, *args, **kwargs):
        super().__init__()
        self["entrypoint_symbols"] = ( "main _main __libc_start_main __uClibc_main start _start", "Possible symbols for entry points")
        return

    def do_invoke(self, argv):
        fpath = get_filepath()
        if fpath is None:
            warn("No executable to debug, use `file` to load a binary")
            return

        if not os.access(fpath, os.X_OK):
            warn("The file '{}' is not executable.".format(fpath))
            return

        if is_alive() and not __gef_qemu_mode__:
            warn("gdb is already running")
            return

        bp = None
        entrypoints = self["entrypoint_symbols"].split()

        for sym in entrypoints:
            try:
                value = parse_address(sym)
                info("Breaking at '{:s}'".format(str(value)))
                bp = EntryBreakBreakpoint(sym)
                gdb.execute("run {}".format(" ".join(argv)))
                return

            except gdb.error as gdb_error:
                if 'The "remote" target does not support "run".' in str(gdb_error):
                    # this case can happen when doing remote debugging
                    gdb.execute("continue")
                    return
                continue

        # if here, clear the breakpoint if any set
        if bp:
            bp.delete()

        # break at entry point
        entry = get_entry_point()
        if entry is None:
            return

        if is_pie(fpath):
            self.set_init_tbreak_pie(entry, argv)
            gdb.execute("continue")
            return

        self.set_init_tbreak(entry)
        gdb.execute("run {}".format(" ".join(argv)))
        return

    def set_init_tbreak(self, addr):
        info("Breaking at entry-point: {:#x}".format(addr))
        bp = EntryBreakBreakpoint("*{:#x}".format(addr))
        return bp

    def set_init_tbreak_pie(self, addr, argv):
        warn("PIC binary detected, retrieving text base address")
        gdb.execute("set stop-on-solib-events 1")
        hide_context()
        gdb.execute("run {}".format(" ".join(argv)))
        unhide_context()
        gdb.execute("set stop-on-solib-events 0")
<<<<<<< HEAD
        vmmap = gef.memory.maps
        base_address = [x.page_start for x in vmmap if x.path == get_filepath()][0]
=======
        vmmap = get_process_maps()
        base_address = next(x.page_start for x in vmmap if x.path == get_filepath())
>>>>>>> 8a27a38e
        return self.set_init_tbreak(base_address + addr)


@register_command
class NamedBreakpointCommand(GenericCommand):
    """Sets a breakpoint and assigns a name to it, which will be shown, when it's hit."""

    _cmdline_ = "name-break"
    _syntax_  = "{:s} name [address]".format(_cmdline_)
    _aliases_ = ["nb",]
    _example  = "{:s} main *0x4008a9"

    def __init__(self, *args, **kwargs):
        super().__init__()
        return

    @parse_arguments({"name": "", "address": "*$pc"}, {})
    def do_invoke(self, *args, **kwargs):
        args = kwargs["arguments"]
        if not args.name:
            err("Missing name for breakpoint")
            self.usage()
            return

        NamedBreakpoint(args.address, args.name)
        return


@register_command
class ContextCommand(GenericCommand):
    """Displays a comprehensive and modular summary of runtime context. Unless setting `enable` is
    set to False, this command will be spawned automatically every time GDB hits a breakpoint, a
    watchpoint, or any kind of interrupt. By default, it will show panes that contain the register
    states, the stack, and the disassembly code around $pc."""

    _cmdline_ = "context"
    _syntax_  = "{:s} [legend|regs|stack|code|args|memory|source|trace|threads|extra]".format(_cmdline_)
    _aliases_ = ["ctx",]

    old_registers = {}

    def __init__(self):
        super().__init__()
        self["enable"] = ( True, "Enable/disable printing the context when breaking")
        self["show_source_code_variable_values"] = ( True, "Show extra PC context info in the source code")
        self["show_stack_raw"] = ( False, "Show the stack pane as raw hexdump (no dereference)")
        self["show_registers_raw"] = ( False, "Show the registers pane with raw values (no dereference)")
        self["show_opcodes_size"] = ( 0, "Number of bytes of opcodes to display next to the disassembly")
        self["peek_calls"] = ( True, "Peek into calls")
        self["peek_ret"] = ( True, "Peek at return address")
        self["nb_lines_stack"] = ( 8, "Number of line in the stack pane")
        self["grow_stack_down"] = ( False, "Order of stack downward starts at largest down to stack pointer")
        self["nb_lines_backtrace"] = ( 10, "Number of line in the backtrace pane")
        self["nb_lines_backtrace_before"] = ( 2, "Number of line in the backtrace pane before selected frame")
        self["nb_lines_threads"] = ( -1, "Number of line in the threads pane")
        self["nb_lines_code"] = ( 6, "Number of instruction after $pc")
        self["nb_lines_code_prev"] = ( 3, "Number of instruction before $pc")
        self["ignore_registers"] = ( "", "Space-separated list of registers not to display (e.g. '$cs $ds $gs')")
        self["clear_screen"] = ( True, "Clear the screen before printing the context")
        self["layout"] = ( "legend regs stack code args source memory threads trace extra", "Change the order/presence of the context sections")
        self["redirect"] = ("", "Redirect the context information to another TTY")
        self["libc_args"] = ( False, "Show libc function call args description")
        self["libc_args_path"] = ( "", "Path to libc function call args json files, provided via gef-extras")

        if "capstone" in list(sys.modules.keys()):
            self["use_capstone"] = ( False, "Use capstone as disassembler in the code pane (instead of GDB)")

        self.layout_mapping = {
            "legend": (self.show_legend, None),
            "regs": (self.context_regs, None),
            "stack": (self.context_stack, None),
            "code": (self.context_code, None),
            "args": (self.context_args, None),
            "memory": (self.context_memory, None),
            "source": (self.context_source, None),
            "trace": (self.context_trace, None),
            "threads": (self.context_threads, None),
            "extra": (self.context_additional_information, None),
        }
        return

    def post_load(self):
        gef_on_continue_hook(self.update_registers)
        gef_on_continue_hook(self.empty_extra_messages)
        return

    def show_legend(self):
        if gef.config["gef.disable_color"] is True:
            return
        str_color = gef.config["theme.dereference_string"]
        code_addr_color = gef.config["theme.address_code"]
        stack_addr_color = gef.config["theme.address_stack"]
        heap_addr_color = gef.config["theme.address_heap"]
        changed_register_color = gef.config["theme.registers_value_changed"]

        gef_print("[ Legend: {} | {} | {} | {} | {} ]".format(Color.colorify("Modified register", changed_register_color),
                                                              Color.colorify("Code", code_addr_color),
                                                              Color.colorify("Heap", heap_addr_color),
                                                              Color.colorify("Stack", stack_addr_color),
                                                              Color.colorify("String", str_color)
        ))
        return

    @only_if_gdb_running
    def do_invoke(self, argv):
        if not self["enable"] or gef.session.context_hidden:
            return

        if not all(_ in self.layout_mapping for _ in argv):
            self.usage()
            return

        if len(argv) > 0:
            current_layout = argv
        else:
            current_layout = self["layout"].strip().split()

        if not current_layout:
            return

        self.tty_rows, self.tty_columns = get_terminal_size()

        redirect = self["redirect"]
        if redirect and os.access(redirect, os.W_OK):
            enable_redirect_output(to_file=redirect)

        for section in current_layout:
            if section[0] == "-":
                continue

            try:
                display_pane_function, pane_title_function = self.layout_mapping[section]
                if pane_title_function:
                    self.context_title(pane_title_function())
                display_pane_function()
            except gdb.MemoryError as e:
                # a MemoryError will happen when $pc is corrupted (invalid address)
                err(str(e))

        self.context_title("")

        if self["clear_screen"] and len(argv) == 0:
            clear_screen(redirect)

        if redirect and os.access(redirect, os.W_OK):
            disable_redirect_output()
        return

    def context_title(self, m):
        # allow for not displaying a title line
        if m is None:
            return

        line_color = gef.config["theme.context_title_line"]
        msg_color = gef.config["theme.context_title_message"]

        # print an empty line in case of ""
        if not m:
            gef_print(Color.colorify(HORIZONTAL_LINE * self.tty_columns, line_color))
            return

        trail_len = len(m) + 6
        title = ""
        title += Color.colorify("{:{padd}<{width}} ".format("",
                                                            width=max(self.tty_columns - trail_len, 0),
                                                            padd=HORIZONTAL_LINE),
                                line_color)
        title += Color.colorify(m, msg_color)
        title += Color.colorify(" {:{padd}<4}".format("", padd=HORIZONTAL_LINE),
                                line_color)
        gef_print(title)
        return

    def context_regs(self):
        self.context_title("registers")
        ignored_registers = set(self["ignore_registers"].split())

        if self["show_registers_raw"] is False:
            regs = set(gef.arch.all_registers)
            printable_registers = " ".join(list(regs - ignored_registers))
            gdb.execute("registers {}".format(printable_registers))
            return

        widest = l = max(map(len, gef.arch.all_registers))
        l += 5
        l += gef.arch.ptrsize * 2
        nb = get_terminal_size()[1] // l
        i = 1
        line = ""
        changed_color = gef.config["theme.registers_value_changed"]
        regname_color = gef.config["theme.registers_register_name"]

        for reg in gef.arch.all_registers:
            if reg in ignored_registers:
                continue

            try:
                r = gdb.parse_and_eval(reg)
                if r.type.code == gdb.TYPE_CODE_VOID:
                    continue

                new_value_type_flag = r.type.code == gdb.TYPE_CODE_FLAGS
                new_value = int(r)

            except (gdb.MemoryError, gdb.error):
                # If this exception is triggered, it means that the current register
                # is corrupted. Just use the register "raw" value (not eval-ed)
                new_value = gef.arch.register(reg)
                new_value_type_flag = False

            except Exception:
                new_value = 0
                new_value_type_flag = False

            old_value = self.old_registers.get(reg, 0)

            padreg = reg.ljust(widest, " ")
            value = align_address(new_value)
            old_value = align_address(old_value)
            if value == old_value:
                line += "{}: ".format(Color.colorify(padreg, regname_color))
            else:
                line += "{}: ".format(Color.colorify(padreg, changed_color))
            if new_value_type_flag:
                line += "{:s} ".format(format_address_spaces(value))
            else:
                addr = lookup_address(align_address(int(value)))
                if addr.valid:
                    line += "{:s} ".format(str(addr))
                else:
                    line += "{:s} ".format(format_address_spaces(value))

            if i % nb == 0:
                gef_print(line)
                line = ""
            i += 1

        if line:
            gef_print(line)

        gef_print("Flags: {:s}".format(gef.arch.flag_register_to_human()))
        return

    def context_stack(self):
        self.context_title("stack")

        show_raw = self["show_stack_raw"]
        nb_lines = self["nb_lines_stack"]

        try:
            sp = gef.arch.sp
            if show_raw is True:
                mem = gef.memory.read(sp, 0x10 * nb_lines)
                gef_print(hexdump(mem, base=sp))
            else:
                gdb.execute("dereference -l {:d} {:#x}".format(nb_lines, sp))

        except gdb.MemoryError:
            err("Cannot read memory from $SP (corrupted stack pointer?)")

        return

    def addr_has_breakpoint(self, address, bp_locations):
        return any(hex(address) in b for b in bp_locations)

    def context_code(self):
        nb_insn = self["nb_lines_code"]
        nb_insn_prev = self["nb_lines_code_prev"]
        use_capstone = "use_capstone" in self and self["use_capstone"]
        show_opcodes_size = "show_opcodes_size" in self and self["show_opcodes_size"]
        past_insns_color = gef.config["theme.old_context"]
        cur_insn_color = gef.config["theme.disassemble_current_instruction"]
        pc = gef.arch.pc
        breakpoints = gdb.breakpoints() or []
        bp_locations = [b.location for b in breakpoints if b.location and b.location.startswith("*")]

        frame = gdb.selected_frame()
        arch_name = "{}:{}".format(gef.arch.arch.lower(), gef.arch.mode)

        self.context_title("code:{}".format(arch_name))

        try:
            instruction_iterator = capstone_disassemble if use_capstone else gef_disassemble

            for insn in instruction_iterator(pc, nb_insn, nb_prev=nb_insn_prev):
                line = []
                is_taken  = False
                target    = None
                bp_prefix = Color.redify(BP_GLYPH) if self.addr_has_breakpoint(insn.address, bp_locations) else " "

                if show_opcodes_size == 0:
                    text = str(insn)
                else:
                    insn_fmt = "{{:{}o}}".format(show_opcodes_size)
                    text = insn_fmt.format(insn)

                if insn.address < pc:
                    line += "{}  {}".format(bp_prefix, Color.colorify(text, past_insns_color))

                elif insn.address == pc:
                    line += "{}{}".format(bp_prefix, Color.colorify("{:s}{:s}".format(RIGHT_ARROW[1:], text), cur_insn_color))

                    if gef.arch.is_conditional_branch(insn):
                        is_taken, reason = gef.arch.is_branch_taken(insn)
                        if is_taken:
                            target = insn.operands[-1].split()[0]
                            reason = "[Reason: {:s}]".format(reason) if reason else ""
                            line += Color.colorify("\tTAKEN {:s}".format(reason), "bold green")
                        else:
                            reason = "[Reason: !({:s})]".format(reason) if reason else ""
                            line += Color.colorify("\tNOT taken {:s}".format(reason), "bold red")
                    elif gef.arch.is_call(insn) and self["peek_calls"] is True:
                        target = insn.operands[-1].split()[0]
                    elif gef.arch.is_ret(insn) and self["peek_ret"] is True:
                        target = gef.arch.get_ra(insn, frame)

                else:
                    line += "{}  {}".format(bp_prefix, text)

                gef_print("".join(line))

                if target:
                    try:
                        target = int(target, 0)
                    except TypeError:  # Already an int
                        pass
                    except ValueError:
                        # If the operand isn't an address right now we can't parse it
                        continue
                    for i, tinsn in enumerate(instruction_iterator(target, nb_insn)):
                        text= "   {}  {}".format (DOWN_ARROW if i == 0 else " ", str(tinsn))
                        gef_print(text)
                    break

        except gdb.MemoryError:
            err("Cannot disassemble from $PC")
        return

    def context_args(self):
        insn = gef_current_instruction(gef.arch.pc)
        if not gef.arch.is_call(insn):
            return

        self.size2type = {
            1: "BYTE",
            2: "WORD",
            4: "DWORD",
            8: "QWORD",
        }

        if insn.operands[-1].startswith(self.size2type[gef.arch.ptrsize]+" PTR"):
            target = "*" + insn.operands[-1].split()[-1]
        elif "$"+insn.operands[0] in gef.arch.all_registers:
            target = "*{:#x}".format(gef.arch.register("$"+insn.operands[0]))
        else:
            # is there a symbol?
            ops = " ".join(insn.operands)
            if "<" in ops and ">" in ops:
                # extract it
                target = re.sub(r".*<([^\(> ]*).*", r"\1", ops)
            else:
                # it's an address, just use as is
                target = re.sub(r".*(0x[a-fA-F0-9]*).*", r"\1", ops)

        sym = gdb.lookup_global_symbol(target)
        if sym is None:
            self.print_guessed_arguments(target)
            return

        if sym.type.code != gdb.TYPE_CODE_FUNC:
            err("Symbol '{}' is not a function: type={}".format(target, sym.type.code))
            return

        self.print_arguments_from_symbol(target, sym)
        return

    def print_arguments_from_symbol(self, function_name, symbol):
        """If symbols were found, parse them and print the argument adequately."""
        args = []

        for i, f in enumerate(symbol.type.fields()):
            _value = gef.arch.get_ith_parameter(i, in_func=False)[1]
            _value = RIGHT_ARROW.join(dereference_from(_value))
            _name = f.name or "var_{}".format(i)
            _type = f.type.name or self.size2type[f.type.sizeof]
            args.append("{} {} = {}".format(_type, _name, _value))

        self.context_title("arguments")

        if not args:
            gef_print("{} (<void>)".format(function_name))
            return

        gef_print("{} (".format(function_name))
        gef_print("   " + ",\n   ".join(args))
        gef_print(")")
        return

    def print_guessed_arguments(self, function_name):
        """When no symbol, read the current basic block and look for "interesting" instructions."""

        def __get_current_block_start_address():
            pc = gef.arch.pc
            try:
                block = gdb.block_for_pc(pc)
                block_start = block.start if block else gdb_get_nth_previous_instruction_address(pc, 5)
            except RuntimeError:
                block_start = gdb_get_nth_previous_instruction_address(pc, 5)
            return block_start

        parameter_set = set()
        pc = gef.arch.pc
        block_start = __get_current_block_start_address()
        if not block_start:
            return
        use_capstone = "use_capstone" in self and self["use_capstone"]
        instruction_iterator = capstone_disassemble if use_capstone else gef_disassemble
        function_parameters = gef.arch.function_parameters
        arg_key_color = gef.config["theme.registers_register_name"]

        for insn in instruction_iterator(block_start, pc - block_start):
            if not insn.operands:
                continue

            if is_x86_32():
                if insn.mnemonic == "push":
                    parameter_set.add(insn.operands[0])
            else:
                op = "$" + insn.operands[0]
                if op in function_parameters:
                    parameter_set.add(op)

                if is_x86_64():
                    # also consider extended registers
                    extended_registers = {"$rdi": ["$edi", "$di"],
                                          "$rsi": ["$esi", "$si"],
                                          "$rdx": ["$edx", "$dx"],
                                          "$rcx": ["$ecx", "$cx"],
                                         }
                    for exreg in extended_registers:
                        if op in extended_registers[exreg]:
                            parameter_set.add(exreg)

        nb_argument = None
        _arch_mode = "{}_{}".format(gef.arch.arch.lower(), gef.arch.mode)
        _function_name = None
        if function_name.endswith("@plt"):
            _function_name = function_name.split("@")[0]
            try:
                nb_argument = len(libc_args_definitions[_arch_mode][_function_name])
            except KeyError:
                pass

        if not nb_argument:
            if not parameter_set:
                nb_argument = 0
            elif is_x86_32():
                nb_argument = len(parameter_set)
            else:
                nb_argument = max(function_parameters.index(p)+1 for p in parameter_set)

        args = []
        for i in range(nb_argument):
            _key, _values = gef.arch.get_ith_parameter(i, in_func=False)
            _values = RIGHT_ARROW.join(dereference_from(_values))
            try:
                args.append("{} = {} (def: {})".format(Color.colorify(_key, arg_key_color), _values,
                                                       libc_args_definitions[_arch_mode][_function_name][_key]))
            except KeyError:
                args.append("{} = {}".format(Color.colorify(_key, arg_key_color), _values))

        self.context_title("arguments (guessed)")
        gef_print("{} (".format(function_name))
        if args:
            gef_print("   " + ",\n   ".join(args))
        gef_print(")")
        return

    def line_has_breakpoint(self, file_name, line_number, bp_locations):
        filename_line = "{}:{}".format(file_name, line_number)
        return any(filename_line in loc for loc in bp_locations)

    def context_source(self):
        try:
            pc = gef.arch.pc
            symtabline = gdb.find_pc_line(pc)
            symtab = symtabline.symtab
            # we subtract one because the line number returned by gdb start at 1
            line_num = symtabline.line - 1
            if not symtab.is_valid():
                return

            fpath = symtab.fullname()
            with open(fpath, "r") as f:
                lines = [l.rstrip() for l in f.readlines()]

        except Exception:
            return

        file_base_name = os.path.basename(symtab.filename)
        breakpoints = gdb.breakpoints() or []
        bp_locations = [b.location for b in breakpoints if b.location and file_base_name in b.location]
        past_lines_color = gef.config["theme.old_context"]

        nb_line = self["nb_lines_code"]
        fn = symtab.filename
        if len(fn) > 20:
            fn = "{}[...]{}".format(fn[:15], os.path.splitext(fn)[1])
        title = "source:{}+{}".format(fn, line_num + 1)
        cur_line_color = gef.config["theme.source_current_line"]
        self.context_title(title)
        show_extra_info = self["show_source_code_variable_values"]

        for i in range(line_num - nb_line + 1, line_num + nb_line):
            if i < 0:
                continue

            bp_prefix = Color.redify(BP_GLYPH) if self.line_has_breakpoint(file_base_name, i + 1, bp_locations) else " "

            if i < line_num:
                gef_print("{}{}".format(bp_prefix, Color.colorify("  {:4d}\t {:s}".format(i + 1, lines[i],), past_lines_color)))

            if i == line_num:
                prefix = "{}{}{:4d}\t ".format(bp_prefix, RIGHT_ARROW[1:], i + 1)
                leading = len(lines[i]) - len(lines[i].lstrip())
                if show_extra_info:
                    extra_info = self.get_pc_context_info(pc, lines[i])
                    if extra_info:
                        gef_print("{}{}".format(" "*(len(prefix) + leading), extra_info))
                gef_print(Color.colorify("{}{:s}".format(prefix, lines[i]), cur_line_color))

            if i > line_num:
                try:
                    gef_print("{}  {:4d}\t {:s}".format(bp_prefix, i + 1, lines[i],))
                except IndexError:
                    break
        return

    def get_pc_context_info(self, pc, line):
        try:
            current_block = gdb.block_for_pc(pc)
            if not current_block or not current_block.is_valid(): return ""
            m = collections.OrderedDict()
            while current_block and not current_block.is_static:
                for sym in current_block:
                    symbol = sym.name
                    if not sym.is_function and re.search(r"\W{}\W".format(symbol), line):
                        val = gdb.parse_and_eval(symbol)
                        if val.type.code in (gdb.TYPE_CODE_PTR, gdb.TYPE_CODE_ARRAY):
                            addr = int(val.address)
                            addrs = dereference_from(addr)
                            if len(addrs) > 2:
                                addrs = [addrs[0], "[...]", addrs[-1]]

                            f = " {:s} ".format(RIGHT_ARROW)
                            val = f.join(addrs)
                        elif val.type.code == gdb.TYPE_CODE_INT:
                            val = hex(int(val))
                        else:
                            continue

                        if symbol not in m:
                            m[symbol] = val
                current_block = current_block.superblock

            if m:
                return "// " + ", ".join(["{}={}".format(Color.yellowify(a), b) for a, b in m.items()])
        except Exception:
            pass
        return ""

    def context_trace(self):
        self.context_title("trace")

        nb_backtrace = self["nb_lines_backtrace"]
        if nb_backtrace <= 0:
            return

        # backward compat for gdb (gdb < 7.10)
        if not hasattr(gdb, "FrameDecorator"):
            gdb.execute("backtrace {:d}".format(nb_backtrace))
            return

        orig_frame = gdb.selected_frame()
        current_frame = gdb.newest_frame()
        frames = [current_frame]
        while current_frame != orig_frame:
            current_frame = current_frame.older()
            frames.append(current_frame)

        nb_backtrace_before = self["nb_lines_backtrace_before"]
        level = max(len(frames) - nb_backtrace_before - 1, 0)
        current_frame = frames[level]

        while current_frame:
            current_frame.select()
            if not current_frame.is_valid():
                continue

            pc = current_frame.pc()
            name = current_frame.name()
            items = []
            items.append("{:#x}".format(pc))
            if name:
                frame_args = gdb.FrameDecorator.FrameDecorator(current_frame).frame_args() or []
                m = "{}({})".format(Color.greenify(name),
                                    ", ".join(["{}={!s}".format(Color.yellowify(x.sym),
                                                                x.sym.value(current_frame)) for x in frame_args]))
                items.append(m)
            else:
                try:
                    insn = next(gef_disassemble(pc, 1))
                except gdb.MemoryError:
                    break

                # check if the gdb symbol table may know the address
                sym_found = gdb_get_location_from_symbol(pc)
                symbol = ""
                if sym_found:
                    sym_name, offset = sym_found
                    symbol = " <{}+{:x}> ".format(sym_name, offset)

                items.append(Color.redify("{}{} {}".format(symbol, insn.mnemonic, ", ".join(insn.operands))))

            gef_print("[{}] {}".format(Color.colorify("#{}".format(level), "bold green" if current_frame == orig_frame else "bold pink"),
                                       RIGHT_ARROW.join(items)))
            current_frame = current_frame.older()
            level += 1
            nb_backtrace -= 1
            if nb_backtrace == 0:
                break

        orig_frame.select()
        return

    def context_threads(self):
        def reason():
            res = gdb.execute("info program", to_string=True).splitlines()
            if not res:
                return "NOT RUNNING"

            for line in res:
                line = line.strip()
                if line.startswith("It stopped with signal "):
                    return line.replace("It stopped with signal ", "").split(",", 1)[0]
                if line == "The program being debugged is not being run.":
                    return "NOT RUNNING"
                if line == "It stopped at a breakpoint that has since been deleted.":
                    return "TEMPORARY BREAKPOINT"
                if line.startswith("It stopped at breakpoint "):
                    return "BREAKPOINT"
                if line == "It stopped after being stepped.":
                    return "SINGLE STEP"

            return "STOPPED"

        self.context_title("threads")

        threads = gdb.selected_inferior().threads()[::-1]
        idx = self["nb_lines_threads"]
        if idx > 0:
            threads = threads[0:idx]

        if idx == 0:
            return

        if not threads:
            err("No thread selected")
            return

        selected_thread = gdb.selected_thread()
        selected_frame = gdb.selected_frame()

        for i, thread in enumerate(threads):
            line = """[{:s}] Id {:d}, """.format(Color.colorify("#{:d}".format(i), "bold green" if thread == selected_thread  else "bold pink"), thread.num)
            if thread.name:
                line += """Name: "{:s}", """.format(thread.name)
            if thread.is_running():
                line += Color.colorify("running", "bold green")
            elif thread.is_stopped():
                line += Color.colorify("stopped", "bold red")
                thread.switch()
                frame = gdb.selected_frame()
                frame_name = frame.name()

                # check if the gdb symbol table may know the address
                if not frame_name:
                    sym_found = gdb_get_location_from_symbol(frame.pc())
                    if sym_found:
                        sym_name, offset = sym_found
                        frame_name = "<{}+{:x}>".format(sym_name, offset)

                line += " {:s} in {:s} ()".format(Color.colorify("{:#x}".format(frame.pc()), "blue"), Color.colorify(frame_name or "??", "bold yellow"))
                line += ", reason: {}".format(Color.colorify(reason(), "bold pink"))
            elif thread.is_exited():
                line += Color.colorify("exited", "bold yellow")
            gef_print(line)
            i += 1

        selected_thread.switch()
        selected_frame.select()
        return

    def context_additional_information(self):
        if not __context_messages__:
            return

        self.context_title("extra")
        for level, text in __context_messages__:
            if level == "error": err(text)
            elif level == "warn": warn(text)
            elif level == "success": ok(text)
            else: info(text)
        return

    def context_memory(self):
        global __watches__
        for address, opt in sorted(__watches__.items()):
            sz, fmt = opt[0:2]
            self.context_title("memory:{:#x}".format(address))
            if fmt == "pointers":
                gdb.execute("dereference -l {size:d} {address:#x}".format(
                    address=address,
                    size=sz,
                ))
            else:
                gdb.execute("hexdump {fmt:s} -s {size:d} {address:#x}".format(
                    address=address,
                    size=sz,
                    fmt=fmt,
                ))

    @classmethod
    def update_registers(cls, event):
        for reg in gef.arch.all_registers:
            try:
                cls.old_registers[reg] = gef.arch.register(reg)
            except Exception:
                cls.old_registers[reg] = 0
        return

    def empty_extra_messages(self, event):
        global __context_messages__
        __context_messages__ = []
        return


@register_command
class MemoryCommand(GenericCommand):
    """Add or remove address ranges to the memory view."""
    _cmdline_ = "memory"
    _syntax_  = "{:s} (watch|unwatch|reset|list)".format(_cmdline_)

    def __init__(self):
        super().__init__(prefix=True)
        return

    @only_if_gdb_running
    def do_invoke(self, argv):
        self.usage()
        return


@register_command
class MemoryWatchCommand(GenericCommand):
    """Adds address ranges to the memory view."""
    _cmdline_ = "memory watch"
    _syntax_  = "{:s} ADDRESS [SIZE] [(qword|dword|word|byte|pointers)]".format(_cmdline_)
    _example_ = "\n\t{0:s} 0x603000 0x100 byte\n\t{0:s} $sp".format(_cmdline_)

    def __init__(self):
        super().__init__(complete=gdb.COMPLETE_LOCATION)
        return

    @only_if_gdb_running
    def do_invoke(self, argv):
        global __watches__

        if len(argv) not in (1, 2, 3):
            self.usage()
            return

        address = parse_address(argv[0])
        size    = parse_address(argv[1]) if len(argv) > 1 else 0x10
        group   = "byte"

        if len(argv) == 3:
            group = argv[2].lower()
            if group not in ("qword", "dword", "word", "byte", "pointers"):
                warn("Unexpected grouping '{}'".format(group))
                self.usage()
                return
        else:
            if gef.arch.ptrsize == 4:
                group = "dword"
            elif gef.arch.ptrsize == 8:
                group = "qword"

        __watches__[address] = (size, group)
        ok("Adding memwatch to {:#x}".format(address))
        return


@register_command
class MemoryUnwatchCommand(GenericCommand):
    """Removes address ranges to the memory view."""
    _cmdline_ = "memory unwatch"
    _syntax_  = "{:s} ADDRESS".format(_cmdline_)
    _example_ = "\n\t{0:s} 0x603000\n\t{0:s} $sp".format(_cmdline_)

    def __init__(self):
        super().__init__(complete=gdb.COMPLETE_LOCATION)
        return

    @only_if_gdb_running
    def do_invoke(self, argv):
        global __watches__
        if not argv:
            self.usage()
            return

        address = parse_address(argv[0])
        res = __watches__.pop(address, None)
        if not res:
            warn("You weren't watching {:#x}".format(address))
        else:
            ok("Removed memwatch of {:#x}".format(address))
        return


@register_command
class MemoryWatchResetCommand(GenericCommand):
    """Removes all watchpoints."""
    _cmdline_ = "memory reset"
    _syntax_  = "{:s}".format(_cmdline_)

    @only_if_gdb_running
    def do_invoke(self, argv):
        global __watches__
        __watches__.clear()
        ok("Memory watches cleared")
        return


@register_command
class MemoryWatchListCommand(GenericCommand):
    """Lists all watchpoints to display in context layout."""
    _cmdline_ = "memory list"
    _syntax_  = "{:s}".format(_cmdline_)

    @only_if_gdb_running
    def do_invoke(self, argv):
        global __watches__

        if not __watches__:
            info("No memory watches")
            return

        info("Memory watches:")
        for address, opt in sorted(__watches__.items()):
            gef_print("- {:#x} ({}, {})".format(address, opt[0], opt[1]))
        return


@register_command
class HexdumpCommand(GenericCommand):
    """Display SIZE lines of hexdump from the memory location pointed by LOCATION."""

    _cmdline_ = "hexdump"
    _syntax_  = "{:s} (qword|dword|word|byte) [LOCATION] [--size SIZE] [--reverse]".format(_cmdline_)
    _example_ = "{:s} byte $rsp --size 16 --reverse".format(_cmdline_)

    def __init__(self):
        super().__init__(complete=gdb.COMPLETE_LOCATION, prefix=True)
        self["always_show_ascii"] = ( False, "If true, hexdump will always display the ASCII dump")
        self.format = None
        self.__last_target = "$sp"
        return

    @only_if_gdb_running
    @parse_arguments({"address": "",}, {("--reverse", "-r"): True, ("--size", "-s"): 0})
    def do_invoke(self, argv, *args, **kwargs):
        valid_formats = ["byte", "word", "dword", "qword"]
        if not self.format or self.format not in valid_formats:
            err("Invalid command")
            return

        args = kwargs["arguments"]
        target = args.address or self.__last_target
        start_addr = parse_address(target)
        read_from = align_address(start_addr)

        if self.format == "byte":
            read_len = args.size or 0x40
            read_from += self.repeat_count * read_len
            mem = gef.memory.read(read_from, read_len)
            lines = hexdump(mem, base=read_from).splitlines()
        else:
            read_len = args.size or 0x10
            lines = self._hexdump(read_from, read_len, self.format, self.repeat_count * read_len)

        if args.reverse:
            lines.reverse()

        self.__last_target = target
        gef_print("\n".join(lines))
        return

    def _hexdump(self, start_addr, length, arrange_as, offset=0):
        endianness = gef.arch.endianness

        base_address_color = gef.config["theme.dereference_base_address"]
        show_ascii = gef.config["hexdump.always_show_ascii"]

        formats = {
            "qword": ("Q", 8),
            "dword": ("I", 4),
            "word": ("H", 2),
        }

        r, l = formats[arrange_as]
        fmt_str = "{{base}}{v}+{{offset:#06x}}   {{sym}}{{val:#0{prec}x}}   {{text}}".format(v=VERTICAL_LINE, prec=l*2+2)
        fmt_pack = f"{endianness:s}{r}"
        lines = []

        i = 0
        text = ""
        while i < length:
            cur_addr = start_addr + (i + offset) * l
            sym = gdb_get_location_from_symbol(cur_addr)
            sym = "<{:s}+{:04x}> ".format(*sym) if sym else ""
            mem = gef.memory.read(cur_addr, l)
            val = struct.unpack(fmt_pack, mem)[0]
            if show_ascii:
                text = "".join([chr(b) if 0x20 <= b < 0x7F else "." for b in mem])
            lines.append(fmt_str.format(base=Color.colorify(format_address(cur_addr), base_address_color),
                                        offset=(i + offset) * l, sym=sym, val=val, text=text))
            i += 1

        return lines


@register_command
class HexdumpQwordCommand(HexdumpCommand):
    """Display SIZE lines of hexdump as QWORD from the memory location pointed by ADDRESS."""

    _cmdline_ = "hexdump qword"
    _syntax_  = "{:s} [ADDRESS] [[L][SIZE]] [REVERSE]".format(_cmdline_)
    _example_ = "{:s} qword $rsp L16 REVERSE".format(_cmdline_)

    def __init__(self):
        super().__init__()
        self.format = "qword"
        return


@register_command
class HexdumpDwordCommand(HexdumpCommand):
    """Display SIZE lines of hexdump as DWORD from the memory location pointed by ADDRESS."""

    _cmdline_ = "hexdump dword"
    _syntax_  = "{:s} [ADDRESS] [[L][SIZE]] [REVERSE]".format(_cmdline_)
    _example_ = "{:s} $esp L16 REVERSE".format(_cmdline_)

    def __init__(self):
        super().__init__()
        self.format = "dword"
        return


@register_command
class HexdumpWordCommand(HexdumpCommand):
    """Display SIZE lines of hexdump as WORD from the memory location pointed by ADDRESS."""

    _cmdline_ = "hexdump word"
    _syntax_  = "{:s} [ADDRESS] [[L][SIZE]] [REVERSE]".format(_cmdline_)
    _example_ = "{:s} $esp L16 REVERSE".format(_cmdline_)

    def __init__(self):
        super().__init__()
        self.format = "word"
        return


@register_command
class HexdumpByteCommand(HexdumpCommand):
    """Display SIZE lines of hexdump as BYTE from the memory location pointed by ADDRESS."""

    _cmdline_ = "hexdump byte"
    _syntax_  = "{:s} [ADDRESS] [[L][SIZE]] [REVERSE]".format(_cmdline_)
    _example_ = "{:s} $rsp L16".format(_cmdline_)

    def __init__(self):
        super().__init__()
        self.format = "byte"
        return


@register_command
class PatchCommand(GenericCommand):
    """Write specified values to the specified address."""

    _cmdline_ = "patch"
    _syntax_  = ("{0:s} (qword|dword|word|byte) LOCATION VALUES\n"
                 "{0:s} string LOCATION \"double-escaped string\"".format(_cmdline_))
    SUPPORTED_SIZES = {
        "qword": (8, "Q"),
        "dword": (4, "L"),
        "word": (2, "H"),
        "byte": (1, "B"),
    }

    def __init__(self):
        super().__init__(prefix=True, complete=gdb.COMPLETE_LOCATION)
        self.format = None
        return

    @only_if_gdb_running
    @parse_arguments({"location": "", "values": ["", ]}, {})
    def do_invoke(self, argv, *args, **kwargs):
        args = kwargs["arguments"]
        if not self.format or self.format not in self.SUPPORTED_SIZES:
            self.usage()
            return

        if not args.location or not args.values:
            self.usage()
            return

        addr = align_address(parse_address(args.location))
        size, fcode = self.SUPPORTED_SIZES[self.format]

        d = str(gef.arch.endianness)
        for value in args.values:
            value = parse_address(value) & ((1 << size * 8) - 1)
            vstr = struct.pack(d + fcode, value)
            gef.memory.write(addr, vstr, length=size)
            addr += size
        return


@register_command
class PatchQwordCommand(PatchCommand):
    """Write specified QWORD to the specified address."""

    _cmdline_ = "patch qword"
    _syntax_  = "{0:s} LOCATION QWORD1 [QWORD2 [QWORD3..]]".format(_cmdline_)
    _example_ = "{:s} $rip 0x4141414141414141".format(_cmdline_)

    def __init__(self):
        super().__init__()
        self.format = "qword"
        return


@register_command
class PatchDwordCommand(PatchCommand):
    """Write specified DWORD to the specified address."""

    _cmdline_ = "patch dword"
    _syntax_  = "{0:s} LOCATION DWORD1 [DWORD2 [DWORD3..]]".format(_cmdline_)
    _example_ = "{:s} $rip 0x41414141".format(_cmdline_)

    def __init__(self):
        super().__init__()
        self.format = "dword"
        return


@register_command
class PatchWordCommand(PatchCommand):
    """Write specified WORD to the specified address."""

    _cmdline_ = "patch word"
    _syntax_  = "{0:s} LOCATION WORD1 [WORD2 [WORD3..]]".format(_cmdline_)
    _example_ = "{:s} $rip 0x4141".format(_cmdline_)

    def __init__(self):
        super().__init__()
        self.format = "word"
        return


@register_command
class PatchByteCommand(PatchCommand):
    """Write specified WORD to the specified address."""

    _cmdline_ = "patch byte"
    _syntax_  = "{0:s} LOCATION BYTE1 [BYTE2 [BYTE3..]]".format(_cmdline_)
    _example_ = "{:s} $pc 0x41 0x41 0x41 0x41 0x41".format(_cmdline_)

    def __init__(self):
        super().__init__()
        self.format = "byte"
        return


@register_command
class PatchStringCommand(GenericCommand):
    """Write specified string to the specified memory location pointed by ADDRESS."""

    _cmdline_ = "patch string"
    _syntax_  = "{:s} ADDRESS \"double backslash-escaped string\"".format(_cmdline_)
    _example_ = "{:s} $sp \"GEFROCKS\"".format(_cmdline_)

    @only_if_gdb_running
    def do_invoke(self, argv):
        argc = len(argv)
        if argc != 2:
            self.usage()
            return

        location, s = argv[0:2]
        addr = align_address(parse_address(location))

        try:
            s = codecs.escape_decode(s)[0]
        except binascii.Error:
            gef_print("Could not decode '\\xXX' encoded string \"{}\"".format(s))
            return

        gef.memory.write(addr, s, len(s))
        return

@lru_cache()
def dereference_from(addr):
    if not is_alive():
        return [format_address(addr),]

    code_color = gef.config["theme.dereference_code"]
    string_color = gef.config["theme.dereference_string"]
    max_recursion = gef.config["dereference.max_recursion"] or 10
    addr = lookup_address(align_address(int(addr)))
    msg = [format_address(addr.value),]
    seen_addrs = set()

    while addr.section and max_recursion:
        if addr.value in seen_addrs:
            msg.append("[loop detected]")
            break
        seen_addrs.add(addr.value)

        max_recursion -= 1

        # Is this value a pointer or a value?
        # -- If it's a pointer, dereference
        deref = addr.dereference()
        if deref is None:
            # if here, dereferencing addr has triggered a MemoryError, no need to go further
            msg.append(str(addr))
            break

        new_addr = lookup_address(deref)
        if new_addr.valid:
            addr = new_addr
            msg.append(str(addr))
            continue

        # -- Otherwise try to parse the value
        if addr.section:
            if addr.section.is_executable() and addr.is_in_text_segment() and not is_ascii_string(addr.value):
                insn = gef_current_instruction(addr.value)
                insn_str = "{} {} {}".format(insn.location, insn.mnemonic, ", ".join(insn.operands))
                msg.append(Color.colorify(insn_str, code_color))
                break

            elif addr.section.permission.value & Permission.READ:
                if is_ascii_string(addr.value):
                    s = gef.memory.read_cstring(addr.value)
                    if len(s) < gef.arch.ptrsize:
                        txt = '{:s} ("{:s}"?)'.format(format_address(deref), Color.colorify(s, string_color))
                    elif len(s) > 50:
                        txt = Color.colorify('"{:s}[...]"'.format(s[:50]), string_color)
                    else:
                        txt = Color.colorify('"{:s}"'.format(s), string_color)

                    msg.append(txt)
                    break

        # if not able to parse cleanly, simply display and break
        val = "{:#0{ma}x}".format(int(deref & 0xFFFFFFFFFFFFFFFF), ma=(gef.arch.ptrsize * 2 + 2))
        msg.append(val)
        break

    return msg


@register_command
class DereferenceCommand(GenericCommand):
    """Dereference recursively from an address and display information. This acts like WinDBG `dps`
    command."""

    _cmdline_ = "dereference"
    _syntax_  = "{:s} [-h] [--length LENGTH] [--reference REFERENCE] [address]".format(_cmdline_)
    _aliases_ = ["telescope", ]
    _example_ = "{:s} --length 20 --reference $sp+0x10 $sp".format(_cmdline_)

    def __init__(self):
        super().__init__(complete=gdb.COMPLETE_LOCATION)
        self["max_recursion"] = ( 7, "Maximum level of pointer recursion")
        return

    @staticmethod
    def pprint_dereferenced(addr, idx, base_offset=0):
        base_address_color = gef.config["theme.dereference_base_address"]
        registers_color = gef.config["theme.dereference_register_value"]

        sep = " {:s} ".format(RIGHT_ARROW)
        memalign = gef.arch.ptrsize

        offset = idx * memalign
        current_address = align_address(addr + offset)
        addrs = dereference_from(current_address)
        l = ""
        addr_l = format_address(int(addrs[0], 16))
        l += "{:s}{:s}{:+#07x}: {:{ma}s}".format(Color.colorify(addr_l, base_address_color),
                                                 VERTICAL_LINE, base_offset+offset,
                                                 sep.join(addrs[1:]), ma=(memalign*2 + 2))

        register_hints = []

        for regname in gef.arch.all_registers:
            regvalue = gef.arch.register(regname)
            if current_address == regvalue:
                register_hints.append(regname)

        if register_hints:
            m = "\t{:s}{:s}".format(LEFT_ARROW, ", ".join(list(register_hints)))
            l += Color.colorify(m, registers_color)

        offset += memalign
        return l

    @only_if_gdb_running
    @parse_arguments({"address": "$sp"}, {("-r", "--reference"): "", ("-l", "--length"): 10})
    def do_invoke(self, *args, **kwargs):
        args = kwargs["arguments"]
        nb = args.length

        target = args.address
        target_addr = parse_address(target)

        reference = args.reference or target
        ref_addr = parse_address(reference)

        if process_lookup_address(target_addr) is None:
            err("Unmapped address: '{}'".format(target))
            return

        if process_lookup_address(ref_addr) is None:
            err("Unmapped address: '{}'".format(reference))
            return

        if gef.config["context.grow_stack_down"] is True:
            from_insnum = nb * (self.repeat_count + 1) - 1
            to_insnum = self.repeat_count * nb - 1
            insnum_step = -1
        else:
            from_insnum = 0 + self.repeat_count * nb
            to_insnum = nb * (self.repeat_count + 1)
            insnum_step = 1

        start_address = align_address(target_addr)
        base_offset = start_address - align_address(ref_addr)

        for i in range(from_insnum, to_insnum, insnum_step):
            gef_print(DereferenceCommand.pprint_dereferenced(start_address, i, base_offset))

        return


@register_command
class ASLRCommand(GenericCommand):
    """View/modify the ASLR setting of GDB. By default, GDB will disable ASLR when it starts the process. (i.e. not
    attached). This command allows to change that setting."""

    _cmdline_ = "aslr"
    _syntax_  = "{:s} [(on|off)]".format(_cmdline_)

    def do_invoke(self, argv):
        argc = len(argv)

        if argc == 0:
            ret = gdb.execute("show disable-randomization", to_string=True)
            i = ret.find("virtual address space is ")
            if i < 0:
                return

            msg = "ASLR is currently "
            if ret[i + 25:].strip() == "on.":
                msg += Color.redify("disabled")
            else:
                msg += Color.greenify("enabled")

            gef_print(msg)
            return

        elif argc == 1:
            if argv[0] == "on":
                info("Enabling ASLR")
                gdb.execute("set disable-randomization off")
                return
            elif argv[0] == "off":
                info("Disabling ASLR")
                gdb.execute("set disable-randomization on")
                return

            warn("Invalid command")

        self.usage()
        return


@register_command
class ResetCacheCommand(GenericCommand):
    """Reset cache of all stored data. This command is here for debugging and test purposes, GEF
    handles properly the cache reset under "normal" scenario."""

    _cmdline_ = "reset-cache"
    _syntax_  = _cmdline_

    def do_invoke(self, argv):
        reset_all_caches()
        return


@register_command
class VMMapCommand(GenericCommand):
    """Display a comprehensive layout of the virtual memory mapping. If a filter argument, GEF will
    filter out the mapping whose pathname do not match that filter."""

    _cmdline_ = "vmmap"
    _syntax_  = "{:s} [FILTER]".format(_cmdline_)
    _example_ = "{:s} libc".format(_cmdline_)

    @only_if_gdb_running
    def do_invoke(self, argv):
        vmmap = gef.memory.maps
        if not vmmap:
            err("No address mapping information found")
            return

        if not gef.config["gef.disable_color"]:
            self.show_legend()

        color = gef.config["theme.table_heading"]

        headers = ["Start", "End", "Offset", "Perm", "Path"]
        gef_print(Color.colorify("{:<{w}s}{:<{w}s}{:<{w}s}{:<4s} {:s}".format(*headers, w=gef.arch.ptrsize*2+3), color))

        for entry in vmmap:
            if not argv:
                self.print_entry(entry)
                continue
            if argv[0] in entry.path:
                self.print_entry(entry)
            elif self.is_integer(argv[0]):
                addr = int(argv[0], 0)
                if addr >= entry.page_start and addr < entry.page_end:
                    self.print_entry(entry)
        return

    def print_entry(self, entry):
        line_color = ""
        if entry.path == "[stack]":
            line_color = gef.config["theme.address_stack"]
        elif entry.path == "[heap]":
            line_color = gef.config["theme.address_heap"]
        elif entry.permission.value & Permission.READ and entry.permission.value & Permission.EXECUTE:
            line_color = gef.config["theme.address_code"]

        l = []
        l.append(Color.colorify(format_address(entry.page_start), line_color))
        l.append(Color.colorify(format_address(entry.page_end), line_color))
        l.append(Color.colorify(format_address(entry.offset), line_color))

        if entry.permission.value == (Permission.READ|Permission.WRITE|Permission.EXECUTE):
            l.append(Color.colorify(str(entry.permission), "underline " + line_color))
        else:
            l.append(Color.colorify(str(entry.permission), line_color))

        l.append(Color.colorify(entry.path, line_color))
        line = " ".join(l)

        gef_print(line)
        return

    def show_legend(self):
        code_addr_color = gef.config["theme.address_code"]
        stack_addr_color = gef.config["theme.address_stack"]
        heap_addr_color = gef.config["theme.address_heap"]

        gef_print("[ Legend:  {} | {} | {} ]".format(Color.colorify("Code", code_addr_color),
                                                     Color.colorify("Heap", heap_addr_color),
                                                     Color.colorify("Stack", stack_addr_color)
        ))
        return

    def is_integer(self, n):
        try:
            int(n, 0)
        except ValueError:
            return False
        return True


@register_command
class XFilesCommand(GenericCommand):
    """Shows all libraries (and sections) loaded by binary. This command extends the GDB command
    `info files`, by retrieving more information from extra sources, and providing a better
    display. If an argument FILE is given, the output will grep information related to only that file.
    If an argument name is also given, the output will grep to the name within FILE."""

    _cmdline_ = "xfiles"
    _syntax_  = "{:s} [FILE [NAME]]".format(_cmdline_)
    _example_ = "\n{0:s} libc\n{0:s} libc IO_vtables".format(_cmdline_)

    @only_if_gdb_running
    def do_invoke(self, argv):
        color = gef.config["theme.table_heading"]
        headers = ["Start", "End", "Name", "File"]
        gef_print(Color.colorify("{:<{w}s}{:<{w}s}{:<21s} {:s}".format(*headers, w=gef.arch.ptrsize*2+3), color))

        filter_by_file = argv[0] if argv and argv[0] else None
        filter_by_name = argv[1] if len(argv) > 1 and argv[1] else None

        for xfile in get_info_files():
            if filter_by_file:
                if filter_by_file not in xfile.filename:
                    continue
                if filter_by_name and filter_by_name not in xfile.name:
                    continue

            l = []
            l.append(format_address(xfile.zone_start))
            l.append(format_address(xfile.zone_end))
            l.append("{:<21s}".format(xfile.name))
            l.append(xfile.filename)
            gef_print(" ".join(l))
        return


@register_command
class XAddressInfoCommand(GenericCommand):
    """Retrieve and display runtime information for the location(s) given as parameter."""

    _cmdline_ = "xinfo"
    _syntax_  = "{:s} LOCATION".format(_cmdline_)
    _example_ = "{:s} $pc".format(_cmdline_)

    def __init__(self):
        super().__init__(complete=gdb.COMPLETE_LOCATION)
        return

    @only_if_gdb_running
    def do_invoke(self, argv):
        if not argv:
            err("At least one valid address must be specified")
            self.usage()
            return

        for sym in argv:
            try:
                addr = align_address(parse_address(sym))
                gef_print(titlify("xinfo: {:#x}".format(addr)))
                self.infos(addr)

            except gdb.error as gdb_err:
                err("{:s}".format(str(gdb_err)))
        return

    def infos(self, address):
        addr = lookup_address(address)
        if not addr.valid:
            warn("Cannot reach {:#x} in memory space".format(address))
            return

        sect = addr.section
        info = addr.info

        if sect:
            gef_print("Page: {:s} {:s} {:s} (size={:#x})".format(format_address(sect.page_start),
                                                                 RIGHT_ARROW,
                                                                 format_address(sect.page_end),
                                                                 sect.page_end-sect.page_start))
            gef_print("Permissions: {}".format(sect.permission))
            gef_print("Pathname: {:s}".format(sect.path))
            gef_print("Offset (from page): {:#x}".format(addr.value-sect.page_start))
            gef_print("Inode: {:s}".format(sect.inode))

        if info:
            gef_print("Segment: {:s} ({:s}-{:s})".format(info.name,
                                                         format_address(info.zone_start),
                                                         format_address(info.zone_end)))
            gef_print("Offset (from segment): {:#x}".format(addr.value-info.zone_start))

        sym = gdb_get_location_from_symbol(address)
        if sym:
            name, offset = sym
            msg = "Symbol: {:s}".format(name)
            if offset:
                msg+= "+{:d}".format(offset)
            gef_print(msg)

        return


@register_command
class XorMemoryCommand(GenericCommand):
    """XOR a block of memory. The command allows to simply display the result, or patch it
    runtime at runtime."""

    _cmdline_ = "xor-memory"
    _syntax_  = "{:s} (display|patch) ADDRESS SIZE KEY".format(_cmdline_)

    def __init__(self):
        super().__init__(prefix=True)
        return

    def do_invoke(self, argv):
        self.usage()
        return


@register_command
class XorMemoryDisplayCommand(GenericCommand):
    """Display a block of memory pointed by ADDRESS by xor-ing each byte with KEY. The key must be
    provided in hexadecimal format."""

    _cmdline_ = "xor-memory display"
    _syntax_  = "{:s} ADDRESS SIZE KEY".format(_cmdline_)
    _example_ = "{:s} $sp 16 41414141".format(_cmdline_)

    @only_if_gdb_running
    def do_invoke(self, argv):
        if len(argv) != 3:
            self.usage()
            return

        address = parse_address(argv[0])
        length = int(argv[1], 0)
        key = argv[2]
        block = gef.memory.read(address, length)
        info("Displaying XOR-ing {:#x}-{:#x} with {:s}".format(address, address + len(block), repr(key)))

        gef_print(titlify("Original block"))
        gef_print(hexdump(block, base=address))

        gef_print(titlify("XOR-ed block"))
        gef_print(hexdump(xor(block, key), base=address))
        return


@register_command
class XorMemoryPatchCommand(GenericCommand):
    """Patch a block of memory pointed by ADDRESS by xor-ing each byte with KEY. The key must be
    provided in hexadecimal format."""

    _cmdline_ = "xor-memory patch"
    _syntax_  = "{:s} ADDRESS SIZE KEY".format(_cmdline_)
    _example_ = "{:s} $sp 16 41414141".format(_cmdline_)

    @only_if_gdb_running
    def do_invoke(self, argv):
        if len(argv) != 3:
            self.usage()
            return

        address = parse_address(argv[0])
        length = int(argv[1], 0)
        key = argv[2]
        block = gef.memory.read(address, length)
        info("Patching XOR-ing {:#x}-{:#x} with '{:s}'".format(address, address + len(block), key))
        xored_block = xor(block, key)
        gef.memory.write(address, xored_block, length)
        return


@register_command
class TraceRunCommand(GenericCommand):
    """Create a runtime trace of all instructions executed from $pc to LOCATION specified. The
    trace is stored in a text file that can be next imported in IDA Pro to visualize the runtime
    path."""

    _cmdline_ = "trace-run"
    _syntax_  = "{:s} LOCATION [MAX_CALL_DEPTH]".format(_cmdline_)
    _example_ = "{:s} 0x555555554610".format(_cmdline_)

    def __init__(self):
        super().__init__(self._cmdline_, complete=gdb.COMPLETE_LOCATION)
        self["max_tracing_recursion"] = ( 1, "Maximum depth of tracing")
        self["tracefile_prefix"] = ( "./gef-trace-", "Specify the tracing output file prefix")
        return

    @only_if_gdb_running
    def do_invoke(self, argv):
        if len(argv) not in (1, 2):
            self.usage()
            return

        if len(argv) == 2 and argv[1].isdigit():
            depth = int(argv[1])
        else:
            depth = 1

        try:
            loc_start   = gef.arch.pc
            loc_end     = parse_address(argv[0])
        except gdb.error as e:
            err("Invalid location: {:s}".format(e))
            return

        self.trace(loc_start, loc_end, depth)
        return

    def get_frames_size(self):
        n = 0
        f = gdb.newest_frame()
        while f:
            n += 1
            f = f.older()
        return n

    def trace(self, loc_start, loc_end, depth):
        info("Tracing from {:#x} to {:#x} (max depth={:d})".format(loc_start, loc_end, depth))
        logfile = "{:s}{:#x}-{:#x}.txt".format(self["tracefile_prefix"], loc_start, loc_end)
        enable_redirect_output(to_file=logfile)
        hide_context()
        self.start_tracing(loc_start, loc_end, depth)
        unhide_context()
        disable_redirect_output()
        ok("Done, logfile stored as '{:s}'".format(logfile))
        info("Hint: import logfile with `ida_color_gdb_trace.py` script in IDA to visualize path")
        return

    def start_tracing(self, loc_start, loc_end, depth):
        loc_cur = loc_start
        frame_count_init = self.get_frames_size()

        gef_print("#")
        gef_print("# Execution tracing of {:s}".format(get_filepath()))
        gef_print("# Start address: {:s}".format(format_address(loc_start)))
        gef_print("# End address: {:s}".format(format_address(loc_end)))
        gef_print("# Recursion level: {:d}".format(depth))
        gef_print("# automatically generated by gef.py")
        gef_print("#\n")

        while loc_cur != loc_end:
            try:
                delta = self.get_frames_size() - frame_count_init

                if delta <= depth:
                    gdb.execute("stepi")
                else:
                    gdb.execute("finish")

                loc_cur = gef.arch.pc
                gdb.flush()

            except gdb.error as e:
                gef_print("#")
                gef_print("# Execution interrupted at address {:s}".format(format_address(loc_cur)))
                gef_print("# Exception: {:s}".format(e))
                gef_print("#\n")
                break

        return


@register_command
class PatternCommand(GenericCommand):
    """Generate or Search a De Bruijn Sequence of unique substrings of length N
    and a total length of LENGTH. The default value of N is set to match the
    currently loaded architecture."""

    _cmdline_ = "pattern"
    _syntax_  = "{:s} (create|search) ARGS".format(_cmdline_)

    def __init__(self):
        super().__init__(prefix=True)
        self["length"] = ( 1024, "Default length of a cyclic buffer to generate")
        return

    def do_invoke(self, argv):
        self.usage()
        return


@register_command
class PatternCreateCommand(GenericCommand):
    """Generate a De Bruijn Sequence of unique substrings of length N and a
    total length of LENGTH. The default value of N is set to match the currently
    loaded architecture."""

    _cmdline_ = "pattern create"
    _syntax_  = "{:s} [-h] [-n N] [length]".format(_cmdline_)
    _example_ = "{:s} 4096".format(_cmdline_)

    @parse_arguments({"length": 0}, {("-n", "--n"): 0})
    def do_invoke(self, *args, **kwargs):
        args = kwargs["arguments"]
        length = args.length or gef.config["pattern.length"]
        n = args.n or gef.arch.ptrsize
        info("Generating a pattern of {:d} bytes (n={:d})".format(length, n))
        pattern_str = gef_pystring(generate_cyclic_pattern(length, n))
        gef_print(pattern_str)
        ok("Saved as '{:s}'".format(gef_convenience(pattern_str)))
        return


@register_command
class PatternSearchCommand(GenericCommand):
    """Search a De Bruijn Sequence of unique substrings of length N and a
    maximum total length of MAX_LENGTH. The default value of N is set to match
    the currently loaded architecture. The PATTERN argument can be a GDB symbol
    (such as a register name), a string or a hexadecimal value"""

    _cmdline_ = "pattern search"
    _syntax_  = "{:s} [-h] [-n N] [--max-length MAX_LENGTH] [pattern]".format(_cmdline_)
    _example_ = "\n{0:s} $pc\n{0:s} 0x61616164\n{0:s} aaab".format(_cmdline_)
    _aliases_ = ["pattern offset"]

    @only_if_gdb_running
    @parse_arguments({"pattern": ""}, {("-n", "--n"): 0, ("-l", "--max-length"): 0})
    def do_invoke(self, *args, **kwargs):
        args = kwargs["arguments"]
        max_length = args.max_length or gef.config["pattern.length"]
        n = args.n or gef.arch.ptrsize
        info("Searching for '{:s}'".format(args.pattern))
        self.search(args.pattern, max_length, n)
        return

    def search(self, pattern, size, period):
        pattern_be, pattern_le = None, None

        # 1. check if it's a symbol (like "$sp" or "0x1337")
        symbol = safe_parse_and_eval(pattern)
        if symbol:
            addr = int(symbol)
            dereferenced_value = dereference(addr)
            # 1-bis. try to dereference
            if dereferenced_value:
                addr = int(dereferenced_value)
            struct_packsize = {
                2: "H",
                4: "I",
                8: "Q",
            }
            pattern_be = struct.pack(">{}".format(struct_packsize[gef.arch.ptrsize]), addr)
            pattern_le = struct.pack("<{}".format(struct_packsize[gef.arch.ptrsize]), addr)
        else:
            # 2. assume it's a plain string
            pattern_be = gef_pybytes(pattern)
            pattern_le = gef_pybytes(pattern[::-1])

        cyclic_pattern = generate_cyclic_pattern(size, period)
        found = False
        off = cyclic_pattern.find(pattern_le)
        if off >= 0:
            ok("Found at offset {:d} (little-endian search) {:s}".format(off, Color.colorify("likely", "bold red") if is_little_endian() else ""))
            found = True

        off = cyclic_pattern.find(pattern_be)
        if off >= 0:
            ok("Found at offset {:d} (big-endian search) {:s}".format(off, Color.colorify("likely", "bold green") if is_big_endian() else ""))
            found = True

        if not found:
            err("Pattern '{}' not found".format(pattern))
        return


@register_command
class ChecksecCommand(GenericCommand):
    """Checksec the security properties of the current executable or passed as argument. The
    command checks for the following protections:
    - PIE
    - NX
    - RelRO
    - Glibc Stack Canaries
    - Fortify Source"""

    _cmdline_ = "checksec"
    _syntax_  = "{:s} [FILENAME]".format(_cmdline_)
    _example_ = "{} /bin/ls".format(_cmdline_)

    def __init__(self):
        super().__init__(complete=gdb.COMPLETE_FILENAME)
        return

    def do_invoke(self, argv):
        argc = len(argv)

        if argc == 0:
            filename = get_filepath()
            if filename is None:
                warn("No executable/library specified")
                return
        elif argc == 1:
            filename = os.path.realpath(os.path.expanduser(argv[0]))
            if not os.access(filename, os.R_OK):
                err("Invalid filename")
                return
        else:
            self.usage()
            return

        info("{:s} for '{:s}'".format(self._cmdline_, filename))
        self.print_security_properties(filename)
        return

    def print_security_properties(self, filename):
        sec = checksec(filename)
        for prop in sec:
            if prop in ("Partial RelRO", "Full RelRO"): continue
            val = sec[prop]
            msg = Color.greenify(Color.boldify(TICK)) if val is True else Color.redify(Color.boldify(CROSS))
            if val and prop == "Canary" and is_alive():
                canary = gef_read_canary()[0]
                msg+= "(value: {:#x})".format(canary)

            gef_print("{:<30s}: {:s}".format(prop, msg))

        if sec["Full RelRO"]:
            gef_print("{:<30s}: {:s}".format("RelRO", Color.greenify("Full")))
        elif sec["Partial RelRO"]:
            gef_print("{:<30s}: {:s}".format("RelRO", Color.yellowify("Partial")))
        else:
            gef_print("{:<30s}: {:s}".format("RelRO", Color.redify(Color.boldify(CROSS))))
        return


@register_command
class GotCommand(GenericCommand):
    """Display current status of the got inside the process."""

    _cmdline_ = "got"
    _syntax_ = "{:s} [FUNCTION_NAME ...] ".format(_cmdline_)
    _example_ = "got read printf exit"

    def __init__(self, *args, **kwargs):
        super().__init__()
        self["function_resolved"] = ( "green", "Line color of the got command output if the function has "
                                                       "been resolved")
        self["function_not_resolved"] = ( "yellow", "Line color of the got command output if the function has "
                                                       "not been resolved")
        return

    def get_jmp_slots(self, readelf, filename):
        output = []
        cmd = [readelf, "--relocs", filename]
        lines = gef_execute_external(cmd, as_list=True)
        for line in lines:
            if "JUMP" in line:
                output.append(line)
        return output

    @only_if_gdb_running
    def do_invoke(self, argv):

        try:
            readelf = gef.session.constants["readelf"]
        except OSError:
            err("Missing `readelf`")
            return

        # get the filtering parameter.
        func_names_filter = []
        if argv:
            func_names_filter = argv

        # getting vmmap to understand the boundaries of the main binary
        # we will use this info to understand if a function has been resolved or not.
<<<<<<< HEAD
        vmmap = gef.memory.maps
        base_address = min([x.page_start for x in vmmap if x.path == get_filepath()])
        end_address = max([x.page_end for x in vmmap if x.path == get_filepath()])
=======
        vmmap = get_process_maps()
        base_address = min(x.page_start for x in vmmap if x.path == get_filepath())
        end_address = max(x.page_end for x in vmmap if x.path == get_filepath())
>>>>>>> 8a27a38e

        # get the checksec output.
        checksec_status = checksec(get_filepath())
        relro_status = "Full RelRO"
        full_relro = checksec_status["Full RelRO"]
        pie = checksec_status["PIE"]  # if pie we will have offset instead of abs address.

        if not full_relro:
            relro_status = "Partial RelRO"
            partial_relro = checksec_status["Partial RelRO"]

            if not partial_relro:
                relro_status = "No RelRO"

        # retrieve jump slots using readelf
        jmpslots = self.get_jmp_slots(readelf, get_filepath())

        gef_print("\nGOT protection: {} | GOT functions: {}\n ".format(relro_status, len(jmpslots)))

        for line in jmpslots:
            address, _, _, _, name = line.split()[:5]

            # if we have a filter let's skip the entries that are not requested.
            if func_names_filter:
                if not any(map(lambda x: x in name, func_names_filter)):
                    continue

            address_val = int(address, 16)

            # address_val is an offset from the base_address if we have PIE.
            if pie:
                address_val = base_address + address_val

            # read the address of the function.
            got_address = gef.memory.read_integer(address_val)

            # for the swag: different colors if the function has been resolved or not.
            if base_address < got_address < end_address:
                color = self["function_not_resolved"]  # function hasn't already been resolved
            else:
                color = self["function_resolved"]      # function has already been resolved

            line = "[{}] ".format(hex(address_val))
            line += Color.colorify("{} {} {}".format(name, RIGHT_ARROW, hex(got_address)), color)
            gef_print(line)

        return


@register_command
class HighlightCommand(GenericCommand):
    """Highlight user-defined text matches in GEF output universally."""
    _cmdline_ = "highlight"
    _syntax_ = "{} (add|remove|list|clear)".format(_cmdline_)
    _aliases_ = ["hl"]

    def __init__(self):
        super().__init__(prefix=True)
        self["regex"] = ( False, "Enable regex highlighting")

    def do_invoke(self, argv):
        return self.usage()


@register_command
class HighlightListCommand(GenericCommand):
    """Show the current highlight table with matches to colors."""
    _cmdline_ = "highlight list"
    _aliases_ = ["highlight ls", "hll"]
    _syntax_ = _cmdline_

    def print_highlight_table(self):
        if not highlight_table:
            return err("no matches found")

        left_pad = max(map(len, highlight_table.keys()))
        for match, color in sorted(highlight_table.items()):
            print("{} {} {}".format(Color.colorify(match.ljust(left_pad), color), VERTICAL_LINE, Color.colorify(color, color)))
        return

    def do_invoke(self, argv):
        return self.print_highlight_table()


@register_command
class HighlightClearCommand(GenericCommand):
    """Clear the highlight table, remove all matches."""
    _cmdline_ = "highlight clear"
    _aliases_ = ["hlc"]
    _syntax_ = _cmdline_

    def do_invoke(self, argv):
        return highlight_table.clear()


@register_command
class HighlightAddCommand(GenericCommand):
    """Add a match to the highlight table."""
    _cmdline_ = "highlight add"
    _syntax_ = "{} MATCH COLOR".format(_cmdline_)
    _aliases_ = ["highlight set", "hla"]
    _example_ = "{} 41414141 yellow".format(_cmdline_)

    def do_invoke(self, argv):
        if len(argv) < 2:
            return self.usage()

        match, color = argv
        highlight_table[match] = color
        return


@register_command
class HighlightRemoveCommand(GenericCommand):
    """Remove a match in the highlight table."""
    _cmdline_ = "highlight remove"
    _syntax_ = "{} MATCH".format(_cmdline_)
    _aliases_ = [
        "highlight delete",
        "highlight del",
        "highlight unset",
        "highlight rm",
        "hlr",
    ]
    _example_ = "{} remove 41414141".format(_cmdline_)

    def do_invoke(self, argv):
        if not argv:
            return self.usage()

        highlight_table.pop(argv[0], None)
        return


@register_command
class FormatStringSearchCommand(GenericCommand):
    """Exploitable format-string helper: this command will set up specific breakpoints
    at well-known dangerous functions (printf, snprintf, etc.), and check if the pointer
    holding the format string is writable, and therefore susceptible to format string
    attacks if an attacker can control its content."""
    _cmdline_ = "format-string-helper"
    _syntax_ = _cmdline_
    _aliases_ = ["fmtstr-helper",]

    def do_invoke(self, argv):
        dangerous_functions = {
            "printf": 0,
            "sprintf": 1,
            "fprintf": 1,
            "snprintf": 2,
            "vsnprintf": 2,
        }

        nb_installed_breaks = 0

        # with RedirectOutputContext("/dev/null") as ctx:
        if True:
            for function_name in dangerous_functions:
                argument_number = dangerous_functions[function_name]
                FormatStringBreakpoint(function_name, argument_number)
                nb_installed_breaks += 1

        ok("Enabled {} FormatString breakpoint{}".format(nb_installed_breaks, "s" if nb_installed_breaks > 1 else ""))
        return



@register_command
class HeapAnalysisCommand(GenericCommand):
    """Heap vulnerability analysis helper: this command aims to track dynamic heap allocation
    done through malloc()/free() to provide some insights on possible heap vulnerabilities. The
    following vulnerabilities are checked:
    - NULL free
    - Use-after-Free
    - Double Free
    - Heap overlap"""
    _cmdline_ = "heap-analysis-helper"
    _syntax_ = _cmdline_

    def __init__(self, *args, **kwargs):
        super().__init__(complete=gdb.COMPLETE_NONE)
        self["check_free_null"] = ( False, "Break execution when a free(NULL) is encountered")
        self["check_double_free"] = ( True, "Break execution when a double free is encountered")
        self["check_weird_free"] = ( True, "Break execution when free() is called against a non-tracked pointer")
        self["check_uaf"] = ( True, "Break execution when a possible Use-after-Free condition is found")
        self["check_heap_overlap"] = ( True, "Break execution when a possible overlap in allocation is found")

        self.bp_malloc = None
        self.bp_calloc = None
        self.bp_free = None
        self.bp_realloc = None
        return

    @only_if_gdb_running
    @experimental_feature
    def do_invoke(self, argv):
        if not argv:
            self.setup()
            return

        if argv[0] == "show":
            self.dump_tracked_allocations()
        return

    def setup(self):
        ok("Tracking malloc() & calloc()")
        self.bp_malloc = TraceMallocBreakpoint("__libc_malloc")
        self.bp_calloc = TraceMallocBreakpoint("__libc_calloc")
        ok("Tracking free()")
        self.bp_free = TraceFreeBreakpoint()
        ok("Tracking realloc()")
        self.bp_realloc = TraceReallocBreakpoint()

        ok("Disabling hardware watchpoints (this may increase the latency)")
        gdb.execute("set can-use-hw-watchpoints 0")

        info("Dynamic breakpoints correctly setup, GEF will break execution if a possible vulnerabity is found.")
        warn("{}: The heap analysis slows down the execution noticeably.".format(
            Color.colorify("Note", "bold underline yellow")))

        # when inferior quits, we need to clean everything for a next execution
        gef_on_exit_hook(self.clean)
        return

    def dump_tracked_allocations(self):
        global __heap_allocated_list__, __heap_freed_list__, __heap_uaf_watchpoints__

        if __heap_allocated_list__:
            ok("Tracked as in-use chunks:")
            for addr, sz in __heap_allocated_list__: gef_print("{} malloc({:d}) = {:#x}".format(CROSS, sz, addr))
        else:
            ok("No malloc() chunk tracked")

        if __heap_freed_list__:
            ok("Tracked as free-ed chunks:")
            for addr, sz in __heap_freed_list__: gef_print("{}  free({:d}) = {:#x}".format(TICK, sz, addr))
        else:
            ok("No free() chunk tracked")
        return

    def clean(self, event):
        global __heap_allocated_list__, __heap_freed_list__, __heap_uaf_watchpoints__

        ok("{} - Cleaning up".format(Color.colorify("Heap-Analysis", "yellow bold"),))
        for bp in [self.bp_malloc, self.bp_calloc, self.bp_free, self.bp_realloc]:
            if hasattr(bp, "retbp") and bp.retbp:
                try:
                    bp.retbp.delete()
                except RuntimeError:
                    # in some cases, gdb was found failing to correctly remove the retbp but they can be safely ignored since the debugging session is over
                    pass

            bp.delete()

        for wp in __heap_uaf_watchpoints__:
            wp.delete()

        __heap_allocated_list__ = []
        __heap_freed_list__ = []
        __heap_uaf_watchpoints__ = []

        ok("{} - Re-enabling hardware watchpoints".format(Color.colorify("Heap-Analysis", "yellow bold"),))
        gdb.execute("set can-use-hw-watchpoints 1")

        gef_on_exit_unhook(self.clean)
        return


@register_command
class IsSyscallCommand(GenericCommand):
    """Tells whether the next instruction is a system call."""
    _cmdline_ = "is-syscall"
    _syntax_ = _cmdline_

    def do_invoke(self, argv):
        insn = gef_current_instruction(gef.arch.pc)
        ok("Current instruction is{}a syscall".format(" " if self.is_syscall(gef.arch, insn) else " not "))

        return

    def is_syscall(self, arch, instruction):
        insn_str = instruction.mnemonic + " " + ", ".join(instruction.operands)
        return insn_str.strip() in arch.syscall_instructions


@register_command
class SyscallArgsCommand(GenericCommand):
    """Gets the syscall name and arguments based on the register values in the current state."""
    _cmdline_ = "syscall-args"
    _syntax_ = _cmdline_

    def __init__(self):
        super().__init__()
        path = pathlib.Path(gef.config["gef.tempdir"]) / "syscall-tables"
        self["path"] = (str(path.absolute()), "Path to store/load the syscall tables files")
        return

    def do_invoke(self, argv):
        color = gef.config["theme.table_heading"]

        path = self.get_settings_path()
        if path is None:
            err("Cannot open '{0}': check directory and/or `gef config {0}` setting, "
                "currently: '{1}'".format("syscall-args.path", self["path"]))
            info("This setting can be configured by running gef-extras' install script.")
            return

        arch = gef.arch.__class__.__name__
        syscall_table = self.get_syscall_table(arch)

        reg_value = gef.arch.register(gef.arch.syscall_register)
        if reg_value not in syscall_table:
            warn("There is no system call for {:#x}".format(reg_value))
            return
        syscall_entry = syscall_table[reg_value]

        values = []
        for param in syscall_entry.params:
            values.append(gef.arch.register(param.reg))

        parameters = [s.param for s in syscall_entry.params]
        registers = [s.reg for s in syscall_entry.params]

        info("Detected syscall {}".format(Color.colorify(syscall_entry.name, color)))
        gef_print("    {}({})".format(syscall_entry.name, ", ".join(parameters)))

        headers = ["Parameter", "Register", "Value"]
        param_names = [re.split(r" |\*", p)[-1] for p in parameters]
        info(Color.colorify("{:<20} {:<20} {}".format(*headers), color))
        for name, register, value in zip(param_names, registers, values):
            line = "    {:<20} {:<20} 0x{:x}".format(name, register, value)

            addrs = dereference_from(value)

            if len(addrs) > 1:
                sep = " {:s} ".format(RIGHT_ARROW)
                line += sep
                line += sep.join(addrs[1:])

            gef_print(line)

        return

    def get_filepath(self, x):
        p = self.get_settings_path()
        if not p: return None
        return os.path.join(p, "{}.py".format(x))

    def get_module(self, modname):
        _fullname = self.get_filepath(modname)
        return importlib.machinery.SourceFileLoader(modname, _fullname).load_module(None)

    def get_syscall_table(self, modname):
        _mod = self.get_module(modname)
        return getattr(_mod, "syscall_table")

    def get_settings_path(self):
        path = pathlib.Path(os.path.expanduser(self["path"]))
        return path if path.exists() and path.is_dir() else None



#
# GDB Function declaration
#
class GenericFunction(gdb.Function, metaclass=abc.ABCMeta):
    """This is an abstract class for invoking convenience functions, should not be instantiated."""

    _example_ = ""

    @abc.abstractproperty
    def _function_(self): pass
    @property
    def _syntax_(self):
        return "${}([offset])".format(self._function_)

    def __init__ (self):
        super().__init__(self._function_)

    def invoke(self, *args):
        if not is_alive():
            raise gdb.GdbError("No debugging session active")
        return int(self.do_invoke(args))

    def arg_to_long(self, args, index, default=0):
        try:
            addr = args[index]
            return int(addr) if addr.address is None else int(addr.address)
        except IndexError:
            return default

    @abc.abstractmethod
    def do_invoke(self, args): pass


@register_function
class StackOffsetFunction(GenericFunction):
    """Return the current stack base address plus an optional offset."""
    _function_ = "_stack"

    def do_invoke(self, args):
        base = get_section_base_address("[stack]")
        if not base:
            raise gdb.GdbError("Stack not found")

        return self.arg_to_long(args, 0) + base


@register_function
class HeapBaseFunction(GenericFunction):
    """Return the current heap base address plus an optional offset."""
    _function_ = "_heap"

    def do_invoke(self, args):
        base = gef.heap.base_address
        if not base:
            base = get_section_base_address("[heap]")
            if not base:
                raise gdb.GdbError("Heap not found")
        return self.arg_to_long(args, 0) + base


@register_function
class SectionBaseFunction(GenericFunction):
    """Return the matching file's base address plus an optional offset.
    Defaults to current file. Note that quotes need to be escaped"""
    _function_ = "_base"
    _syntax_   = "$_base([filepath])"
    _example_  = "p $_base(\\\"/usr/lib/ld-2.33.so\\\")"

    def do_invoke(self, args):
        try:
            name = args[0].string()
        except IndexError:
            name = gef.session.file.name
        except gdb.error:
            err("Invalid arg: {}".format(args[0]))
            return 0

        try:
            addr = int(get_section_base_address(name))
        except TypeError:
            err("Cannot find section {}".format(name))
            return 0
        return addr


@register_function
class BssBaseFunction(GenericFunction):
    """Return the current bss base address plus the given offset."""
    _function_ = "_bss"
    _example_ = "deref $_bss(0x20)"

    def do_invoke(self, args):
        base = get_zone_base_address(".bss")
        if not base:
            raise gdb.GdbError("BSS not found")
        return self.arg_to_long(args, 0) + base


@register_function
class GotBaseFunction(GenericFunction):
    """Return the current bss base address plus the given offset."""
    _function_ = "_got"
    _example_ = "deref $_got(0x20)"

    def do_invoke(self, args):
        base = get_zone_base_address(".got")
        if not base:
            raise gdb.GdbError("GOT not found")
        return base + self.arg_to_long(args, 0)


@register_command
class GefFunctionsCommand(GenericCommand):
    """List the convenience functions provided by GEF."""
    _cmdline_ = "functions"
    _syntax_ = _cmdline_

    def __init__(self):
        super().__init__()
        self.docs = []
        self.setup()
        return

    def setup(self):
        global gef
        for function in gef.gdb.loaded_functions:
            self.add_function_to_doc(function)
        self.__doc__ = "\n".join(sorted(self.docs))
        return

    def add_function_to_doc(self, function):
        """Add function to documentation."""
        doc = getattr(function, "__doc__", "").lstrip()
        doc = "\n                         ".join(doc.split("\n"))
        syntax = getattr(function, "_syntax_", "").lstrip()
        msg = "{syntax:<25s} -- {help:s}".format(syntax=syntax, help=Color.greenify(doc))
        example = getattr(function, "_example_", "").strip()
        if example:
            msg += "\n {padding:27s} example: {example:s}".format(
                padding="", example=Color.yellowify(example))
        self.docs.append(msg)
        return

    def do_invoke(self, argv):
        self.dont_repeat()
        gef_print(titlify("GEF - Convenience Functions"))
        gef_print("These functions can be used as arguments to other "
                  "commands to dynamically calculate values\n")
        gef_print(self.__doc__)
        return


#
# GEF internal command classes
#
class GefCommand(gdb.Command):
    """GEF main command: view all new commands by typing `gef`."""

    _cmdline_ = "gef"
    _syntax_  = "{:s} (missing|config|save|restore|set|run)".format(_cmdline_)

    def __init__(self):
        super().__init__(self._cmdline_, gdb.COMMAND_SUPPORT, gdb.COMPLETE_NONE, True)
        gef.config["gef.follow_child"] = GefSetting(True, bool, "Automatically set GDB to follow child when forking")
        gef.config["gef.readline_compat"] = GefSetting(False, bool, "Workaround for readline SOH/ETX issue (SEGV)")
        gef.config["gef.debug"] = GefSetting(False, bool, "Enable debug mode for gef")
        gef.config["gef.autosave_breakpoints_file"] = GefSetting("", str, "Automatically save and restore breakpoints")
        gef.config["gef.extra_plugins_dir"] = GefSetting("", str, "Autoload additional GEF commands from external directory")
        gef.config["gef.disable_color"] = GefSetting(False, bool, "Disable all colors in GEF")
        gef.config["gef.tempdir"] = GefSetting(GEF_TEMP_DIR, str, "Directory to use for temporary/cache content")
        self.loaded_commands = []
        self.loaded_functions = []
        self.missing_commands = {}
        return

    def setup(self):
        self.load(initial=True)
        # loading GEF sub-commands
        self.doc = GefHelpCommand(self.loaded_commands)
        self.cfg = GefConfigCommand(self.loaded_command_names)
        GefSaveCommand()
        GefRestoreCommand()
        GefMissingCommand()
        GefSetCommand()
        GefRunCommand()

        # load the saved settings
        gdb.execute("gef restore")

        # restore the autosave/autoreload breakpoints policy (if any)
        self.__reload_auto_breakpoints()

        # load plugins from `extra_plugins_dir`
        if self.__load_extra_plugins() > 0:
            # if here, at least one extra plugin was loaded, so we need to restore
            # the settings once more
            gdb.execute("gef restore quiet")
        return

    def __reload_auto_breakpoints(self):
        bkp_fname = gef.config["gef.autosave_breakpoints_file"]
        bkp_fname = bkp_fname[0] if bkp_fname else None
        if bkp_fname:
            # restore if existing
            if os.access(bkp_fname, os.R_OK):
                gdb.execute("source {:s}".format(bkp_fname))

            # add hook for autosave breakpoints on quit command
            source = [
                "define hook-quit",
                " save breakpoints {:s}".format(bkp_fname),
                "end",
            ]
            gef_execute_gdb_script("\n".join(source) + "\n")
        return

    def __load_extra_plugins(self):
        nb_added = -1
        try:
            nb_inital = len(self.loaded_commands)
            directories = gef.config["gef.extra_plugins_dir"]
            if directories:
                for directory in directories.split(";"):
                    directory = os.path.realpath(os.path.expanduser(directory))
                    if os.path.isdir(directory):
                        sys.path.append(directory)
                        for fname in os.listdir(directory):
                            if not fname.endswith(".py"): continue
                            fpath = "{:s}/{:s}".format(directory, fname)
                            if os.path.isfile(fpath):
                                gdb.execute("source {:s}".format(fpath))
            nb_added = len(self.loaded_commands) - nb_inital
            if nb_added > 0:
                ok("{:s} extra commands added from '{:s}'".format(Color.colorify(nb_added, "bold green"),
                                                                  Color.colorify(directories, "bold blue")))
        except gdb.error as e:
            err("failed: {}".format(str(e)))
        return nb_added

    @property
    def loaded_command_names(self):
        return [x[0] for x in self.loaded_commands]

    def invoke(self, args, from_tty):
        self.dont_repeat()
        gdb.execute("gef help")
        return

    def add_context_pane(self, pane_name, display_pane_function, pane_title_function):
        """Add a new context pane to ContextCommand."""
        for _, _, class_obj in self.loaded_commands:
            if isinstance(class_obj, ContextCommand):
                context_obj = class_obj
                break

        # assure users can toggle the new context
        corrected_settings_name = pane_name.replace(" ", "_")
        layout_settings = context_obj.get_setting("layout")
        context_obj.update_setting("layout", "{} {}".format(layout_settings, corrected_settings_name))

        # overload the printing of pane title
        context_obj.layout_mapping[corrected_settings_name] = (display_pane_function, pane_title_function)

    def load(self, initial=False):
        """Load all the commands and functions defined by GEF into GDB."""
        nb_missing = 0
        self.commands = [(x._cmdline_, x) for x in __commands__]

        # load all of the functions
        for function_class_name in __functions__:
            self.loaded_functions.append(function_class_name())

        def is_loaded(x):
            return any(u for u in self.loaded_commands if x == u[0])

        for cmd, class_name in self.commands:
            if is_loaded(cmd):
                continue

            try:
                self.loaded_commands.append((cmd, class_name, class_name()))

                if hasattr(class_name, "_aliases_"):
                    aliases = getattr(class_name, "_aliases_")
                    for alias in aliases:
                        GefAlias(alias, cmd)

            except Exception as reason:
               self.missing_commands[cmd] = reason
               nb_missing += 1

        # sort by command name
        self.loaded_commands = sorted(self.loaded_commands, key=lambda x: x[1]._cmdline_)

        if initial:
            gef_print("{:s} for {:s} ready, type `{:s}' to start, `{:s}' to configure"
                      .format(Color.greenify("GEF"), gef.session.os,
                              Color.colorify("gef", "underline yellow"),
                              Color.colorify("gef config", "underline pink")))

            ver = "{:d}.{:d}".format(sys.version_info.major, sys.version_info.minor)
            nb_cmds = len(self.loaded_commands)
            gef_print("{:s} commands loaded for GDB {:s} using Python engine {:s}"
                      .format(Color.colorify(nb_cmds, "bold green"),
                              Color.colorify(gdb.VERSION, "bold yellow"),
                              Color.colorify(ver, "bold red")))

            if nb_missing:
                warn("{:s} command{} could not be loaded, run `{:s}` to know why."
                          .format(Color.colorify(nb_missing, "bold red"),
                                  "s" if nb_missing > 1 else "",
                                  Color.colorify("gef missing", "underline pink")))
        return


class GefHelpCommand(gdb.Command):
    """GEF help sub-command."""
    _cmdline_ = "gef help"
    _syntax_  = _cmdline_

    def __init__(self, commands, *args, **kwargs):
        super().__init__(self._cmdline_, gdb.COMMAND_SUPPORT, gdb.COMPLETE_NONE, False)
        self.docs = []
        self.generate_help(commands)
        self.refresh()
        return

    def invoke(self, args, from_tty):
        self.dont_repeat()
        gef_print(titlify("GEF - GDB Enhanced Features"))
        gef_print(self.__doc__)
        return

    def generate_help(self, commands):
        """Generate builtin commands documentation."""
        for command in commands:
            self.add_command_to_doc(command)
        return

    def add_command_to_doc(self, command):
        """Add command to GEF documentation."""
        cmd, class_name, _  = command
        if " " in cmd:
            # do not print subcommands in gef help
            return
        doc = getattr(class_name, "__doc__", "").lstrip()
        doc = "\n                         ".join(doc.split("\n"))
        aliases = " (alias: {:s})".format(", ".join(class_name._aliases_)) if hasattr(class_name, "_aliases_") else ""
        msg = "{cmd:<25s} -- {help:s}{aliases:s}".format(cmd=cmd, help=doc, aliases=aliases)
        self.docs.append(msg)
        return

    def refresh(self):
        """Refresh the documentation."""
        self.__doc__ = "\n".join(sorted(self.docs))
        return


class GefConfigCommand(gdb.Command):
    """GEF configuration sub-command
    This command will help set/view GEF settings for the current debugging session.
    It is possible to make those changes permanent by running `gef save` (refer
    to this command help), and/or restore previously saved settings by running
    `gef restore` (refer help).
    """
    _cmdline_ = "gef config"
    _syntax_  = "{:s} [setting_name] [setting_value]".format(_cmdline_)

    def __init__(self, loaded_commands, *args, **kwargs):
        super().__init__(self._cmdline_, gdb.COMMAND_NONE, prefix=False)
        self.loaded_commands = loaded_commands
        return

    def invoke(self, args, from_tty):
        self.dont_repeat()
        argv = gdb.string_to_argv(args)
        argc = len(argv)

        if not (0 <= argc <= 2):
            err("Invalid number of arguments")
            return

        if argc == 0:
            gef_print(titlify("GEF configuration settings"))
            self.print_settings()
            return

        if argc == 1:
            prefix = argv[0]
            names = [x for x in gef.config.keys() if x.startswith(prefix)]
            if names:
                if len(names) == 1:
                    gef_print(titlify("GEF configuration setting: {:s}".format(names[0])))
                    self.print_setting(names[0], verbose=True)
                else:
                    gef_print(titlify("GEF configuration settings matching '{:s}'".format(argv[0])))
                    for name in names: self.print_setting(name)
            return

        self.set_setting(argv)
        return

    def print_setting(self, plugin_name, verbose=False):
        res = gef.config.raw_entry(plugin_name)
        string_color = gef.config["theme.dereference_string"]
        misc_color = gef.config["theme.dereference_base_address"]

        if not res:
            return

        _setting = Color.colorify(plugin_name, "green")
        _type = res.type.__name__
        if _type == "str":
            _value = '"{:s}"'.format(Color.colorify(res.value, string_color))
        else:
            _value = Color.colorify(res.value, misc_color)

        gef_print("{:s} ({:s}) = {:s}".format(_setting, _type, _value))

        if verbose:
            gef_print(Color.colorify("\nDescription:", "bold underline"))
            gef_print("\t{:s}".format(res.description))
        return

    def print_settings(self):
        for x in sorted(gef.config):
            self.print_setting(x)
        return

    def set_setting(self, argv):
        global gef
        key, new_value = argv

        if "." not in key:
            err("Invalid command format")
            return

        loaded_commands = [ x[0] for x in gef.gdb.loaded_commands ] + ["gef"]
        plugin_name = key.split(".", 1)[0]
        if plugin_name not in loaded_commands:
            err("Unknown plugin '{:s}'".format(plugin_name))
            return

        if key not in gef.config:
            err("'{}' is not a valid configuration setting".format(key))
            return

        _type = gef.config.raw_entry(key).type
        try:
            if _type == bool:
                _newval = True if new_value.upper() in ("TRUE", "T", "1") else False
            else:
                _newval = new_value

            gef.config[key] = _newval
        except Exception:
            err("{} expects type '{}'".format(key, _type.__name__))
            return

        reset_all_caches()
        return

    def complete(self, text, word):
        settings = sorted(gef.config)

        if text == "":
            # no prefix: example: `gef config TAB`
            return [s for s in settings if word in s]

        if "." not in text:
            # if looking for possible prefix
            return [s for s in settings if s.startswith(text.strip())]

        # finally, look for possible values for given prefix
        return [s.split(".", 1)[1] for s in settings if s.startswith(text.strip())]


class GefSaveCommand(gdb.Command):
    """GEF save sub-command.
    Saves the current configuration of GEF to disk (by default in file '~/.gef.rc')."""
    _cmdline_ = "gef save"
    _syntax_  = _cmdline_

    def __init__(self, *args, **kwargs):
        super().__init__(self._cmdline_, gdb.COMMAND_SUPPORT, gdb.COMPLETE_NONE, False)
        return

    def invoke(self, args, from_tty):
        self.dont_repeat()
        cfg = configparser.RawConfigParser()
        old_sect = None

        # save the configuration
        for key in sorted(gef.config):
            sect, optname = key.split(".", 1)
            value = gef.config[key]
            value = value[0] if value else None

            if old_sect != sect:
                cfg.add_section(sect)
                old_sect = sect

            cfg.set(sect, optname, value)

        # save the aliases
        cfg.add_section("aliases")
        for alias in __aliases__:
            cfg.set("aliases", alias._alias, alias._command)

        with open(GEF_RC, "w") as fd:
            cfg.write(fd)

        ok("Configuration saved to '{:s}'".format(GEF_RC))
        return


class GefRestoreCommand(gdb.Command):
    """GEF restore sub-command.
    Loads settings from file '~/.gef.rc' and apply them to the configuration of GEF."""
    _cmdline_ = "gef restore"
    _syntax_  = _cmdline_

    def __init__(self, *args, **kwargs):
        super().__init__(self._cmdline_, gdb.COMMAND_SUPPORT, gdb.COMPLETE_NONE, False)
        return

    def invoke(self, args, from_tty):
        self.dont_repeat()
        if not os.access(GEF_RC, os.R_OK):
            return

        quiet = args.lower() == "quiet"
        cfg = configparser.ConfigParser()
        cfg.read(GEF_RC)

        for section in cfg.sections():
            if section == "aliases":
                # load the aliases
                for key in cfg.options(section):
                    try:
                        GefAlias(key, cfg.get(section, key))
                    except:
                        pass
                continue

            # load the other options
            for optname in cfg.options(section):
                try:
                    key = "{:s}.{:s}".format(section, optname)
                    _type = gef.config[key].type
                    new_value = cfg.get(section, optname)
                    if _type == bool:
                        new_value = True if new_value == "True" else False
                    else:
                        new_value = _type(new_value)
                    gef.config[key][0] = new_value
                except Exception:
                    pass

        # ensure that the temporary directory always exists
        gef_makedirs(gef.config["gef.tempdir"])

        if not quiet:
            ok("Configuration from '{:s}' restored".format(Color.colorify(GEF_RC, "bold blue")))
        return


class GefMissingCommand(gdb.Command):
    """GEF missing sub-command
    Display the GEF commands that could not be loaded, along with the reason of why
    they could not be loaded.
    """
    _cmdline_ = "gef missing"
    _syntax_  = _cmdline_

    def __init__(self, *args, **kwargs):
        super().__init__(self._cmdline_, gdb.COMMAND_SUPPORT, gdb.COMPLETE_NONE, False)
        return

    def invoke(self, args, from_tty):
        self.dont_repeat()
        missing_commands = gef.gdb.missing_commands.keys()
        if not missing_commands:
            ok("No missing command")
            return

        for missing_command in missing_commands:
            reason = gef.gdb.missing_commands[missing_command]
            warn("Command `{}` is missing, reason {} {}".format(missing_command, RIGHT_ARROW, reason))
        return


class GefSetCommand(gdb.Command):
    """Override GDB set commands with the context from GEF."""
    _cmdline_ = "gef set"
    _syntax_  = "{:s} [GDB_SET_ARGUMENTS]".format(_cmdline_)

    def __init__(self, *args, **kwargs):
        super().__init__(self._cmdline_, gdb.COMMAND_SUPPORT, gdb.COMPLETE_SYMBOL, False)
        return

    def invoke(self, args, from_tty):
        self.dont_repeat()
        args = args.split()
        cmd = ["set", args[0],]
        for p in args[1:]:
            if p.startswith("$_gef"):
                c = gdb.parse_and_eval(p)
                cmd.append(c.string())
            else:
                cmd.append(p)

        gdb.execute(" ".join(cmd))
        return


class GefRunCommand(gdb.Command):
    """Override GDB run commands with the context from GEF.
    Simple wrapper for GDB run command to use arguments set from `gef set args`."""
    _cmdline_ = "gef run"
    _syntax_  = "{:s} [GDB_RUN_ARGUMENTS]".format(_cmdline_)

    def __init__(self, *args, **kwargs):
        super().__init__(self._cmdline_, gdb.COMMAND_SUPPORT, gdb.COMPLETE_FILENAME, False)
        return

    def invoke(self, args, from_tty):
        self.dont_repeat()
        if is_alive():
            gdb.execute("continue")
            return

        argv = args.split()
        gdb.execute("gef set args {:s}".format(" ".join(argv)))
        gdb.execute("run")
        return


class GefAlias(gdb.Command):
    """Simple aliasing wrapper because GDB doesn't do what it should."""

    def __init__(self, alias, command, completer_class=gdb.COMPLETE_NONE, command_class=gdb.COMMAND_NONE):
        p = command.split()
        if not p:
            return

        if any(x for x in __aliases__ if x._alias == alias):
            return

        self._command = command
        self._alias = alias
        c = command.split()[0]
        r = self.lookup_command(c)
        self.__doc__ = "Alias for '{}'".format(Color.greenify(command))
        if r is not None:
            _instance = r[2]
            self.__doc__ += ": {}".format(_instance.__doc__)

            if hasattr(_instance,  "complete"):
                self.complete = _instance.complete

        super().__init__(alias, command_class, completer_class=completer_class)
        __aliases__.append(self)
        return

    def invoke(self, args, from_tty):
        gdb.execute("{} {}".format(self._command, args), from_tty=from_tty)
        return

    def lookup_command(self, cmd):
        global gef
        for _name, _class, _instance in gef.gdb.loaded_commands:
            if cmd == _name:
                return _name, _class, _instance

        return None

@register_command
class AliasesCommand(GenericCommand):
    """Base command to add, remove, or list aliases."""

    _cmdline_ = "aliases"
    _syntax_  = "{:s} (add|rm|ls)".format(_cmdline_)

    def __init__(self):
        super().__init__(prefix=True)
        return

    def do_invoke(self, argv):
        self.usage()
        return

@register_command
class AliasesAddCommand(AliasesCommand):
    """Command to add aliases."""

    _cmdline_ = "aliases add"
    _syntax_  = "{0} [ALIAS] [COMMAND]".format(_cmdline_)
    _example_ = "{0} scope telescope".format(_cmdline_)

    def __init__(self):
        super().__init__()
        return

    def do_invoke(self, argv):
        if (len(argv) < 2):
            self.usage()
            return
        GefAlias(argv[0], " ".join(argv[1:]))
        return

@register_command
class AliasesRmCommand(AliasesCommand):
    """Command to remove aliases."""

    _cmdline_ = "aliases rm"
    _syntax_ = "{0} [ALIAS]".format(_cmdline_)

    def __init__(self):
        super().__init__()
        return

    def do_invoke(self, argv):
        global __aliases__
        if len(argv) != 1:
            self.usage()
            return
        try:
            alias_to_remove = next(filter(lambda x: x._alias == argv[0], __aliases__))
            __aliases__.remove(alias_to_remove)
        except (ValueError, StopIteration):
            err("{0} not found in aliases.".format(argv[0]))
            return
        gef_print("You must reload GEF for alias removals to apply.")
        return

@register_command
class AliasesListCommand(AliasesCommand):
    """Command to list aliases."""

    _cmdline_ = "aliases ls"
    _syntax_ = _cmdline_

    def __init__(self):
        super().__init__()
        return

    def do_invoke(self, argv):
        ok("Aliases defined:")
        for a in __aliases__:
            gef_print("{:30s} {} {}".format(a._alias, RIGHT_ARROW, a._command))
        return

class GefTmuxSetup(gdb.Command):
    """Setup a confortable tmux debugging environment."""

    def __init__(self):
        super().__init__("tmux-setup", gdb.COMMAND_NONE, gdb.COMPLETE_NONE)
        GefAlias("screen-setup", "tmux-setup")
        return

    def invoke(self, args, from_tty):
        self.dont_repeat()

        tmux = os.getenv("TMUX")
        if tmux:
            self.tmux_setup()
            return

        screen = os.getenv("TERM")
        if screen is not None and screen == "screen":
            self.screen_setup()
            return

        warn("Not in a tmux/screen session")
        return

    def tmux_setup(self):
        """Prepare the tmux environment by vertically splitting the current pane, and
        forcing the context to be redirected there."""
        tmux = which("tmux")
        ok("tmux session found, splitting window...")
        old_ptses = set(os.listdir("/dev/pts"))
        gdb.execute("! {} split-window -h 'clear ; cat'".format(tmux))
        gdb.execute("! {} select-pane -L".format(tmux))
        new_ptses = set(os.listdir("/dev/pts"))
        pty = list(new_ptses - old_ptses)[0]
        pty = "/dev/pts/{}".format(pty)
        ok("Setting `context.redirect` to '{}'...".format(pty))
        gdb.execute("gef config context.redirect {}".format(pty))
        ok("Done!")
        return

    def screen_setup(self):
        """Hackish equivalent of the tmux_setup() function for screen."""
        screen = which("screen")
        sty = os.getenv("STY")
        ok("screen session found, splitting window...")
        fd_script, script_path = tempfile.mkstemp()
        fd_tty, tty_path = tempfile.mkstemp()
        os.close(fd_tty)

        with os.fdopen(fd_script, "w") as f:
            f.write("startup_message off\n")
            f.write("split -v\n")
            f.write("focus right\n")
            f.write("screen bash -c 'tty > {}; clear; cat'\n".format(tty_path))
            f.write("focus left\n")

        gdb.execute("""! {} -r {} -m -d -X source {}""".format(screen, sty, script_path))
        # artificial delay to make sure `tty_path` is populated
        time.sleep(0.25)
        with open(tty_path, "r") as f:
            pty = f.read().strip()
        ok("Setting `context.redirect` to '{}'...".format(pty))
        gdb.execute("gef config context.redirect {}".format(pty))
        ok("Done!")
        os.unlink(script_path)
        os.unlink(tty_path)
        return


#
# GEF internal  classes
#

def __gef_prompt__(current_prompt):
    """GEF custom prompt function."""

    if gef.config["gef.readline_compat"] is True: return GEF_PROMPT
    if gef.config["gef.disable_color"] is True: return GEF_PROMPT
    if is_alive(): return GEF_PROMPT_ON
    return GEF_PROMPT_OFF


class GefManager(metaclass=abc.ABCMeta):
    def reset_caches(self):
        """Reset the LRU-cached attributes"""
        for attr in dir(self):
            try:
                obj = getattr(self, attr)
                if not hasattr(obj, "cache_clear"):
                    continue
                obj.cache_clear()
            except: # we're reseeting the cache here, we don't care if (or which) exception triggers
                continue
        return

class GefMemoryManager(GefManager):
    """Class that manages memory access for gef."""
    def __init__(self):
        self.reset_caches()
        return

    def reset_caches(self):
        super().reset_caches()
        self.__maps = None
        return

    def write(self, address, buffer, length=0x10):
        """Write `buffer` at address `address`."""
        return gdb.selected_inferior().write_memory(address, buffer, length)

    def read(self, addr, length=0x10):
        """Return a `length` long byte array with the copy of the process memory at `addr`."""
        return gdb.selected_inferior().read_memory(addr, length).tobytes()

    def read_integer(self, addr):
        """Return an integer read from memory."""
        sz = gef.arch.ptrsize
        mem = self.read(addr, sz)
        unpack = u32 if sz == 4 else u64
        return unpack(mem)

    def read_cstring(self, address, max_length=GEF_MAX_STRING_LENGTH, encoding=None):
        """Return a C-string read from memory."""
        encoding = encoding or "unicode-escape"
        length = min(address | (DEFAULT_PAGE_SIZE-1), max_length+1)

        try:
            res_bytes = bytes(self.read(address, length))
        except gdb.error:
            err("Can't read memory at '{}'".format(address))
            return ""
        try:
            with warnings.catch_warnings():
                # ignore DeprecationWarnings (see #735)
                warnings.simplefilter("ignore")
                res = res_bytes.decode(encoding, "strict")
        except UnicodeDecodeError:
            # latin-1 as fallback due to its single-byte to glyph mapping
            res = res_bytes.decode("latin-1", "replace")

        res = res.split("\x00", 1)[0]
        ustr = res.replace("\n", "\\n").replace("\r", "\\r").replace("\t", "\\t")
        if max_length and len(res) > max_length:
            return "{}[...]".format(ustr[:max_length])
        return ustr

    def read_ascii_string(self, address):
        """Read an ASCII string from memory"""
        cstr = self.read_cstring(address)
        if isinstance(cstr, str) and cstr and all([x in string.printable for x in cstr]):
            return cstr
        return None

    @property
    def maps(self):
        if not self.__maps:
            self.__maps = self.__parse_maps()
        return self.__maps

    def __parse_maps(self):
        """Return the mapped memory sections"""
        try:
            return list(self.__parse_procfs_maps())
        except FileNotFoundError as e:
            return list(self.__parse_gdb_info_sections())

    def __parse_procfs_maps(self):
        """Get the memory mapping from procfs."""
        def open_file(path, use_cache=False):
            """Attempt to open the given file, if remote debugging is active, download
            it first to the mirror in /tmp/."""
            if is_remote_debug() and not __gef_qemu_mode__:
                lpath = download_file(path, use_cache)
                if not lpath:
                    raise IOError("cannot open remote path {:s}".format(path))
                path = lpath
            return open(path, "r")

        __process_map_file = f"/proc/{gef.session.pid}/maps"
        with open_file(__process_map_file, use_cache=False) as fd:
            for line in fd:
                line = line.strip()
                addr, perm, off, _, rest = line.split(" ", 4)
                rest = rest.split(" ", 1)
                if len(rest) == 1:
                    inode = rest[0]
                    pathname = ""
                else:
                    inode = rest[0]
                    pathname = rest[1].lstrip()

                addr_start, addr_end = [int(x, 16) for x in addr.split("-")]
                off = int(off, 16)
                perm = Permission.from_process_maps(perm)
                yield Section(page_start=addr_start,
                            page_end=addr_end,
                            offset=off,
                            permission=perm,
                            inode=inode,
                            path=pathname)
        return

    def __parse_gdb_info_sections(self):
        """Get the memory mapping from GDB's command `maintenance info sections` (limited info)."""
        stream = StringIO(gdb.execute("maintenance info sections", to_string=True))

        for line in stream:
            if not line:
                break

            try:
                parts = [x for x in line.split()]
                addr_start, addr_end = [int(x, 16) for x in parts[1].split("->")]
                off = int(parts[3][:-1], 16)
                path = parts[4]
                perm = Permission.from_info_sections(parts[5:])
                yield Section(
                    page_start=addr_start,
                    page_end=addr_end,
                    offset=off,
                    permission=perm,
                    inode="",
                    path=path
                )

            except IndexError:
                continue
            except ValueError:
                continue
        return

class GefHeapManager(GefManager):
    """Class managing session heap."""
    def __init__(self):
        self.reset_caches()
        return

    def reset_caches(self):
        self.__libc_main_arena = None
        self.__libc_selected_arena = None
        self.__heap_base = None
        return

    @property
    def main_arena(self):
        if not self.__libc_main_arena:
            try:
                self.__libc_main_arena = GlibcArena(search_for_main_arena())
                # the initialization of `main_arena` also defined `selected_arena`, so
                # by default, `main_arena` == `selected_arena`
                self.selected_arena = self.__libc_main_arena
            except:
                # the search for arena can fail when the session is not started
                pass
        return self.__libc_main_arena

    @property
    def selected_arena(self):
        if not self.__libc_selected_arena:
            # `selected_arena` must default to `main_arena`
            self.__libc_selected_arena = self.__libc_main_arena
        return self.__libc_selected_arena

    @selected_arena.setter
    def selected_arena(self, value):
        self.__libc_selected_arena = value
        return

    @property
    def arenas(self):
        if not self.main_arena:
            return []
        return iter(self.main_arena)

    @property
    def base_address(self):
        if not self.__heap_base:
            base = 0
            try:
                base = parse_address("mp_->sbrk_base")
            except gdb.error:
                # missing symbol, try again
                base = 0
            if not base:
                base = get_section_base_address("[heap]")
            self.__heap_base = base
        return self.__heap_base

    @property
    def chunks(self):
        if not self.base_address:
            return []
        return iter( GlibcChunk(self.base_address, from_base=True) )

class GefSetting:
    """Basic class for storing gef settings as objects"""
    def __init__(self, value, cls = None, description = None):
        self.value = value
        self.type = cls or type(value)
        self.description = description or ""
        return

class GefSettingsManager(dict):
    """
    GefSettings acts as a dict where the global settings are stored and can be read, written or deleted as any other dict.
    For instance, to read a specific command setting: `gef.config[mycommand.mysetting]`
    """
    def __getitem__(self, name):
        try:
            return dict.__getitem__(self, name).value
        except KeyError:
            return None

    def __setitem__(self, name, value):
        # check if the key exists
        if dict.__contains__(self, name):
            # if so, update its value directly
            setting = dict.__getitem__(self, name)
            setting.value = setting.type(value)
            dict.__setitem__(self, name, setting)
        else:
            # if not, `value` must be a GefSetting
            if not isinstance(value, GefSetting): raise Exception("Invalid argument")
            if not value.type: raise Exception("Invalid type")
            if not value.description: raise Exception("Invalid description")
            dict.__setitem__(self, name, value)
        return

    def __delitem__(self, name):
        dict.__setitem__(self, name)
        return

    def raw_entry(self, name):
        return dict.__getitem__(self, name)

class GefSessionManager(GefManager):
    """Class managing the runtime properties of GEF. """
    def __init__(self):
        self.reset_caches()
        return

    def reset_caches(self):
        super().reset_caches()
        self.__auxiliary_vector = None
        self.__pagesize = None
        self.__os = None
        self.__pid = None
        self.__file = None
        self.__canary = None
        self.context_hidden = False
        self.constants = {} # a dict for runtime constants (like 3rd party file paths)
        # add a few extra runtime constants to avoid lookups
        # those must be found, otherwise IOError will be raised
        for constant in ("python3", "readelf", "file", "ps"):
            self.constants[constant] = which(constant)
        return

    @property
    def auxiliary_vector(self):
        if not is_alive():
            return None

        if not self.__auxiliary_vector:
            auxiliary_vector = {}
            auxv_info = gdb.execute("info auxv", to_string=True)
            if "failed" in auxv_info:
                err(auxv_info)  # print GDB error
                return None
            for line in auxv_info.splitlines():
                line = line.split('"')[0].strip()  # remove the ending string (if any)
                line = line.split()  # split the string by whitespace(s)
                if len(line) < 4:
                    continue  # a valid entry should have at least 4 columns
                __av_type = line[1]
                __av_value = line[-1]
                auxiliary_vector[__av_type] = int(__av_value, base=0)
            self.__auxiliary_vector = auxiliary_vector
        return self.__auxiliary_vector

    @property
    def os(self):
        """Return the current OS."""
        if not self.__os:
            self.__os = platform.system().lower()
        return self.__os

    @property
    def pid(self):
        """Return the PID of the target process."""
        if not self.__pid:
            pid = gdb.selected_inferior().pid if not __gef_qemu_mode__ else gdb.selected_thread().ptid[1]
            if not pid:
                raise RuntimeError("cannot retrieve PID for target process")
            self.__pid = pid
        return self.__pid

    @property
    def file(self):
        """Return a Path object of the target process."""
        if not self.__file:
            self.__file = pathlib.Path(gdb.current_progspace().filename)
        return self.__file

    @property
    def pagesize(self):
        """Get the system page size"""
        auxval = self.auxiliary_vector
        if not auxval:
            return DEFAULT_PAGE_SIZE
        self.__pagesize = auxval["AT_PAGESZ"]
        return self.__pagesize

    @property
    def canary(self):
        """Returns a tuple of the canary address and value, read from the auxiliary vector."""
        auxval = self.auxiliary_vector
        if not auxval:
            return None
        canary_location = auxval["AT_RANDOM"]
        canary = gef.memory.read_integer(canary_location)
        canary &= ~0xFF
        self.__canary = (canary, canary_location)
        return self.__canary


class Gef:
    """The GEF root class"""
    def __init__(self):
        self.binary = None
        self.arch = GenericArchitecture() # see PR #516, will be reset by `new_objfile_handler`
        self.config = GefSettingsManager()
        return

    def reinitialize_managers(self):
        self.memory = GefMemoryManager()
        self.heap = GefHeapManager()
        self.session = GefSessionManager()
        return

    def setup(self):
        """Setup initialize the runtime setup, which may require for the `gef` to be not None."""
        self.reinitialize_managers()
        self.gdb = GefCommand()
        self.gdb.setup()
        tempdir = self.config["gef.tempdir"]
        gef_makedirs(tempdir)
        gdb.execute("save gdb-index {}".format(tempdir))
        return

    def reset_caches(self):
        for mgr in (self.memory, self.heap, self.session):
            mgr.reset_caches()
        return


if __name__ == "__main__":
    if sys.version_info[0] == 2:
        err("GEF has dropped Python2 support for GDB when it reached EOL on 2020/01/01.")
        err("If you require GEF for GDB+Python2, use https://github.com/hugsy/gef-legacy.")

    elif GDB_VERSION < GDB_MIN_VERSION or PYTHON_VERSION < PYTHON_MIN_VERSION:
        err("You're using an old version of GDB. GEF will not work correctly. "
            "Consider updating to GDB {} or higher (with Python {} or higher).".format(".".join(map(str, GDB_MIN_VERSION)), ".".join(map(str, PYTHON_MIN_VERSION))))

    else:
        try:
            pyenv = which("pyenv")
            PYENV_ROOT = gef_pystring(subprocess.check_output([pyenv, "root"]).strip())
            PYENV_VERSION = gef_pystring(subprocess.check_output([pyenv, "version-name"]).strip())
            site_packages_dir = os.path.join(PYENV_ROOT, "versions", PYENV_VERSION, "lib",
                                             "python{}".format(PYENV_VERSION[:3]), "site-packages")
            site.addsitedir(site_packages_dir)
        except FileNotFoundError:
            pass

        # When using a Python virtual environment, GDB still loads the system-installed Python
        # so GEF doesn't load site-packages dir from environment
        # In order to fix it, from the shell with venv activated we run the python binary,
        # take and parse its path, add the path to the current python process using sys.path.extend

        PYTHONBIN = which("python3")
        PREFIX = gef_pystring(subprocess.check_output([PYTHONBIN, '-c', 'import os, sys;print((sys.prefix))'])).strip("\\n")
        if PREFIX != sys.base_prefix:
            SITE_PACKAGES_DIRS = subprocess.check_output(
                [PYTHONBIN, "-c", "import os, sys;print(os.linesep.join(sys.path).strip())"]).decode("utf-8").split()
            sys.path.extend(SITE_PACKAGES_DIRS)

        # setup prompt
        gdb.prompt_hook = __gef_prompt__

        # setup config
        gdb_initial_settings = (
            "set confirm off",
            "set verbose off",
            "set pagination off",
            "set print elements 0",
            "set history save on",
            "set history filename ~/.gdb_history",
            "set output-radix 0x10",
            "set print pretty on",
            "set disassembly-flavor intel",
            "handle SIGALRM print nopass",
        )
        for cmd in gdb_initial_settings:
            try:
                gdb.execute(cmd)
            except gdb.error:
                pass

        # load GEF
        gef = Gef()
        gef.setup()

        # gdb events configuration
        gef_on_continue_hook(continue_handler)
        gef_on_stop_hook(hook_stop_handler)
        gef_on_new_hook(new_objfile_handler)
        gef_on_exit_hook(exit_handler)
        gef_on_memchanged_hook(memchanged_handler)
        gef_on_regchanged_hook(regchanged_handler)

        if gdb.current_progspace().filename is not None:
            # if here, we are sourcing gef from a gdb session already attached
            # we must force a call to the new_objfile handler (see issue #278)
            new_objfile_handler(None)

        GefTmuxSetup()<|MERGE_RESOLUTION|>--- conflicted
+++ resolved
@@ -2361,13 +2361,8 @@
     def is_branch_taken(self, insn):
         mnemo = insn.mnemonic
         # ref: http://www.davespace.co.uk/arm/introduction-to-arm/conditional.html
-<<<<<<< HEAD
         flags = dict((self.flags_table[k], k) for k in self.flags_table)
         val = gef.arch.register(self.flag_register)
-=======
-        flags = {self.flags_table[k]: k for k in self.flags_table}
-        val = get_register(self.flag_register)
->>>>>>> 8a27a38e
         taken, reason = False, ""
 
         if mnemo.endswith("eq"): taken, reason = bool(val&(1<<flags["zero"])), "Z"
@@ -2583,13 +2578,8 @@
     def is_branch_taken(self, insn):
         mnemo = insn.mnemonic
         # all kudos to fG! (https://github.com/gdbinit/Gdbinit/blob/master/gdbinit#L1654)
-<<<<<<< HEAD
         flags = dict((self.flags_table[k], k) for k in self.flags_table)
         val = gef.arch.register(self.flag_register)
-=======
-        flags = {self.flags_table[k]: k for k in self.flags_table}
-        val = get_register(self.flag_register)
->>>>>>> 8a27a38e
 
         taken, reason = False, ""
 
@@ -2753,13 +2743,8 @@
 
     def is_branch_taken(self, insn):
         mnemo = insn.mnemonic
-<<<<<<< HEAD
         flags = dict((self.flags_table[k], k) for k in self.flags_table)
         val = gef.arch.register(self.flag_register)
-=======
-        flags = {self.flags_table[k]: k for k in self.flags_table}
-        val = get_register(self.flag_register)
->>>>>>> 8a27a38e
         taken, reason = False, ""
         if mnemo == "beq": taken, reason = val&(1<<flags["equal[7]"]), "E"
         elif mnemo == "bne": taken, reason = val&(1<<flags["equal[7]"]) == 0, "!E"
@@ -2861,13 +2846,8 @@
 
     def is_branch_taken(self, insn):
         mnemo = insn.mnemonic
-<<<<<<< HEAD
         flags = dict((self.flags_table[k], k) for k in self.flags_table)
         val = gef.arch.register(self.flag_register)
-=======
-        flags = {self.flags_table[k]: k for k in self.flags_table}
-        val = get_register(self.flag_register)
->>>>>>> 8a27a38e
         taken, reason = False, ""
 
         if mnemo == "be": taken, reason = val&(1<<flags["zero"]), "Z"
@@ -3196,21 +3176,6 @@
     return local_name
 
 
-<<<<<<< HEAD
-=======
-def open_file(path, use_cache=False):
-    """Attempt to open the given file, if remote debugging is active, download
-    it first to the mirror in /tmp/."""
-    if is_remote_debug() and not __gef_qemu_mode__:
-        lpath = download_file(path, use_cache)
-        if not lpath:
-            raise OSError("cannot open remote path {:s}".format(path))
-        path = lpath
-
-    return open(path, "r")
-
-
->>>>>>> 8a27a38e
 def get_function_length(sym):
     """Attempt to get the length of the raw bytes of a function."""
     dis = gdb.execute("disassemble {:s}".format(sym), to_string=True).splitlines()
@@ -3219,82 +3184,6 @@
     return end_addr - start_addr
 
 
-<<<<<<< HEAD
-=======
-def get_process_maps_linux(proc_map_file):
-    """Parse the Linux process `/proc/pid/maps` file."""
-    with open_file(proc_map_file, use_cache=False) as f:
-        file = f.readlines()
-    for line in file:
-        line = line.strip()
-        addr, perm, off, _, rest = line.split(" ", 4)
-        rest = rest.split(" ", 1)
-        if len(rest) == 1:
-            inode = rest[0]
-            pathname = ""
-        else:
-            inode = rest[0]
-            pathname = rest[1].lstrip()
-
-        addr_start, addr_end = (int(x, 16) for x in addr.split("-"))
-        off = int(off, 16)
-        perm = Permission.from_process_maps(perm)
-
-        yield Section(page_start=addr_start,
-                      page_end=addr_end,
-                      offset=off,
-                      permission=perm,
-                      inode=inode,
-                      path=pathname)
-    return
-
-
-@lru_cache()
-def get_process_maps():
-    """Return the mapped memory sections"""
-
-    try:
-        pid = gef.session.pid
-        fpath = "/proc/{:d}/maps".format(pid)
-        return list(get_process_maps_linux(fpath))
-    except FileNotFoundError as e:
-        warn("Failed to read /proc/<PID>/maps, using GDB sections info: {}".format(e))
-        return list(get_info_sections())
-
-
-@lru_cache()
-def get_info_sections():
-    """Retrieve the debuggee sections."""
-    stream = StringIO(gdb.execute("maintenance info sections", to_string=True))
-
-    for line in stream:
-        if not line:
-            break
-
-        try:
-            parts = [x for x in line.split()]
-            addr_start, addr_end = (int(x, 16) for x in parts[1].split("->"))
-            off = int(parts[3][:-1], 16)
-            path = parts[4]
-            inode = ""
-            perm = Permission.from_info_sections(parts[5:])
-
-            yield Section(page_start=addr_start,
-                          page_end=addr_end,
-                          offset=off,
-                          permission=perm,
-                          inode=inode,
-                          path=path)
-
-        except IndexError:
-            continue
-        except ValueError:
-            continue
-
-    return
-
-
->>>>>>> 8a27a38e
 @lru_cache()
 def get_info_files():
     """Retrieve all the files loaded by debuggee."""
@@ -4817,13 +4706,8 @@
 
         # When the process is already on, set real breakpoints immediately
         if is_alive():
-<<<<<<< HEAD
             vmmap = gef.memory.maps
             base_address = [x.page_start for x in vmmap if x.path == get_filepath()][0]
-=======
-            vmmap = get_process_maps()
-            base_address = next(x.page_start for x in vmmap if x.path == get_filepath())
->>>>>>> 8a27a38e
             for bp_ins in __pie_breakpoints__.values():
                 bp_ins.instantiate(base_address)
         return
@@ -4922,13 +4806,8 @@
         gdb.execute("run {}".format(" ".join(argv)))
         unhide_context()
         gdb.execute("set stop-on-solib-events 0")
-<<<<<<< HEAD
         vmmap = gef.memory.maps
         base_address = [x.page_start for x in vmmap if x.path == get_filepath()][0]
-=======
-        vmmap = get_process_maps()
-        base_address = next(x.page_start for x in vmmap if x.path == get_filepath())
->>>>>>> 8a27a38e
         info("base address {}".format(hex(base_address)))
 
         # modify all breakpoints
@@ -4958,13 +4837,8 @@
             return
         # after attach, we are stopped so that we can
         # get base address to modify our breakpoint
-<<<<<<< HEAD
         vmmap = gef.memory.maps
         base_address = [x.page_start for x in vmmap if x.path == get_filepath()][0]
-=======
-        vmmap = get_process_maps()
-        base_address = next(x.page_start for x in vmmap if x.path == get_filepath())
->>>>>>> 8a27a38e
 
         for bp_ins in __pie_breakpoints__.values():
             bp_ins.instantiate(base_address)
@@ -4987,13 +4861,8 @@
             return
         # after remote attach, we are stopped so that we can
         # get base address to modify our breakpoint
-<<<<<<< HEAD
         vmmap = gef.memory.maps
         base_address = [x.page_start for x in vmmap if x.realpath == get_filepath()][0]
-=======
-        vmmap = get_process_maps()
-        base_address = next(x.page_start for x in vmmap if x.realpath == get_filepath())
->>>>>>> 8a27a38e
 
         for bp_ins in __pie_breakpoints__.values():
             bp_ins.instantiate(base_address)
@@ -5807,15 +5676,9 @@
         if not is_alive():
             main_base_address = main_end_address = 0
         else:
-<<<<<<< HEAD
             vmmap = gef.memory.maps
             main_base_address = min([x.page_start for x in vmmap if x.realpath == get_filepath()])
             main_end_address = max([x.page_end for x in vmmap if x.realpath == get_filepath()])
-=======
-            vmmap = get_process_maps()
-            main_base_address = min(x.page_start for x in vmmap if x.realpath == get_filepath())
-            main_end_address = max(x.page_end for x in vmmap if x.realpath == get_filepath())
->>>>>>> 8a27a38e
 
         try:
             if method_name == "sync":
@@ -5844,15 +5707,9 @@
     def synchronize(self):
         """Submit all active breakpoint addresses to IDA/BN."""
         pc = gef.arch.pc
-<<<<<<< HEAD
         vmmap = gef.memory.maps
         base_address = min([x.page_start for x in vmmap if x.path == get_filepath()])
         end_address = max([x.page_end for x in vmmap if x.path == get_filepath()])
-=======
-        vmmap = get_process_maps()
-        base_address = min(x.page_start for x in vmmap if x.path == get_filepath())
-        end_address = max(x.page_end for x in vmmap if x.path == get_filepath())
->>>>>>> 8a27a38e
         if not (base_address <= pc < end_address):
             # do not sync in library
             return
@@ -8194,13 +8051,8 @@
         gdb.execute("run {}".format(" ".join(argv)))
         unhide_context()
         gdb.execute("set stop-on-solib-events 0")
-<<<<<<< HEAD
         vmmap = gef.memory.maps
         base_address = [x.page_start for x in vmmap if x.path == get_filepath()][0]
-=======
-        vmmap = get_process_maps()
-        base_address = next(x.page_start for x in vmmap if x.path == get_filepath())
->>>>>>> 8a27a38e
         return self.set_init_tbreak(base_address + addr)
 
 
@@ -10074,15 +9926,9 @@
 
         # getting vmmap to understand the boundaries of the main binary
         # we will use this info to understand if a function has been resolved or not.
-<<<<<<< HEAD
         vmmap = gef.memory.maps
         base_address = min([x.page_start for x in vmmap if x.path == get_filepath()])
         end_address = max([x.page_end for x in vmmap if x.path == get_filepath()])
-=======
-        vmmap = get_process_maps()
-        base_address = min(x.page_start for x in vmmap if x.path == get_filepath())
-        end_address = max(x.page_end for x in vmmap if x.path == get_filepath())
->>>>>>> 8a27a38e
 
         # get the checksec output.
         checksec_status = checksec(get_filepath())
