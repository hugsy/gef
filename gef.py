#!/usr/bin/env python
# -*- coding: utf-8 -*-
#
#
################################################################################################################
# GEF - Multi-Architecture GDB Enhanced Features for Exploiters & Reverse-Engineers
#
# by  @_hugsy_
#
################################################################################################################
#
# GEF provides additional functions to GDB using its powerful Python API. Some
# functions were inspired by PEDA (https://github.com/longld/peda) which is totally
# awesome *but* is x86 (32/64bits) specific, whereas GEF supports almost all archs
# supported by GDB.
#
# Notes:
# * Since GEF relies on /proc for mapping addresses in memory or other features, it
#   cannot work on hardened configurations (such as GrSec)
# * GEF supports kernel debugging in a limit way (please report crashes & bugs)
#
# Works on
# * x86-32 & x86-64
# * arm v5,v6,v7 & aarch64/armv8 (64b)
# * mips & mips64
# * powerpc & powerpc64
# * sparc & sparc64(v8+)
#
#
# Requires GDB 7.x compiled with Python (2.x, or 3.x)
#
# To start: in gdb, type `source /path/to/gef.py`
#
#
#

from __future__ import print_function
from __future__ import division

import abc
import binascii
import collections
import ctypes
import fcntl
import functools
import getopt
import hashlib
import imp
import inspect
import itertools
import os
import platform
import re
import resource
import socket
import string
import struct
import subprocess
import sys
import tempfile
import termios
import time
import traceback

PYTHON_MAJOR = sys.version_info[0]

if PYTHON_MAJOR == 2:
    from HTMLParser import HTMLParser
    from cStringIO import StringIO
    from urllib import urlopen
    import ConfigParser as configparser
    import xmlrpclib

    # Compat Py2/3 hacks
    range = xrange

    left_arrow = "<-"
    right_arrow = "->"
    horizontal_line = "-"
    vertical_line = "|"

    gef_prompt = "gef> "
    gef_prompt_on = "\001\033[1;32m\002{0:s}\001\033[0m\002".format(gef_prompt)
    gef_prompt_off = "\001\033[1;31m\002{0:s}\001\033[0m\002".format(gef_prompt)

elif PYTHON_MAJOR == 3:
    from html.parser import HTMLParser
    from io import StringIO
    from urllib.request import urlopen
    import configparser
    import xmlrpc.client as xmlrpclib

    # Compat Py2/3 hack
    long = int
    unicode = str
    FileNotFoundError = IOError

    left_arrow = " \u2190 "
    right_arrow = " \u2192 "
    horizontal_line = "\u2500"
    vertical_line = "\u2502"

    gef_prompt = "gef\u27a4  "
    gef_prompt_on = "\001\033[1;32m\002{0:s}\001\033[0m\002".format(gef_prompt)
    gef_prompt_off = "\001\033[1;31m\002{0:s}\001\033[0m\002".format(gef_prompt)

else:
    raise Exception("WTF is this Python version??")


def http_get(url):
    """Basic HTTP wrapper for GET request. Returns the body of the page if HTTP code is OK,
    else returns None."""
    try:
        http = urlopen(url)
        if http.getcode() != 200:
            return None
        return http.read()

    except:
        return None


def update_gef(argv):
    """Tries to update `gef` to the latest version pushed on GitHub. Returns 0 on success,
    1 on failure. """
    gef_local = os.path.realpath(argv[0])
    hash_gef_local = hashlib.sha512(open(gef_local, "rb").read()).digest()
    gef_remote = "https://raw.githubusercontent.com/hugsy/gef/master/gef.py"
    gef_remote_data = http_get(gef_remote)
    if gef_remote_data is None:
        print("[-] Failed to get remote gef")
        return 1

    hash_gef_remote = hashlib.sha512(gef_remote_data).digest()

    if hash_gef_local == hash_gef_remote:
        print("[-] No update")
    else:
        with open(gef_local, "wb") as f:
            f.write(gef_remote_data)
        print("[+] Updated")
    return 0


try:
    import gdb
except ImportError:
    # if out of gdb, the only action allowed is to update gef.py
    if len(sys.argv)==2 and sys.argv[1]=="--update":
        sys.exit( update_gef(sys.argv) )
    print("[-] gef cannot run as standalone")
    sys.exit(0)

__aliases__                            = []
__config__                             = {}
__infos_files__                        = []
__loaded__                             = []
__missing__                            = {}
__gef_convenience_vars_index__         = 0

DEFAULT_PAGE_ALIGN_SHIFT               = 12
DEFAULT_PAGE_SIZE                      = 1 << DEFAULT_PAGE_ALIGN_SHIFT
GEF_RC                                 = os.path.join(os.getenv("HOME"), ".gef.rc")
GEF_TEMP_DIR                           = os.path.join(tempfile.gettempdir(), "gef")


class GefGenericException(Exception):
    def __init__(self, value):
        self.message = value
        return

    def __str__(self):
        return repr(self.message)


class GefMissingDependencyException(GefGenericException):
    pass


class GefUnsupportedMode(GefGenericException):
    pass


class GefUnsupportedOS(GefGenericException):
    pass


class memoize(object):
    """Memoizing class to cache."""
    def __init__(self, f):
        self.func = f
        self.cache = {}
        return

    def __call__(self, *args):
        if not isinstance(args, collections.Hashable):
            return self.func(*args)

        if args in self.cache:
            return self.cache[args]

        value = self.func(*args)
        self.cache[args] = value
        return value

    def __repr__(self):
        return self.func.__doc__

    def __get__(self, obj, objtype):
        return functools.partial(self.__call__, obj)


def reset_all_caches():
    """Free all memoized values."""
    for s in dir(sys.modules["__main__"]):
        o = getattr(sys.modules["__main__"], s)
        if hasattr(o, "cache") and o.cache:
            o.cache = {}
    return


class Color:
    NORMAL         = "\033[0m"
    GRAY           = "\033[1;30m"
    RED            = "\033[31m"
    GREEN          = "\033[32m"
    YELLOW         = "\033[33m"
    BLUE           = "\033[34m"
    PINK           = "\033[35m"
    BOLD           = "\033[1m"
    UNDERLINE_ON   = "\033[4m"
    UNDERLINE_OFF  = "\033[24m"
    HIGHLIGHT_ON   = "\033[3m"
    HIGHLIGHT_OFF  = "\033[23m"
    BLINK_ON       = "\033[5m"
    BLINK_OFF      = "\033[25m"

    @staticmethod
    def redify(msg):      return Color.colorify(msg, attrs="red")
    @staticmethod
    def greenify(msg):    return Color.colorify(msg, attrs="green")
    @staticmethod
    def blueify(msg):     return Color.colorify(msg, attrs="blue")
    @staticmethod
    def yellowify(msg):   return Color.colorify(msg, attrs="yellow")
    @staticmethod
    def grayify(msg):     return Color.colorify(msg, attrs="gray")
    @staticmethod
    def pinkify(msg):     return Color.colorify(msg, attrs="pink")
    @staticmethod
    def boldify(msg):     return Color.colorify(msg, attrs="bold")
    @staticmethod
    def underlinify(msg): return Color.colorify(msg, attrs="underline")
    @staticmethod
    def highlightify(msg): return Color.colorify(msg, attrs="highlight")
    @staticmethod
    def blinkify(msg): return Color.colorify(msg, attrs="blink")

    @staticmethod
    def colorify(msg, attrs):
        if __config__["gef.no_color"][0]:
            return msg
        m = []
        for attr in attrs.split():
            if   attr == "bold":       m.append(Color.BOLD)
            elif attr == "underline":  m.append(Color.UNDERLINE_ON)
            elif attr == "highlight":  m.append(Color.HIGHLIGHT_ON)
            elif attr == "blink":      m.append(Color.BLINK_ON)
            elif attr == "red":        m.append(Color.RED)
            elif attr == "green":      m.append(Color.GREEN)
            elif attr == "blue":       m.append(Color.BLUE)
            elif attr == "yellow":     m.append(Color.YELLOW)
            elif attr == "gray":       m.append(Color.GRAY)
            elif attr == "pink":       m.append(Color.PINK)
        m.append(msg)
        if   Color.HIGHLIGHT_ON in m :   m.append(Color.HIGHLIGHT_OFF)
        elif Color.UNDERLINE_ON in m :   m.append(Color.UNDERLINE_OFF)
        elif Color.BLINK_ON in m :       m.append(Color.BLINK_OFF)
        m.append(Color.NORMAL)
        return "".join(m)


class Address:
    def __init__(self, *args, **kwargs):
        self.value = kwargs.get("value", 0)
        self.section = kwargs.get("section", None)
        self.info = kwargs.get("info", None)
        self.valid = kwargs.get("valid", True)
        return

    def __str__(self):
        return hex(self.value)

    def is_in_text_segment(self):
        return hasattr(self.info, "name") and ".text" in self.info.name

    def is_in_stack_segment(self):
        return hasattr(self.info, "name") and "[stack]" in self.info.name

    def is_in_heap_segment(self):
        return hasattr(self.info, "name") and "[heap]" in self.info.name

    def dereference(self):
        addr = align_address(long(self.value))
        addr = dereference(addr)
        return long(addr)


class Permission:
    NONE      = 0
    READ      = 1
    WRITE     = 2
    EXECUTE   = 4
    ALL       = READ | WRITE | EXECUTE

    def __init__(self, *args, **kwargs):
        self.value = kwargs.get("value", 0)
        return

    def __or__(self, a):
        return self.value | a

    def __and__(self, a):
        return self.value & a

    def __xor__(self, a):
        return self.value ^ a

    def __eq__(self, a):
        return self.value == a

    def __ne__(self, a):
        return self.value != a

    def __str__(self):
        perm_str = ""
        perm_str += "r" if self & Permission.READ else "-"
        perm_str += "w" if self & Permission.WRITE else "-"
        perm_str += "x" if self & Permission.EXECUTE else "-"
        return perm_str

    @staticmethod
    def from_info_sections(*args):
        p = Permission()
        for arg in args:
            if "READONLY" in arg:
                p.value += Permission.READ
            if "DATA" in arg:
                p.value += Permission.WRITE
            if "CODE" in arg:
                p.value += Permission.EXECUTE
        return p

    @staticmethod
    def from_process_maps(perm_str):
        p = Permission()
        if perm_str[0] == "r":
            p.value += Permission.READ
        if perm_str[1] == "w":
            p.value += Permission.WRITE
        if perm_str[2] == "x":
            p.value += Permission.EXECUTE
        return p


class Section:
    page_start      = None
    page_end        = None
    offset          = None
    permission      = None
    inode           = None
    path            = None

    def __init__(self, *args, **kwargs):
        attrs = ["page_start", "page_end", "offset", "permission", "inode", "path"]
        for attr in attrs:
            value = kwargs[attr] if attr in kwargs else None
            setattr(self, attr, value)
        return

    def is_readable(self):
        return self.permission.value and self.permission.value&Permission.READ

    def is_writable(self):
        return self.permission.value and self.permission.value&Permission.WRITE

    def is_executable(self):
        return self.permission.value and self.permission.value&Permission.EXECUTE

    @property
    def size(self):
        if self.page_end is None or self.page_start is None:
            return -1
        return self.page_end - self.page_start


class Zone:
    name              = None
    zone_start        = None
    zone_end          = None
    filename          = None


class Elf:
    """
    Basic ELF parsing based on http://www.skyfree.org/linux/references/ELF_Format.pdf
    """
    e_magic           = None
    e_class           = None
    e_endianness      = None
    e_eiversion       = None
    e_osabi           = None
    e_abiversion      = None
    e_pad             = None
    e_type            = None
    e_machine         = None
    e_version         = None
    e_entry           = None
    e_phoff           = None
    e_shoff           = None
    e_flags           = None
    e_ehsize          = None
    e_phentsize       = None
    e_phnum           = None
    e_shentsize       = None
    e_shnum           = None
    e_shstrndx        = None

    BIG_ENDIAN        = 0
    LITTLE_ENDIAN     = 1


    def __init__(self, elf):

        if not os.access(elf, os.R_OK):
            err("'{0}' not found/readable".format(elf))
            err("Failed to get file debug information, most of gef features will not work")
            return

        with open(elf, "rb") as f:
            # off 0x0
            self.e_magic, self.e_class, self.e_endianness, self.e_eiversion = struct.unpack(">IBBB", f.read(7))

            # adjust endianness in bin reading
            if self.e_endianness == Elf.LITTLE_ENDIAN:
                endian = "<" # LE
            else:
                endian = ">" # BE

            # off 0x7
            self.e_osabi, self.e_abiversion = struct.unpack("{}BB".format(endian), f.read(2))
            # off 0x9
            self.e_pad = f.read(7)
            # off 0x10
            self.e_type, self.e_machine, self.e_version = struct.unpack("{}HHI".format(endian), f.read(8))
            # off 0x18
            if self.e_class == 0x02:
                # if arch 64bits
                self.e_entry, self.e_phoff, self.e_shoff = struct.unpack("{}QQQ".format(endian), f.read(24))
            else:
                # else arch 32bits
                self.e_entry, self.e_phoff, self.e_shoff = struct.unpack("{}III".format(endian), f.read(12))

            self.e_flags, self.e_ehsize, self.e_phentsize, self.e_phnum = struct.unpack("{}HHHH".format(endian), f.read(8))
            self.e_shentsize, self.e_shnum, self.e_shstrndx = struct.unpack("{}HHH".format(endian), f.read(6))

        return


class GlibcArena:
    """
    Glibc arena class
    Ref: https://github.com/sploitfun/lsploits/blob/master/glibc/malloc/malloc.c#L1671
    """
    def __init__(self, addr=None):
        arena = gdb.parse_and_eval(addr)
        self.__arena = arena.cast(gdb.lookup_type("struct malloc_state"))
        self.__addr = long(arena.address)
        self.__arch = long(get_memory_alignment())
        return

    def __getitem__(self, item):
        return self.__arena[item]

    def __getattr__(self, item):
        return self.__arena[item]

    def __int__(self):
        return self.__addr

    def deref_as_long(self, addr):
        naddr = dereference(addr).address
        return long(naddr)

    def fastbin(self, i):
        addr = self.deref_as_long(self.fastbinsY[i])
        if addr == 0:
            return None
        return GlibcChunk(addr + 2 * self.__arch)

    def bin(self, i):
        idx = i * 2
        fd = self.deref_as_long(self.bins[idx])
        bw = self.deref_as_long(self.bins[idx + 1])
        return (fd, bw)

    def get_next(self):
        addr_next = self.deref_as_long(self.next)
        arena_main = GlibcArena("main_arena")
        if addr_next == arena_main.__addr:
            return None
        addr_next = "*{:#x} ".format(addr_next)
        return GlibcArena(addr_next)

    def get_arch(self):
        return self.__arch

    def __str__(self):
        top             = self.deref_as_long(self.top)
        last_remainder  = self.deref_as_long(self.last_remainder)
        n               = self.deref_as_long(self.next)
        nfree           = self.deref_as_long(self.next_free)
        sysmem          = long(self.system_mem)
        m = "Arena ("
        m += "base={:#x},".format(self.__addr)
        m += "top={:#x},".format(top)
        m += "last_remainder={:#x},".format(last_remainder)
        m += "next={:#x},".format(n)
        m += "next_free={:#x},".format(nfree)
        m += "system_mem={:#x}".format(sysmem)
        m += ")"
        return m


class GlibcChunk:
    """Glibc chunk class.
    Ref:  https://sploitfun.wordpress.com/2015/02/10/understanding-glibc-malloc/"""

    def __init__(self, addr, from_base=False):
        """Init `addr` as a chunk"""
        self.arch = int(get_memory_alignment())
        if from_base:
            self.start_addr = addr
            self.addr = addr + 2 * self.arch
        else:
            self.start_addr = int(addr - 2 * self.arch)
            self.addr = addr

        self.size_addr  = int(self.addr - self.arch)
        self.prev_size_addr = self.start_addr
        return

    def get_chunk_size(self):
        return read_int_from_memory(self.size_addr) & (~0x03)

    def get_usable_size(self):
        # https://github.com/sploitfun/lsploits/blob/master/glibc/malloc/malloc.c#L4537
        cursz = self.get_chunk_size()
        if cursz == 0: return cursz
        if self.has_M_bit(): return cursz - 2 * self.arch
        return cursz - self.arch

    def get_prev_chunk_size(self):
        return read_int_from_memory(self.prev_size_addr)


    def get_next_chunk(self):
        addr = self.addr + self.get_chunk_size()
        return GlibcChunk(addr)


    # if free-ed functions
    def get_fwd_ptr(self):
        return read_int_from_memory(self.addr)

    def get_bkw_ptr(self):
        return read_int_from_memory(self.addr + self.arch)
    # endif free-ed functions


    def has_P_bit(self):
        """Check for in PREV_INUSE bit
        Ref: https://github.com/sploitfun/lsploits/blob/master/glibc/malloc/malloc.c#L1267"""
        return read_int_from_memory(self.size_addr) & 0x01

    def has_M_bit(self):
        """Check for in IS_MMAPPED bit
        Ref: https://github.com/sploitfun/lsploits/blob/master/glibc/malloc/malloc.c#L1274"""
        return read_int_from_memory(self.size_addr) & 0x02

    def has_N_bit(self):
        """Check for in NON_MAIN_ARENA bit.
        Ref: https://github.com/sploitfun/lsploits/blob/master/glibc/malloc/malloc.c#L1283"""
        return read_int_from_memory(self.size_addr) & 0x04

    def is_used(self):
        """
        Check if the current block is used by:
        - checking the M bit is true
        - or checking that next chunk PREV_INUSE flag is true
        """
        if self.has_M_bit():
            return True

        next_chunk = self.get_next_chunk()
        return True if next_chunk.has_P_bit() else False


    def str_chunk_size_flag(self):
        msg = ""
        msg += "PREV_INUSE flag: "
        msg += Color.greenify("On") if self.has_P_bit() else Color.redify("Off")
        msg += "\n"

        msg += "IS_MMAPPED flag: "
        msg += Color.greenify("On") if self.has_M_bit() else Color.redify("Off")
        msg += "\n"

        msg += "NON_MAIN_ARENA flag: "
        msg += Color.greenify("On") if self.has_N_bit() else Color.redify("Off")

        return msg


    def _str_sizes(self):
        msg = ""
        failed = False

        try:
            msg += "Chunk size: {0:d} ({0:#x})\n".format(self.get_chunk_size())
            msg += "Usable size: {0:d} ({0:#x})\n".format(self.get_usable_size())
            failed = True
        except gdb.MemoryError as me:
            msg += "Chunk size: Cannot read at {0:#x} (corrupted?)\n".format(self.size_addr)

        try:
            msg += "Previous chunk size: {0:d} ({0:#x})\n".format(self.get_prev_chunk_size())
            failed = True
        except gdb.MemoryError as me:
            msg += "Previous chunk size: Cannot read at {0:#x} (corrupted?)\n".format(self.start_addr)

        if failed:
            msg += self.str_chunk_size_flag()

        return msg

    def _str_pointers(self):
        fwd = self.addr
        bkw = self.addr + self.arch

        msg = ""

        try:
            msg += "Forward pointer: {0:#x}\n".format(self.get_fwd_ptr())
        except gdb.MemoryError as me:
            msg += "Forward pointer: {0:#x} (corrupted?)\n".format(fwd)

        try:
            msg += "Backward pointer: {0:#x}\n".format(self.get_bkw_ptr())
        except gdb.MemoryError as me:
            msg += "Backward pointer: {0:#x} (corrupted?)\n".format(bkw)

        return msg

    def str_as_alloced(self):
        return self._str_sizes()

    def str_as_freeed(self):
        return "{}\n\n{}".format(self._str_sizes(), self._str_pointers())

    def __str__(self):
        m = ""
        m += Color.greenify("FreeChunk") if not self.is_used() else Color.redify("UsedChunk")
        m += "(addr={:#x},size={:#x})".format(long(self.addr),self.get_chunk_size())
        return m

    def pprint(self):
        msg = ""
        if not self.is_used():
            msg += titlify("Chunk (free): {:#x}".format(self.start_addr), Color.GREEN)
            msg += "\n"
            msg += self.str_as_freeed()
        else:
            msg += titlify("Chunk (used): {:#x}".format(self.start_addr), Color.RED)
            msg += "\n"
            msg += self.str_as_alloced()

        gdb.write(msg + "\n")
        gdb.flush()
        return


def titlify(msg, color=Color.RED):
    cols = get_terminal_size()[1]
    n = (cols - len(msg) - 4)//2
    if color == Color.RED:
        title = Color.colorify(msg, attrs="bold red")
        line  = Color.colorify(horizontal_line * n, attrs="bold green")
    elif color == Color.GREEN:
        title = Color.colorify(msg, attrs="bold green")
        line  = Color.colorify(horizontal_line * n, attrs="bold red")
    return "{0}[ {1} ]{0}".format(line, title)


def _xlog(m, stream, cr=True):
    m += "\n" if cr else ""
    gdb.write(m, stream)
    if cr:
        gdb.flush()
    return 0


def err(msg, cr=True):   return _xlog("{} {}".format(Color.colorify("[!]", attrs="bold red"), msg), gdb.STDERR, cr)
def warn(msg, cr=True):  return _xlog("{} {}".format(Color.colorify("[*]", attrs="bold yellow"), msg), gdb.STDLOG, cr)
def ok(msg, cr=True):    return _xlog("{} {}".format(Color.colorify("[+]", attrs="bold green"), msg), gdb.STDLOG, cr)
def info(msg, cr=True):  return _xlog("{} {}".format(Color.colorify("[+]", attrs="bold blue"), msg), gdb.STDLOG, cr)


def show_exception():
    exc_type, exc_value, exc_traceback = sys.exc_info()
    print("".join(traceback.format_exception(exc_type, exc_value,exc_traceback)))
    return


def gef_pystring(x):
    if PYTHON_MAJOR == 3:
        return str(x, encoding="ascii")
    return x


def gef_pybytes(x):
    if PYTHON_MAJOR == 3:
        return bytes(str(x), encoding="utf-8")
    return x


def which(program):
    def is_exe(fpath):
        return os.path.isfile(fpath) and os.access(fpath, os.X_OK)

    fpath, fname = os.path.split(program)
    if fpath:
        if is_exe(program):
            return program
    else:
        for path in os.environ["PATH"].split(os.pathsep):
            path = path.strip('"')
            exe_file = os.path.join(path, program)
            if is_exe(exe_file):
                return exe_file

    raise IOError("Missing file `{:s}`".format(program))


def hexdump(source, length=0x10, separator=".", show_raw=False, base=0x00):
    """
    Return the hexdump of `src` argument.
    @param source *MUST* be of type bytes or bytearray
    @param length is the length of items per line
    @param separator is the default character to use if one byte is not printable
    @param show_raw if True, do not add the line nor the text translation
    @param base is the start address of the block being hexdump
    @param func is the function to use to parse bytes (int for Py3, chr for Py2)
    @return a string with the hexdump
    """
    result = []
    for i in range(0, len(source), length):
        s = source[i:i + length]

        if PYTHON_MAJOR == 3:
            hexa = " ".join(["{:02x}".format(c) for c in s])
            text = "".join([chr(c) if 0x20 <= c < 0x7F else separator for c in s])
        else:
            hexa = " ".join(["{:02x}".format(ord(c)) for c in s])
            text = "".join([c if 0x20 <= ord(c) < 0x7F else separator for c in s])

        if show_raw:
            result.append(hexa)
        else:
            result.append("{addr:#0{aw}x}     {data:<{dw}}    {text}".format(aw=18, addr=base + i, dw=3 * length, data=hexa, text=text))

    return "\n".join(result)


def is_debug():
    return "gef.debug" in __config__.keys() and __config__["gef.debug"][0] == True


def enable_redirect_output(to_file="/dev/null"):
    gdb.execute("set logging overwrite")
    gdb.execute("set logging file {:s}".format(to_file))
    gdb.execute("set logging redirect on")
    gdb.execute("set logging on")
    return


def disable_redirect_output():
    gdb.execute("set logging redirect off")
    gdb.execute("set logging off")
    return


def gef_makedirs(path, mode=0o755):
    abspath = os.path.realpath(path)
    if os.path.isdir(abspath):
        return abspath

    if PYTHON_MAJOR == 3:
        os.makedirs(path, mode=mode, exist_ok=True)
    else:
        try:
            os.makedirs(path, mode=mode)
        except os.error:
            pass
    return abspath


def gef_obsolete_function(func):
    def new_func(*args, **kwargs):
        warn("Call to deprecated function '{}'.".format(func.__name__))
        return func(*args, **kwargs)
    new_func.__name__ = func.__name__
    new_func.__doc__ = func.__doc__
    new_func.__dict__.update(func.__dict__)
    return new_func


def _gef_disassemble_top(addr, nb_insn):
    lines = gdb.execute("x/{:d}i {:#x}".format(nb_insn, addr), to_string=True).splitlines()
    lines = [x.replace("=>", "").strip() for x in lines]
    return lines


def gef_instruction_n(addr, n):
    line = _gef_disassemble_top(addr, n + 1)[-1]
    return gef_parse_gdb_instruction(line)


def gef_current_instruction(addr):
    return gef_instruction_n(addr, 0)


def gef_next_instruction(addr):
    return gef_instruction_n(addr, 1)


def _gef_disassemble_around(addr, nb_insn):
    """
    Adjust lines to disassemble because of variable length instructions architecture (intel)
    """

    if not (is_x86_32() or is_x86_64()):
        # all ABI except x86 are fixed length instructions, easy to process
        if is_aarch64() or is_ppc64():
            insn_len = 4
        elif is_arm_thumb():
            insn_len = 2
        else:
            insn_len = get_memory_alignment()
        lines = _gef_disassemble_top(addr - (insn_len * (nb_insn - 1)), nb_insn - 1)
        lines += _gef_disassemble_top(addr, nb_insn)
        return lines

    lines = []
    next_addr = gef_next_instruction(addr)[0]
    cur_insn = gdb.execute("disassemble {:#x},{:#x}".format(addr,next_addr), to_string=True).splitlines()[1]
    found = False

    # we try to find a good set of previous instructions by guessing incrementally
    for i in range(32 + 16 * nb_insn, 1, -1):
        try:
            cmd = "disassemble {:#x},{:#x}".format(addr - i, next_addr)
            lines = gdb.execute(cmd, to_string=True).splitlines()[1:-1]
        except gdb.MemoryError as me:
            # we can hit an unmapped page trying to read backward, if so just print forward disass lines
            break

        # 1. check if `disass` result is not empty
        if not lines:
            continue

        # 2. check no bad instructions in found
        if any(["(bad)" in line for line in lines]):
            continue

        # 3. if cur_insn is not at the end of the set, it is invalid
        insn = lines[-1]
        if insn != cur_insn:
            continue

        # we assume here that it was successful (very likely)
        found = True
        lines = [x.replace("=>", "") for x in lines[-nb_insn:-1]]
        break

    if not found:
        lines = []

    lines += _gef_disassemble_top(addr, nb_insn)

    return lines


def gef_disassemble(addr, nb_insn, from_top=False):
    if (nb_insn & 1) == 1:
        nb_insn += 1

    lines = _gef_disassemble_top(addr, nb_insn) if from_top else _gef_disassemble_around(addr, nb_insn)
    result = []
    for line in lines:
        (address, location, mnemo, operands) = gef_parse_gdb_instruction(line)
        code = "{:s}     {:s}   {:s}".format(location, mnemo, ",".join(operands))
        result.append((address, code))
    return result


def gef_parse_gdb_instruction(raw_insn):
    raw_insn = raw_insn.strip().replace("\t", " ").replace(":", " ")
    patt = re.compile(r"^(0x[0-9a-f]{,16})(.*)$", flags=re.IGNORECASE)
    parts = [x for x in re.split(patt, raw_insn) if x]
    address = int(parts[0], 16)
    code = parts[1].strip()
    parts = code.split()
    if code.startswith("<"):
        j = parts[0].find(">")
        location = parts[0][:j + 1]
        mnemo = parts[1]
        operands = " ".join(parts[2:])
    else:
        location = ""
        mnemo = parts[0]
        operands = " ".join(parts[1:])
    operands = operands.split(",")
    return (address, location, mnemo, operands)


def gef_execute_external(command, as_list=False, *args, **kwargs):
    res = subprocess.check_output(command, stderr=subprocess.STDOUT, shell=kwargs.get("shell", False))

    if as_list:
        lines = res.splitlines()
        return [gef_pystring(x) for x in lines]

    return gef_pystring(res)


def gef_execute_gdb_script(source):
    fd, fname = tempfile.mkstemp(suffix=".gdb", prefix="gef_")
    with os.fdopen(fd, "w") as f:
        f.write(source)
        f.flush()
    if os.access(fname, os.R_OK):
        gdb.execute("source {:s}".format(fname))
        os.unlink(fname)
    return


def check_security_property(title, opt, filename, pattern, is_match, do_print=True):
    cmd   = [which("readelf"),]
    cmd  += opt.split()
    cmd  += [filename,]
    lines = gef_execute_external(cmd).splitlines()

    for line in lines:
        if re.search(pattern, line):
            if is_match:
                msg = Color.greenify("Yes")
                res = True
            else:
                msg = Color.redify("No")
                res = False
            if do_print:
                print("{:<30s}: {:s}".format(title, msg))
            return res

    # if here, then not found
    if is_match:
        msg = Color.redify("No")
        res = False
    else:
        msg = Color.greenify("Yes")
        res = True

    if do_print:
        print("{:<30s}: {:s}".format(title, msg))

    return res


@memoize
def checksec(filename, prop, print_result):
    """Global function to get the security properties of a binary."""
    try:
        which("readelf")
    except IOError:
        err("Missing `readelf`")
        return

    if prop not in ("all", "canary", "nx", "pie", "rpath", "runpath", "lazy_relro", "full_relro"):
        err("Invalid security property {}".format(prop))
        return

    res = 0

    if prop == "canary" or prop == "all":
        res += check_security_property("Canary", "-s", filename, r"__stack_chk_fail", True, print_result)
    if prop == "nx" or prop == "all":
        res += check_security_property("NX Support", "-W -l", filename, r"GNU_STACK.*RWE", False, print_result)
    if prop == "pie" or prop == "all":
        res += check_security_property("PIE Support", "-h", filename, r"Type:.*EXEC", False, print_result)
    if prop == "rpath" or prop == "all":
        res += check_security_property("No RPATH", "-d -l", filename, r"rpath", False, print_result)
    if prop == "runpath" or prop == "all":
        res += check_security_property("No RUNPATH", "-d -l", filename, r"runpath", False, print_result)
    if prop == "lazy_relro" or prop == "all":
        res += check_security_property("Partial RelRO", "-l", filename, r"GNU_RELRO", True, print_result)
    if prop == "full_relro" or prop == "all":
        res += check_security_property("Full RelRO", "-d", filename, r"BIND_NOW", True, print_result)

    return res


def get_frame():
    return gdb.selected_inferior()


@memoize
def get_arch():
    return gdb.execute("show architecture", to_string=True).strip().split()[7][:-1]


@memoize
def get_endian():
    if gdb.execute("show endian", to_string=True).strip().split()[7] == "little" :
        return Elf.LITTLE_ENDIAN
    return Elf.BIG_ENDIAN


def is_big_endian():     return get_endian() == Elf.BIG_ENDIAN
def is_little_endian():  return not is_big_endian()


def flags_to_human(reg_value, value_table):
    flags = []
    for i in value_table.keys():
        w = Color.boldify(value_table[i].upper()) if reg_value & (1<<i) else value_table[i].lower()
        flags.append(w)
    return "[{}]".format(" ".join(flags))


class Architecture(object):
    """Generic metaclass for the architecture supported by GEF."""
    __metaclass__ = abc.ABCMeta

    @abc.abstractproperty
    def all_registers(self):                       pass
    @abc.abstractproperty
    def nop_insn(self):                            pass
    @abc.abstractproperty
    def return_register(self):                     pass
    @abc.abstractproperty
    def flag_register(self):                       pass
    @abc.abstractproperty
    def flags_table(self):                         pass
    @abc.abstractproperty
    def function_parameters(self):                 pass
    @abc.abstractmethod
    def flag_register_to_human(self, val=None):    pass
    @abc.abstractmethod
    def is_call(self, insn):                       pass
    @abc.abstractmethod
    def is_conditional_branch(self, insn):         pass
    @abc.abstractmethod
    def is_branch_taken(self, insn):               pass

    @property
    def pc(self):
        try:
            return get_register("$pc")
        except:
            return get_register_ex("$pc")

    @property
    def sp(self):
        try:
            return get_register("$sp")
        except:
            return get_register_ex("$sp")


class ARM(Architecture):
    arch = "ARM"
    mode = "ARM"

    all_registers = ["$r0   ", "$r1   ", "$r2   ", "$r3   ", "$r4   ", "$r5   ", "$r6   ",
                     "$r7   ", "$r8   ", "$r9   ", "$r10  ", "$r11  ", "$r12  ", "$sp   ",
                     "$lr   ", "$pc   ", "$cpsr ",]

    # http://infocenter.arm.com/help/index.jsp?topic=/com.arm.doc.dui0041c/Caccegih.html
    # return b"\x00\x00\xa0\xe1" # mov r0,r0
    nop_insn = b"\x01\x10\xa0\xe1" # mov r1,r1
    return_register = "$r0"
    flag_register = "$cpsr"
    flags_table = {
        31: "negative",
        30: "zero",
        29: "carry",
        28: "overflow",
        7: "interrupt",
        6: "fast",
        5: "thumb"
    }
    function_parameters = ["$r0", "$r1", "$r2", "$r3"]

    def is_call(self, insn):
        return False

    def flag_register_to_human(self, val=None):
        # http://www.botskool.com/user-pages/tutorials/electronics/arm-7-tutorial-part-1
        if val is None:
            reg = self.flag_register
            val = get_register_ex(reg)
        return flags_to_human(val, self.flags_table)

    def is_conditional_branch(self, insn):
        _, _, mnemo, _ = gef_parse_gdb_instruction(insn)
        mnemos = {"beq", "bne", "bleq", "blt", "bgt", "bgez", "bvs", "bvc",
                 "jeq", "jne", "jleq", "jlt", "jgt", "jgez", "jvs", "jvc"}
        return mnemo in mnemos

    def is_branch_taken(self, insn):
        _, _, mnemo, _ = gef_parse_gdb_instruction(insn)
        # ref: http://www.davespace.co.uk/arm/introduction-to-arm/conditional.html
        flags = dict((self.flags_table[k], k) for k in self.flags_table.keys())
        val = get_register_ex(self.flag_register)

        if mnemo.endswith("eq"): return val&(1<<flags["zero"]), "Z"
        if mnemo.endswith("ne"): return val&(1<<flags["zero"]) == 0, "!Z"
        if mnemo.endswith("lt"): return val&(1<<flags["negative"])!=val&(1<<flags["overflow"]), "N!=O"
        if mnemo.endswith("le"): return val&(1<<flags["zero"]) or val&(1<<flags["negative"])!=val&(1<<flags["overflow"]), "Z || N!=O"
        if mnemo.endswith("gt"): return val&(1<<flags["zero"]) == 0 and val&(1<<flags["negative"]) == val&(1<<flags["overflow"]), "!Z && N==O"
        if mnemo.endswith("ge"): return val&(1<<flags["negative"]) == val&(1<<flags["overflow"]), "N==O"
        if mnemo.endswith("bvs"): return val&(1<<flags["overflow"]), "O"
        if mnemo.endswith("bvc"): return val&(1<<flags["overflow"]) == 0, "O"
        return False, ""

    def mprotect_asm(self, addr, size, perm):
        _NR_mprotect = 125
        insns = [
            "push {r0-r2, r7}",
            "mov r0, {:d}".format(addr),
            "mov r1, {:d}".format(size),
            "mov r2, {:d}".format(perm),
            "mov r7, {:d}".format(_NR_mprotect),
            "svc 0",
            "pop {r0-r2, r7}",]
        return "; ".join(insns)


class AARCH64(ARM):
    arch = "ARM"
    mode = "ARM"

    all_registers = [
        "$x0       ", "$x1       ", "$x2       ", "$x3       ", "$x4       ", "$x5       ", "$x6       ", "$x7       ",
        "$x8       ", "$x9       ", "$x10      ", "$x11      ", "$x12      ", "$x13      ", "$x14      ", "$x15      ",
        "$x16      ", "$x17      ", "$x18      ", "$x19      ", "$x20      ", "$x21      ", "$x22      ", "$x23      ",
        "$x24      ", "$x25      ", "$x26      ", "$x27      ", "$x28      ", "$x29      ", "$x30      ", "$sp       ",
        "$pc       ", "$cpsr     ", "$fpsr     ", "$fpcr     ",]
    return_register = "$x0"
    flag_register = "$cpsr"
    flags_table = {
        31: "negative",
        30: "zero",
        29: "carry",
        28: "overflow",
        7: "interrupt",
        6: "fast"
    }
    function_parameters = ["$x0", "$x1", "$x2", "$x3"]

    def flag_register_to_human(self, val=None):
        # http://events.linuxfoundation.org/sites/events/files/slides/KoreaLinuxForum-2014.pdf
        reg = self.flag_register
        if not val:
            val = get_register_ex(reg)
        return flags_to_human(val, self.flags_table)

    def mprotect_asm(self, addr, size, perm):
        GefUnsupportedOS("Architecture {:s} not supported yet".format(get_arch()))


class X86(Architecture):
    arch = "X86"
    mode = "32"

    nop_insn = b"\x90"
    all_registers = [
        "$eax   ", "$ebx   ", "$ecx   ", "$edx   ", "$esp   ", "$ebp   ", "$esi   ",
        "$edi   ", "$eip   ", "$cs    ", "$ss    ", "$ds    ", "$es    ",
        "$fs    ", "$gs    ", "$eflags",]
    return_register = "$eax"
    function_parameters = ["$esp",]
    flag_register = "$eflags"
    flags_table = {
        6: "zero",
        0: "carry",
        2: "parity",
        4: "adjust",
        7: "sign",
        8: "trap",
        9: "interrupt",
        10: "direction",
        11: "overflow",
        16: "resume",
        17: "virtualx86",
        21: "identification",
    }

    def flag_register_to_human(self, val=None):
        reg = self.flag_register
        if not val:
            val = get_register_ex(reg)
        return flags_to_human(val, self.flags_table)

    def is_call(self, insn):
        _, _, mnemo, _ = gef_parse_gdb_instruction(insn)
        mnemos = {"call", "callq"}
        return mnemo in mnemos

    def is_conditional_branch(self, insn):
        _, _, mnemo, _ = gef_parse_gdb_instruction(insn)
        mnemos = {"ja", "jnbe", "jae", "jnb", "jnc", "jb", "jc", "jnae", "jbe", "jna",
                 "jcxz", "jecxz", "jrcxz", "je", "jz", "jg", "jnle", "jge", "jnl",
                 "jl", "jnge", "jle", "jng", "jne", "jnz", "jno", "jnp", "jpo", "jns",
                 "jo", "jp", "jpe", "js"}
        return mnemo in mnemos

    def is_branch_taken(self, insn):
        _, _, mnemo, _ = gef_parse_gdb_instruction(insn)
        # all kudos to fG! (https://github.com/gdbinit/Gdbinit/blob/master/gdbinit#L1654)
        flags = dict((self.flags_table[k], k) for k in self.flags_table.keys())
        val = get_register_ex(self.flag_register)

        if self.mode == 64:
            cx = get_register_ex("$rcx")
        else:
            cx = get_register_ex("$ecx")

        if mnemo in ("ja", "jnbe"): return val&(1<<flags["carry"]) == 0 and val&(1<<flags["zero"]) == 0, "!C && !Z"
        if mnemo in ("jae", "jnb", "jnc"): return val&(1<<flags["carry"]) == 0, "!C"
        if mnemo in ("jb", "jc", "jnae"): return val&(1<<flags["carry"]), "C"
        if mnemo in ("jbe", "jna"): return val&(1<<flags["carry"]) or val&(1<<flags["zero"]), "C || Z"
        if mnemo in ("jcxz", "jecxz", "jrcxz"): return cx == 0, "!$CX"
        if mnemo in ("je", "jz"): return val&(1<<flags["zero"]), "Z"
        if mnemo in ("jg", "jnle"): return val&(1<<flags["zero"]) == 0 and val&(1<<flags["overflow"]) == val&(1<<flags["sign"]), "!Z && O==S"
        if mnemo in ("jge", "jnl"): return val&(1<<flags["sign"]) == val&(1<<flags["overflow"]), "S==O"
        if mnemo in ("jl", "jnge"): return val&(1<<flags["overflow"])!=val&(1<<flags["sign"]), "S!=O"
        if mnemo in ("jle", "jng"): return val&(1<<flags["zero"]) or val&(1<<flags["overflow"])!=val&(1<<flags["sign"]), "Z || S!=0"
        if mnemo in ("jne", "jnz"): return val&(1<<flags["zero"]) == 0, "!Z"
        if mnemo in ("jno"): return val&(1<<flags["overflow"]) == 0, "!O"
        if mnemo in ("jnp", "jpo"): return val&(1<<flags["parity"]) == 0, "!P"
        if mnemo in ("jns"): return val&(1<<flags["sign"]) == 0, "!S"
        if mnemo in ("jo"): return val&(1<<flags["overflow"]), "O"
        if mnemo in ("jpe", "jp"): return val&(1<<flags["parity"]), "P"
        if mnemo in ("js"): return val&(1<<flags["sign"]), "S"
        return False, ""

    def mprotect_asm(self, addr, size, perm):
        _NR_mprotect = 125
        insns = [
            "pushad",
            "mov eax, {:d}".format(_NR_mprotect),
            "mov ebx, {:d}".format(addr),
            "mov ecx, {:d}".format(size),
            "mov edx, {:d}".format(perm),
            "int 0x80",
            "popad",]
        return "; ".join(insns)


class X86_64(X86):
    arch = "X86"
    mode = "64"

    all_registers = [
        "$rax   ", "$rbx   ", "$rcx   ", "$rdx   ", "$rsp   ", "$rbp   ", "$rsi   ",
        "$rdi   ", "$rip   ", "$r8    ", "$r9    ", "$r10   ", "$r11   ", "$r12   ",
        "$r13   ", "$r14   ", "$r15   ",
        "$cs    ", "$ss    ", "$ds    ", "$es    ", "$fs    ", "$gs    ", "$eflags",]
    return_register = "$rax"
    function_parameters = ["$rdi", "$rsi", "$rdx", "$rcx", "$r8", "$r9"]

    def mprotect_asm(self, addr, size, perm):
        _NR_mprotect = 10
        insns = ["push rax", "push rdi", "push rsi", "push rdx",
                 "mov rax, {:d}".format(_NR_mprotect),
                 "mov rdi, {:d}".format(addr),
                 "mov rsi, {:d}".format(size),
                 "mov rdx, {:d}".format(perm),
                 "syscall",
                 "pop rdx", "pop rsi", "pop rdi", "pop rax"]
        return "; ".join(insns)


class PowerPC(Architecture):
    arch = "PPC"
    mode = "PPC32"

    all_registers = [
        "$r0  ", "$r1  ", "$r2  ", "$r3  ", "$r4  ", "$r5  ", "$r6  ", "$r7  ",
        "$r8  ", "$r9  ", "$r10 ", "$r11 ", "$r12 ", "$r13 ", "$r14 ", "$r15 ",
        "$r16 ", "$r17 ", "$r18 ", "$r19 ", "$r20 ", "$r21 ", "$r22 ", "$r23 ",
        "$r24 ", "$r25 ", "$r26 ", "$r27 ", "$r28 ", "$r29 ", "$r30 ", "$r31 ",
        "$pc  ", "$msr ", "$cr  ", "$lr  ", "$ctr ", "$xer ", "$trap",]
    nop_insn = b"\x60\x00\x00\x00" # http://www.ibm.com/developerworks/library/l-ppc/index.html
    return_register = "$r0"
    flag_register = "$cr"
    flags_table = {
        0: "negative",
        1: "positive",
        2: "zero",
        3: "summary",
        28: "less",
        29: "greater",
        30: "equal",
        31: "overflow",
    }
    function_parameters = ["$i0", "$i1", "$i2", "$i3", "$i4", "$i5"]

    def flag_register_to_human(self, val=None):
        # http://www.cebix.net/downloads/bebox/pem32b.pdf (% 2.1.3)
        if not val:
            reg = self.flag_register
            val = get_register_ex(reg)
        return flags_to_human(val, self.flags_table)

    def is_call(self, insn):
        return False

    def is_conditional_branch(self, insn):
        _, _, mnemo, _ = gef_parse_gdb_instruction(insn)
        mnemos = {"beq", "bne", "ble", "blt", "bgt", "bge"}
        return mnemo in mnemos

    def is_branch_taken(self, insn):
        _, _, mnemo, _ = gef_parse_gdb_instruction(insn)
        flags = dict((self.flags_table[k], k) for k in self.flags_table.keys())
        val = get_register_ex(self.flag_register)
        if mnemo == "beq": return val&(1<<flags["equal"]), "E"
        if mnemo == "bne": return val&(1<<flags["equal"]) == 0, "!E"
        if mnemo == "ble": return val&(1<<flags["equal"]) or val&(1<<flags["less"]), "E || L"
        if mnemo == "blt": return val&(1<<flags["less"]), "L"
        if mnemo == "bge": return val&(1<<flags["equal"]) or val&(1<<flags["greater"]), "E || G"
        if mnemo == "bgt": return val&(1<<flags["greater"]), "G"
        return False, ""

    def mprotect_asm(self, addr, size, perm):
        """Ref: http://www.ibm.com/developerworks/library/l-ppc/index.html"""
        _NR_mprotect = 125
        insns = ["addi 1, 1, -16",                 # 1 = r1 = sp
                 "stw 0, 0(1)", "stw 3, 4(1)",     # r0 = syscall_code | r3, r4, r5 = args
                 "stw 4, 8(1)", "stw 5, 12(1)",
                 "li 0, {:d}".format(_NR_mprotect),
                 "lis 3, {:#x}@h".format(addr),
                 "ori 3, 3, {:#x}@l".format(addr),
                 "lis 4, {:#x}@h".format(size),
                 "ori 4, 4, {:#x}@l".format(size),
                 "li 5, {:d}".format(perm),
                 "sc",
                 "lwz 0, 0(1)", "lwz 3, 4(1)",
                 "lwz 4, 8(1)", "lwz 5, 12(1)",
                 "addi 1, 1, 16",]
        return ";".join(insns)


class PowerPC64(PowerPC):
    arch = "PPC"
    mode = "PPC64"


class SPARC(Architecture):
    arch = "SPARC"
    mode = None

    all_registers = [
        "$g0 ", "$g1 ", "$g2 ", "$g3 ", "$g4 ", "$g5 ", "$g6 ", "$g7 ",
        "$o0 ", "$o1 ", "$o2 ", "$o3 ", "$o4 ", "$o5 ", "$o7 ",
        "$l0 ", "$l1 ", "$l2 ", "$l3 ", "$l4 ", "$l5 ", "$l6 ", "$l7 ",
        "$i0 ", "$i1 ", "$i2 ", "$i3 ", "$i4 ", "$i5 ", "$i7 ",
        "$pc ", "$npc", "$sp ", "$fp ", "$psr",]
    # http://www.cse.scu.edu/~atkinson/teaching/sp05/259/sparc.pdf
    nop_insn = b"\x00\x00\x00\x00"  # sethi 0, %g0
    return_register = "$i0"
    flag_register = "$psr"
    flags_table = {
        23: "negative",
        20: "carry",
        22: "zero",
        5: "trap",
        7: "supervisor",
        21: "overflow",
    }

    def flag_register_to_human(self, val=None):
        # http://www.gaisler.com/doc/sparcv8.pdf
        reg = self.flag_register
        if not val:
            val = get_register_ex(reg)
        return flags_to_human(val, self.flags_table)

    def is_call(self, insn):
        return False

    def is_conditional_branch(self, insn):
        _, _, mnemo, _ = gef_parse_gdb_instruction(insn)
        # http://moss.csc.ncsu.edu/~mueller/codeopt/codeopt00/notes/condbranch.html
        mnemos = {"be", "bne", "bg", "bge", "bgeu", "bgu", "bl", "ble", "blu", "bleu",
                 "bneg", "bpos", "bvs", "bvc", "bcs", "bcc"}
        return mnemo in mnemos

    def is_branch_taken(self, insn):
        _, _, mnemo, _ = gef_parse_gdb_instruction(insn)
        flags = dict((self.flags_table[k], k) for k in self.flags_table.keys())
        val = get_register_ex(self.flag_register)
        if insn == "be": return val&(1<<flags["zero"]), "Z"
        if insn == "bne": return val&(1<<flags["zero"]) == 0, "!Z"
        if insn == "bg": return val&(1<<flags["zero"]) == 0 and (val&(1<<flags["negative"]) == 0 or val&(1<<flags["overflow"]) == 0), "!Z && (!N || !O)"
        if insn == "bge": return val&(1<<flags["negative"]) == 0 or val&(1<<flags["overflow"]) == 0, "!N || !O"
        if insn == "bgu": return val&(1<<flags["carry"]) == 0 and val&(1<<flags["zero"]) == 0, "!C && !C"
        if insn == "bgeu": return val&(1<<flags["carry"]) == 0, "!C"
        if insn == "bl": return val&(1<<flags["negative"]) and val&(1<<flags["overflow"]), "N && O"
        if insn == "blu": return val&(1<<flags["carry"]), "C"
        if insn == "ble": return val&(1<<flags["zero"]) or (val&(1<<flags["negative"]) or val&(1<<flags["overflow"])), "Z || (N || O)"
        if insn == "bleu": return val&(1<<flags["carry"]) or val&(1<<flags["zero"]), "C || Z"
        if insn == "bneg": return val&(1<<flags["negative"]), "N"
        if insn == "bpos": return val&(1<<flags["negative"]) == 0, "!N"
        if insn == "bvs": return val&(1<<flags["overflow"]), "O"
        if insn == "bvc": return val&(1<<flags["overflow"]) == 0, "!O"
        if insn == "bcs": return val&(1<<flags["carry"]), "C"
        if insn == "bcc": return val&(1<<flags["carry"]) == 0, "!C"
        return False, ""

    def mprotect_asm(self, addr, size, perm):
        hi = (addr & 0xffff0000) >> 16
        lo = (addr & 0x0000ffff)
        _NR_mprotect = 125
        syscall = "t 0x6d" if is_sparc64() else "t 0x10"
        insns = ["add %sp, -16, %sp",
                 "st %g1, [ %sp ]", "st %o0, [ %sp + 4 ]",
                 "st %o1, [ %sp + 8 ]", "st %o2, [ %sp + 12 ]",
                 "sethi  %hi({}), %o0".format(hi),
                 "or  %o0, {}, %o0".format(lo),
                 "clr  %o1",
                 "clr  %o2",
                 "mov  {}, %g1".format(_NR_mprotect),
                 syscall,
                 "ld [ %sp ], %g1", "ld [ %sp + 4 ], %o0",
                 "ld [ %sp + 8 ], %o1", "ld [ %sp + 12 ], %o2",
                 "add %sp, 16, %sp",]
        return "; ".join(insns)


class SPARC64(SPARC):
    arch = "SPARC"
    mode = "V9"


class MIPS(Architecture):
    arch = "MIPS"
    mode = "MIPS32"

    # http://vhouten.home.xs4all.nl/mipsel/r3000-isa.html
    all_registers = [
        "$zero     ", "$at       ", "$v0       ", "$v1       ", "$a0       ", "$a1       ", "$a2       ", "$a3       ",
        "$t0       ", "$t1       ", "$t2       ", "$t3       ", "$t4       ", "$t5       ", "$t6       ", "$t7       ",
        "$s0       ", "$s1       ", "$s2       ", "$s3       ", "$s4       ", "$s5       ", "$s6       ", "$s7       ",
        "$t8       ", "$t9       ", "$k0       ", "$k1       ", "$s8       ", "$status   ", "$badvaddr ", "$cause    ",
        "$pc       ", "$sp       ", "$hi       ", "$lo       ", "$fir      ", "$fcsr     ", "$ra       ", "$gp       ",]
    # https://en.wikipedia.org/wiki/MIPS_instruction_set
    nop_insn = b"\x00\x00\x00\x00" # sll $0,$0,0
    return_register = "$v0"
    flag_register = "$fcsr"
    flags_table = {}
    function_parameters = ["$a0", "$a1", "$a2", "$a3"]

    def flag_register_to_human(self, val=None):
        # mips architecture does not use processor status word (flag register)
        return Color.colorify("No flag", attrs="yellow underline")

    def is_call(self, insn):
        return False

    def is_conditional_branch(self, insn):
        _, _, mnemo, _ = gef_parse_gdb_instruction(insn)
        mnemos = {"beq", "bne", "beqz", "bnez", "bgtz", "bgez", "bltz", "blez"}
        return mnemo in mnemos

    def is_branch_taken(self, insn):
        _, _, mnemo, ops = gef_parse_gdb_instruction(insn)
        if mnemo == "beq":
            return get_register_ex(ops[0]) == get_register_ex(ops[1]), "{0[0]} == {0[1]}".format(ops)
        if mnemo == "bne":
            return get_register_ex(ops[0]) != get_register_ex(ops[1]), "{0[0]} != {0[1]}".format(ops)
        if mnemo == "beqz":
            return get_register_ex(ops[0]) == 0, "{0[0]} == 0".format(ops)
        if mnemo == "bnez":
            return get_register_ex(ops[0]) != 0, "{0[0]} != 0".format(ops)
        if mnemo == "bgtz":
            return get_register_ex(ops[0]) > 0, "{0[0]} > 0".format(ops)
        if mnemo == "bgez":
            return get_register_ex(ops[0]) >= 0, "{0[0]} >= 0".format(ops)
        if mnemo == "bltz":
            return get_register_ex(ops[0]) < 0, "{0[0]} < 0".format(ops)
        if mnemo == "blez":
            return get_register_ex(ops[0]) <= 0, "{0[0]} <= 0".format(ops)
        return False, ""

    def mprotect_asm(self, addr, size, perm):
        _NR_mprotect = 4125
        insns = ["addi $sp, $sp, -16",
                 "sw $v0, 0($sp)", "sw $a0, 4($sp)",
                 "sw $a3, 8($sp)", "sw $a3, 12($sp)",
                 "li $v0, {:d}".format(_NR_mprotect),
                 "li $a0, {:d}".format(addr),
                 "li $a1, {:d}".format(size),
                 "li $a2, {:d}".format(perm),
                 "syscall",
                 "lw $v0, 0($sp)", "lw $a1, 4($sp)",
                 "lw $a3, 8($sp)", "lw $a3, 12($sp)",
                 "addi $sp, $sp, 16",]
        return "; ".join(insns)


def write_memory(address, buffer, length=0x10):
    if PYTHON_MAJOR == 2: buffer = str(buffer)
    return gdb.selected_inferior().write_memory(address, buffer, length)


def read_memory(addr, length=0x10):
    if PYTHON_MAJOR == 2:
        return gdb.selected_inferior().read_memory(addr, length)

    return gdb.selected_inferior().read_memory(addr, length).tobytes()


def read_int_from_memory(addr):
    arch = get_memory_alignment()
    mem = read_memory(addr, arch)
    fmt = endian_str() + "I" if arch == 4 else endian_str() + "Q"
    return struct.unpack(fmt, mem)[0]


def read_cstring_from_memory(address):
    """
    Read a C-string from memory using GDB memory access.
    """
    char_ptr = gdb.lookup_type("char").pointer()
    res = gdb.Value(address).cast(char_ptr).string().strip()

    i = res.find("\n")
    if i != -1 and len(res) > get_memory_alignment():
        res = "{}[...]".format(res[:i])

    return res


def is_readable_string(address):
    """
    Here we will assume that a readable string is
    a consecutive byte array whose
    * last element is 0x00 (i.e. it is a C-string)
    * and each byte is printable
    """
    try:
        cstr = read_cstring_from_memory(address)
        return type(cstr) == unicode and cstr and all([x in string.printable for x in cstr])
    except UnicodeDecodeError as e:
        return False


def is_alive():
    """Check if GDB is running."""
    try:
        pid = get_pid()
        return pid > 0
    except gdb.error as e:
        return False
    return False


def if_gdb_running(f):
    """Decorator wrapper to check if GDB is running."""
    @functools.wraps(f)
    def wrapper(*args, **kwds):
        if is_alive():
            return f(*args, **kwds)
        else:
            warn("No debugging session active")
    return wrapper


def is_linux_command(f):
    """Decorator wrapper to check if the command is run on a linux system."""
    @functools.wraps(f)
    def wrapper(*args, **kwds):
        if sys.platform.startswith("linux"):
            return f(*args, **kwds)
        else:
            warn("This command only runs on Linux")
    return wrapper


def get_register(regname):
    """
    Get register value. Exception will be raised if expression cannot be parse.
    This function won't catch on purpose.
    @param regname: expected register
    @return register value
    """
    t = gdb.lookup_type("unsigned long")
    reg = gdb.parse_and_eval(regname)
    return long(reg.cast(t))


def get_register_ex(regname):
    t = gdb.execute("info register {:s}".format(regname), to_string=True)
    for v in t.split():
        v = v.strip()
        if v.startswith("0x"):
            return long(v.strip().split("\t",1)[0], 16)
    return 0


@memoize
def get_os():
    return platform.system().lower()


@memoize
def get_pid():
    return get_frame().pid


def get_filepath():
    filename = gdb.current_progspace().filename

    if is_remote_debug():
        # if no filename specified, try downloading target from /proc
        if filename == None:
            pid = get_pid()

            if pid > 0:
                return download_file("/proc/{:d}/exe".format(pid), use_cache=True)
            else:
                return None

        # if target is remote file, download
        elif filename.startswith("target:"):
            return download_file(filename[len("target:"):], use_cache=True)
        else:
            return filename
    else:
        return filename


def download_file(target, use_cache=False):
    """Download filename `target` inside the mirror tree in /tmp"""
    try:
        local_root = GEF_TEMP_DIR
        local_path = os.path.join(local_root, os.path.dirname(target))
        local_name = os.path.join(local_path, os.path.basename(target))
        if use_cache and os.path.isfile(local_name):
            return local_name
        gef_makedirs(local_path)
        gdb.execute("remote get {0:s} {1:s}".format(target, local_name))
    except Exception as e:
        err(str(e))
        local_name = None
    return local_name


def open_file(path, use_cache=False):
    """Attempt to open the given file, if remote debugging is active, download
    it first to the mirror in /tmp/"""
    if is_remote_debug():
        lpath = download_file(path, use_cache)
        if not lpath:
            raise IOError("cannot open remote path {:s}".format(path))
        return open(lpath)
    else:
        return open(path)


def get_filename():
    return os.path.basename(get_filepath())


def get_function_length(sym):
    """Attempt to get the length of the raw bytes of a function."""
    dis = gdb.execute("disassemble {:s}".format(sym), to_string=True).splitlines()
    start_addr = int(dis[1].split()[0], 16)
    end_addr = int(dis[-2].split()[0], 16)
    return end_addr - start_addr


def command_only_works_for(os):
    """Use this command in the `pre_load()`, to filter the Operating Systems this
    command is working on."""
    curos = get_os()
    if not any(filter(lambda x: x == curos, os)):
        raise GefUnsupportedOS("This command only works for {:s}".format(", ".join(os)))
    return


def __get_process_maps_linux(proc_map_file):
    sections = []
    f = open_file(proc_map_file, use_cache=False)
    while True:
        line = f.readline().strip()
        if not line:
            break

        addr, perm, off, dev, rest = line.split(" ", 4)
        rest = rest.split(" ", 1)
        if len(rest) == 1:
            inode = rest[0]
            pathname = ""
        else:
            inode = rest[0]
            pathname = rest[1].replace(" ", "")

        addr_start, addr_end = addr.split("-")
        addr_start, addr_end = long(addr_start, 16), long(addr_end, 16)
        off = long(off, 16)
        perm = Permission.from_process_maps(perm)

        section = Section(page_start  = addr_start,
                          page_end    = addr_end,
                          offset      = off,
                          permission  = perm,
                          inode       = inode,
                          path        = pathname)

        sections.append(section)
    return sections


def __get_process_maps_freebsd(proc_map_file):
    sections = []
    f = open_file(proc_map_file, use_cache=False)
    while True:
        line = f.readline().strip()
        if not line:
            break

        start_addr, end_addr, _, _, _, perm, _, _, _, _, _, inode, pathname, _, _ = line.split()
        start_addr, end_addr = long(start_addr, 0x10), long(end_addr, 0x10)
        offset = 0
        perm = Permission.from_process_maps(perm)

        section = Section(page_start  = start_addr,
                          page_end    = end_addr,
                          offset      = offset,
                          permission  = perm,
                          inode       = inode,
                          path        = pathname)

        sections.append(section)

    return sections


@memoize
def get_process_maps():
    try:
        pid = get_pid()

        if sys.platform.startswith("linux"):
            sections = __get_process_maps_linux("/proc/{:d}/maps".format(pid))
        elif sys.platform.startswith("freebsd"):
            sections = __get_process_maps_freebsd("/proc/{:d}/map".format(pid))
        else:
            sections = []
    except Exception as e:
        if is_debug():
            warn("Failed to read /proc/<PID>/maps, using GDB sections info")
        sections = get_info_sections()

    return sections


@memoize
def get_info_sections():
    sections = []
    stream = StringIO(gdb.execute("maintenance info sections", to_string=True))

    while True:
        line = stream.readline()
        if not line:
            break

        try:
            parts = [x.strip() for x in line.split()]
            index = parts[0][1:-1]
            addr_start, addr_end = [long(x, 16) for x in parts[1].split("->")]
            at = parts[2]
            off = long(parts[3][:-1], 16)
            path = parts[4]
            inode = ""
            perm = Permission.from_info_sections(parts[5:])

            section = Section(page_start  = addr_start,
                              page_end    = addr_end,
                              offset      = off,
                              permission  = perm,
                              inode       = inode,
                              path        = path)

            sections.append(section)

        except IndexError:
            continue
        except ValueError:
            continue

    return sections


def get_info_files():
    global __infos_files__

    lines = gdb.execute("info files", to_string=True).splitlines()

    if len(lines) < len(__infos_files__):
        return __infos_files__

    for line in lines:
        line = line.strip().rstrip()

        if not line:
            break

        if not line.startswith("0x"):
            continue

        blobs = [x.strip() for x in line.split(" ")]
        addr_start = long(blobs[0], 16)
        addr_end = long(blobs[2], 16)
        section_name = blobs[4]

        if len(blobs) == 7:
            filename = blobs[6]
        else:
            filename = get_filepath()

        info = Zone()
        info.name = section_name
        info.zone_start = addr_start
        info.zone_end = addr_end
        info.filename = filename

        __infos_files__.append(info)

    return __infos_files__


def process_lookup_address(address):
    if not is_alive():
        err("Process is not running")
        return None

    if is_x86_64() or is_x86_32() :
        if is_in_x86_kernel(address):
            return None

    for sect in get_process_maps():
        if sect.page_start <= address < sect.page_end:
            return sect

    return None


def process_lookup_path(name, perm=Permission.READ|Permission.WRITE|Permission.EXECUTE):
    if not is_alive():
        err("Process is not running")
        return None

    for sect in get_process_maps():
        if name in sect.path and sect.permission.value & perm:
            return sect

    return None


def file_lookup_address(address):
    for info in get_info_files():
        if info.zone_start <= address < info.zone_end:
            return info
    return None


def lookup_address(address):
    """Tries to find the address in the process address space.
    Return an Address object, with validity flag set based on success."""
    sect = process_lookup_address(address)
    info = file_lookup_address(address)
    if sect is None and info is None:
        # i.e. there is no info on this address
        return Address(value=address, valid=False)
    else:
        return Address(value=address, section=sect, info=info)


def XOR(data, key):
    key = key.lstrip("0x")
    key = binascii.unhexlify(key)
    if PYTHON_MAJOR == 2:
        return b"".join([chr(ord(x) ^ ord(y)) for (x, y) in zip(data, itertools.cycle(key))])

    return bytearray([x ^ y for (x,y) in zip(data, itertools.cycle(key))])


def ishex(pattern):
    if pattern.startswith("0x") or pattern.startswith("0X"):
        pattern = pattern[2:]
    return all(c in string.hexdigits for c in pattern)


def ida_synchronize_handler(event):
    gdb.execute("ida-interact Sync", from_tty=True, to_string=True)
    return


def continue_handler(event):
    reset_all_caches()
    return


def hook_stop_handler(event):
    gdb.execute("context")
    return


def new_objfile_handler(event):
    set_arch()
    reset_all_caches()
    return


def exit_handler(event):
    reset_all_caches()
    return


def get_terminal_size():
    """
    Portable function to retrieve the current terminal size.
    """
    if is_debug():
        return 600, 100

    cmd = struct.unpack("hh", fcntl.ioctl(1, termios.TIOCGWINSZ, "1234"))
    tty_rows, tty_columns = int(cmd[0]), int(cmd[1])
    return tty_rows, tty_columns


def get_generic_arch(module, prefix, arch, mode, big_endian, to_string=False):
    """
    Retrieves architecture and mode from the arguments for use for the holy
    {cap,key}stone/unicorn trinity.
    """
    if to_string:
        arch = "{:s}.{:s}_ARCH_{:s}".format(module.__name__, prefix, arch)
        if mode:
            mode = "{:s}.{:s}_MODE_{:s}".format(module.__name__, prefix, str(mode))
        else:
            mode = ""
        if is_big_endian():
            mode += " + {:s}.{:s}_MODE_BIG_ENDIAN".format(module.__name__, prefix)
        else:
            mode += " + {:s}.{:s}_MODE_LITTLE_ENDIAN".format(module.__name__, prefix)

    else:
        arch = getattr(module, "{:s}_ARCH_{:s}".format(prefix, arch))
        if mode:
            mode = getattr(module, "{:s}_MODE_{:s}".format(prefix, mode))
        else:
            mode = 0
        if big_endian:
            mode += getattr(module, "{:s}_MODE_BIG_ENDIAN".format(prefix))
        else:
            mode += getattr(module, "{:s}_MODE_LITTLE_ENDIAN".format(prefix))

    return arch, mode


def get_generic_running_arch(module, prefix, to_string=False):
    """
    Retrieves architecture and mode from the current context.
    """

    if not is_alive():
        return None, None

    if current_arch is not None:
        arch, mode = current_arch.arch, current_arch.mode
    else:
        raise GefUnsupportedOS("Emulation not supported for your OS")

    return get_generic_arch(module, prefix, arch, mode, is_big_endian(), to_string)


def get_unicorn_arch(arch=None, mode=None, endian=None, to_string=False):
    unicorn = sys.modules["unicorn"]
    if (arch, mode, endian) == (None,None,None):
        return get_generic_running_arch(unicorn, "UC", to_string)
    return get_generic_arch(unicorn, "UC", arch, mode, endian, to_string)


def get_capstone_arch(arch=None, mode=None, endian=None, to_string=False):
    capstone = sys.modules["capstone"]

    # hacky patch to unify capstone/ppc syntax with keystone & unicorn:
    # CS_MODE_PPC32 does not exist (but UC_MODE_32 & KS_MODE_32 do)
    if is_alive() and (is_powerpc() or is_ppc64()):
        if is_ppc64():
            raise GefUnsupportedOS("Capstone not supported for PPC64 yet.")

        arch = "PPC"
        mode = "32"
        endian = is_big_endian()
        return get_generic_arch(capstone, "CS", arch, mode, endian, to_string)

    if (arch, mode, endian) == (None,None,None):
        return get_generic_running_arch(capstone, "CS", to_string)
    return get_generic_arch(capstone, "CS", arch, mode, endian, to_string)


def get_keystone_arch(arch=None, mode=None, endian=None, to_string=False):
    keystone = sys.modules["keystone"]
    if (arch, mode, endian) == (None,None,None):
        return get_generic_running_arch(keystone, "KS", to_string)
    return get_generic_arch(keystone, "KS", arch, mode, endian, to_string)


def get_unicorn_registers(to_string=False):
    "Returns a dict matching the Unicorn identifier for a specific register."
    unicorn = sys.modules["unicorn"]
    regs = {}

    if current_arch is not None:
        arch = current_arch.arch.lower()
    else:
        raise GefUnsupportedOS("Oops")

    const = getattr(unicorn, "{}_const".format(arch))
    for r in current_arch.all_registers:
        regname = "UC_{:s}_REG_{:s}".format(arch.upper(), r.strip()[1:].upper())
        if to_string:
            regs[r] = "{:s}.{:s}".format(const.__name__, regname)
        else:
            regs[r] = getattr(const, regname)
    return regs


def keystone_assemble(code, arch, mode, *args, **kwargs):
    """Assembly encoding function based on keystone."""
    keystone = sys.modules["keystone"]
    code = gef_pybytes(code)
    addr = kwargs.get("addr", 0x1000)

    try:
        ks = keystone.Ks(arch, mode)
        enc, cnt = ks.asm(code, addr)
    except keystone.KsError as e:
        err("Keystone assembler error: {:s}".format(e))
        return None

    enc = bytearray(enc)
    if kwargs.get("raw", False) != True:
        # print as string
        s = binascii.hexlify(enc)
        enc = b"\\x" + b"\\x".join([s[i:i + 2] for i in range(0, len(s), 2)])
        enc = enc.decode("utf-8")

    return enc


@memoize
def get_elf_headers(filename=None):
    if filename is None:
        filename = get_filepath()

    if filename.startswith("target:"):
        warn("Your file is remote, you should try using `gef-remote` instead")
        return

    return Elf(filename)


@memoize
def is_elf64(filename=None):
    elf = get_elf_headers(filename)
    return elf.e_class == 0x02


@memoize
def is_elf32(filename=None):
    elf = get_elf_headers(filename)
    return elf.e_class == 0x01


@memoize
def is_x86_64(filename=None):
    elf = get_elf_headers(filename)
    return elf.e_machine == 0x3e


@memoize
def is_x86_32(filename=None):
    elf = get_elf_headers(filename)
    return elf.e_machine == 0x03


@memoize
def is_arm(filename=None):
    elf = get_elf_headers(filename)
    return elf.e_machine == 0x28


@memoize
def is_arm_thumb():
    # http://www.botskool.com/user-pages/tutorials/electronics/arm-7-tutorial-part-1
    return is_arm() and get_register("$cpsr") & (1<<5)


@memoize
def is_mips():
    elf = get_elf_headers()
    return elf.e_machine == 0x08


@memoize
def is_powerpc():
    elf = get_elf_headers()
    return elf.e_machine == 0x14 # http://refspecs.freestandards.org/elf/elfspec_ppc.pdf


@memoize
def is_ppc64():
    elf = get_elf_headers()
    return elf.e_machine == 0x15 # http://refspecs.linuxfoundation.org/ELF/ppc64/PPC-elf64abi.html


@memoize
def is_sparc():
    elf = get_elf_headers()
    return elf.e_machine == 0x02


@memoize
def is_sparc64():
    elf = get_elf_headers()
    return elf.e_machine == 0x12


@memoize
def is_aarch64():
    elf = get_elf_headers()
    return elf.e_machine == 0xb7


current_arch = None


def set_arch():
    global current_arch
    if is_arm():         current_arch = ARM()
    elif is_aarch64():   current_arch = AARCH64()
    elif is_x86_32():    current_arch = X86()
    elif is_x86_64():    current_arch = X86_64()
    elif is_powerpc():   current_arch = PowerPC()
    elif is_ppc64():     current_arch = PowerPC64()
    elif is_sparc():     current_arch = SPARC()
    elif is_sparc64():   current_arch = SPARC64()
    elif is_mips():      current_arch = MIPS()
    else:
        raise GefUnsupportedOS("CPU type is currently not supported: {:s}".format(get_arch()))

    return


def get_memory_alignment(in_bits=False):
    if is_elf32():
        return 4 if not in_bits else 32
    elif is_elf64():
        return 8 if not in_bits else 64

    raise GefUnsupportedMode("GEF is running under an unsupported mode")


def clear_screen(tty=""):
    if not tty:
        gdb.execute("shell clear")
        return

    with open(tty, "w") as f:
        f.write("\x1b[H\x1b[J")
    return


def format_address(addr):
    memalign_size = get_memory_alignment()
    if memalign_size == 4:
        return "0x{:08x}".format(addr & 0xFFFFFFFF)

    return "0x{:016x}".format(addr & 0xFFFFFFFFFFFFFFFF)


def align_address(address):
    if get_memory_alignment(in_bits=True) == 32:
        ret = address & 0x00000000FFFFFFFF
    else:
        ret = address & 0xFFFFFFFFFFFFFFFF
    return ret


def align_address_to_page(address):
    a = align_address(address) >> DEFAULT_PAGE_ALIGN_SHIFT
    return a << DEFAULT_PAGE_ALIGN_SHIFT


def parse_address(address):
    if ishex(address):
        return long(address, 16)

    t = gdb.lookup_type("unsigned long")
    a = gdb.parse_and_eval(address).cast(t)
    return long(a)


def is_in_x86_kernel(address):
    address = align_address(address)
    memalign = get_memory_alignment(in_bits=True) - 1
    return (address >> memalign) == 0xF


@memoize
def endian_str():
    elf = get_elf_headers()
    if elf.e_endianness == 0x01:
        return "<" # LE
    return ">" # BE


@memoize
def is_remote_debug():
    return "remote" in gdb.execute("maintenance print target-stack", to_string=True)


def de_bruijn(alphabet, n):
    """
    De Bruijn sequence for alphabet and subsequences of length n (for compat. w/ pwnlib)
    Source: https://github.com/Gallopsled/pwntools/blob/master/pwnlib/util/cyclic.py#L38
    """
    k = len(alphabet)
    a = [0] * k * n
    def db(t, p):
        if t > n:
            if n % p == 0:
                for j in range(1, p + 1):
                    yield alphabet[a[j]]
        else:
            a[t] = a[t - p]
            for c in db(t + 1, p):
                yield c

            for j in range(a[t - p] + 1, k):
                a[t] = j
                for c in db(t + 1, t):
                    yield c

    return db(1,1)


def generate_cyclic_pattern(length):
    """
    Create a cyclic pattern based on de Bruijn sequence.
    """
    charset = b"""abcdefghijklmnopqrstuvwxyz"""
    cycle = get_memory_alignment() if is_alive() else 4
    i = 0
    res = []

    for c in de_bruijn(charset, cycle):
        if i == length: break
        res.append(c)
        i += 1

    return bytearray(res)


def dereference(addr):
    """
    gef-wrapper for gdb dereference fonction.
    """
    try:
        unsigned_long_type = gdb.lookup_type("unsigned long").pointer()
        ret = gdb.Value(addr).cast(unsigned_long_type).dereference()
    except gdb.MemoryError:
        if is_debug():
            exc_type, exc_value, exc_traceback = sys.exc_info()
            traceback.print_tb(exc_traceback, limit=1, file=sys.stdout)
            traceback.print_exception(exc_type, exc_value, exc_traceback,limit=5, file=sys.stdout)

        ret = None
    return ret


def gef_convenience(value):
    global __gef_convenience_vars_index__
    var_name = "$_gef{:d}".format(__gef_convenience_vars_index__)
    __gef_convenience_vars_index__ += 1
    gdb.execute("""set {:s} = {:s} """.format(var_name, value))
    return var_name


#
# Breakpoints
#
class FormatStringBreakpoint(gdb.Breakpoint):
    """Inspect stack for format string"""
    def __init__(self, spec, num_args):
        super(FormatStringBreakpoint, self).__init__(spec, type=gdb.BP_BREAKPOINT, internal=False)
        self.num_args = num_args
        self.enabled = True
        return

    def stop(self):

        if is_x86_32():
            sp = current_arch.sp
            m = get_memory_alignment()
            val = sp + (self.num_args * m) + m
            ptr = read_int_from_memory(val)
            addr = lookup_address(ptr)
            ptr = hex(ptr)
        else:
            regs = current_arch.function_parameters
            ptr = regs[self.num_args]
            addr = lookup_address(get_register_ex(ptr))

        if not addr.valid:
            return False

        if addr.section.permission.value & Permission.WRITE:
            content = read_cstring_from_memory(addr.value)

            print(titlify("Format String Detection"))
            m = "Possible insecure format string '{:s}' {:s} {:#x}: '{:s}'\n".format(ptr, right_arrow, addr.value, content)
            m += "Triggered by '{:s}()'".format(self.location)
            info(m)

            name = addr.info.name if addr.info else addr.section.path
            m = "Reason:\n"
            m += "Call to '{:s}()' with format string argument in position #{:d} is in ".format(self.location, self.num_args)
            m += "page {:#x} ({:s}) that has write permission".format(addr.section.page_start, name)
            warn(m)
            return True

        return False


class PatchBreakpoint(gdb.Breakpoint):
    """Create a breakpoint to permanently disable a call (fork/alarm/signal/etc.)"""

    def __init__(self, func, retval):
        super(PatchBreakpoint, self).__init__(func, gdb.BP_BREAKPOINT, internal=False)
        self.func = func
        self.retval = retval

        m = "All calls to '{:s}' will be skipped".format(self.func)
        if self.retval is not None:
            m += " (with return value as {:#x})".format(self.retval)
        info(m)
        return

    def stop(self):
        retaddr = gdb.selected_frame().older().pc()
        retreg  = current_arch.return_register

        if self.retval is not None:
            cmd = "set {:s} = {:#x}".format(retreg, self.retval)
            gdb.execute(cmd)

        cmd = "set $pc = {:#x}".format(retaddr,)
        gdb.execute(cmd)

        m = "Ignoring call to '{:s}'".format(self.func)
        if self.retval is not None:
            m += "(setting {:s} to {:#x})".format(retreg, self.retval)

        ok(m)
        return False  # never stop at this breakpoint


class SetRegisterBreakpoint(gdb.Breakpoint):
    """When hit, this temporary breakpoint simply sets one specific register to a given value."""

    def __init__(self, func, reg, retval, force_stop=False):
        super(SetRegisterBreakpoint, self).__init__(func, gdb.BP_BREAKPOINT, internal=False)
        self.func = func
        self.reg = reg
        self.retval = retval
        self.force_stop = force_stop
        return

    def stop(self):
        gdb.execute("set {:s} = {:d}".format(self.reg, self.retval))
        ok("Setting Return Value register ({:s}) to {:d}".format(self.reg, self.retval))
        self.delete()
        return self.force_stop


class ChangePermissionBreakpoint(gdb.Breakpoint):
    """When hit, this temporary breakpoint will restore the original code, and position
    $pc correctly."""

    def __init__(self, loc, code, pc):
        super(ChangePermissionBreakpoint, self).__init__(loc, gdb.BP_BREAKPOINT, internal=False)
        self.original_code = code
        self.original_pc = pc
        return

    def stop(self):
        info("Restoring original context")
        write_memory(self.original_pc, self.original_code, len(self.original_code))
        info("Restoring $pc")
        gdb.execute("set $pc = {:#x}".format(self.original_pc))
        return True


#
# Commands
#

class GenericCommand(gdb.Command):
    """This is a meta-class for invoking commands, should not be invoked"""
    __metaclass__ = abc.ABCMeta

    def __init__(self, *args, **kwargs):
        self.pre_load()
        self.dont_repeat()
        self.__doc__  += "\nSyntax: {}".format(self._syntax_)
        command_type = kwargs.setdefault("command", gdb.COMMAND_OBSCURE)
        complete_type = kwargs.setdefault("complete", gdb.COMPLETE_NONE)
        prefix = kwargs.setdefault("prefix", True)
        super(GenericCommand, self).__init__(self._cmdline_, command_type, complete_type, prefix)
        self.post_load()
        return

    def invoke(self, args, from_tty):
        argv = gdb.string_to_argv(args)
        self.do_invoke(argv)
        return

    def usage(self):
        err("Syntax\n{}".format(self._syntax_))
        return

    @abc.abstractproperty
    def _cmdline_(self): pass

    @abc.abstractproperty
    def _syntax_(self): pass

    @abc.abstractmethod
    def do_invoke(self, argv): pass

    def pre_load(self): pass
    def post_load(self): pass

    @property
    def settings(self): pass

    @settings.getter
    def settings(self):
        return { x.split(".", 1)[1]: __config__[x] for x in __config__.keys() \
                 if x.startswith("{:s}.".format(self._cmdline_)) }

    def get_setting(self, name): return self.settings[name][1](self.settings[name][0])
    def has_setting(self, name): return name in self.settings.keys()

    def add_setting(self, name, value, description=""):
        key = "{:s}.{:s}".format(self.__class__._cmdline_, name)
        __config__[key] = [value, type(value), description]
        return

    def del_setting(self, name):
        key = "{:s}.{:s}".format(self.__class__._cmdline_, name)
        __config__.pop(key)
        return


# Copy/paste this template for new command
# class TemplateCommand(GenericCommand):
# """TemplateCommand: description here will be seen in the help menu for the command."""

    # _cmdline_ = "template-fake"
    # _syntax_  = "{:s}".format(_cmdline_)
    # _aliases_ = ["tpl-fk",]
    # def __init__(self):
    #     super(TemplateCommand, self).__init__(complete=gdb.COMPLETE_FILENAME)
    #     return
    # def do_invoke(self, argv):
    #     return


class PCustomCommand(GenericCommand):
    """Dump user defined structure.
    This command attempts to reproduce WinDBG awesome `dt` command for GDB and allows
    to apply structures (from symbols or custom) directly to an address.
    Custom structures can be defined in pure Python using ctypes, and should be stored
    in a specific directory, whose path must be stored in the `pcustom.struct_path`
    configuration setting."""

    _cmdline_ = "pcustom"
    _syntax_  = "{:s} [-l] [StructA [0xADDRESS] [-e]]".format(_cmdline_)
    _aliases_ = ["dt",]

    def __init__(self):
        super(PCustomCommand, self).__init__(complete=gdb.COMPLETE_SYMBOL, prefix=False)
        self.add_setting("struct_path", os.path.join(GEF_TEMP_DIR, "structs"),
                         "Path to store/load the structure ctypes files")
        return

    def do_invoke(self, argv):
        argc = len(argv)
        if argc == 0:
            self.usage()
            return

        if argv[0] == "-l":
            self.list_custom_structures()
            return

        modname, structname  = argv[0].split(":", 1) if ":" in argv[0] else (argv[0], argv[0])
        structname, param  = structname.split(".", 1) if "." in structname else (structname, None)

        if argc == 1:
            self.dump_structure(modname, structname)
            return

        if argv[1] == "-e":
            self.create_or_edit_structure(modname, structname)
            return

        if not is_alive():
            return

        try:
            address = long(gdb.parse_and_eval(argv[1]))
        except gdb.error:
            err("Failed to parse '{:s}'".format(argv[1]))
            return

        self.apply_structure_to_address(modname, structname, address)
        return

    def pcustom_filepath(self, x):
        return os.path.join(self.get_setting("struct_path"), "{}.py".format(x))

    def is_valid_struct(self, x):
        return os.access(self.pcustom_filepath(x), os.R_OK)

    def dump_structure(self, mod_name, struct_name):
        # If it's a builtin or defined in the ELF use gdb's `ptype`
        try:
            gdb.execute("ptype struct {:s}".format(struct_name))
            return
        except gdb.error:
            pass

        self.dump_custom_structure(mod_name, struct_name)
        return

    def dump_custom_structure(self, mod_name, struct_name):
        if not self.is_valid_struct(mod_name):
            err("Invalid structure name '{:s}'".format(struct_name))
            return

        _class = self.get_class(mod_name, struct_name)
        _offset = 0

        for (_name, _type) in _class._fields_:
            _size = ctypes.sizeof(_type)
            print("+{:04x} {:s} {:s} ({:#x})".format(_offset, _name, _type.__name__, _size))
            _offset += _size
        return

    def deserialize(self, struct, data):
        length = min(len(data), ctypes.sizeof(struct))
        ctypes.memmove(ctypes.addressof(struct), data, length)
        return

    def get_module(self, modname):
        _fullname = self.pcustom_filepath(modname)
        return imp.load_source(modname, _fullname)

    def get_class(self, modname, classname):
        _mod = self.get_module(modname)
        return getattr(_mod, classname)()

    def list_all_structs(self, modname):
        _mod = self.get_module(modname)
        _invalid = set(["BigEndianStructure", "LittleEndianStructure", "Structure"])
        _structs = set([x for x in dir(_mod) \
                         if inspect.isclass(getattr(_mod, x)) \
                         and issubclass(getattr(_mod, x), ctypes.Structure)])
        return _structs - _invalid

    def apply_structure_to_address(self, mod_name, struct_name, addr, depth=0):
        if not self.is_valid_struct(mod_name):
            err("Invalid structure name '{:s}'".format(struct_name))
            return

        _class = self.get_class(mod_name, struct_name)

        try:
            data = read_memory(addr, ctypes.sizeof(_class))
        except gdb.MemoryError:
            err("Cannot reach memory {:#x}".format(addr))
            return

        self.deserialize(_class, data)

        _regsize = get_memory_alignment()
        _offset = 0

        for field in _class._fields_:
            _name, _type = field
            _size = ctypes.sizeof(_type)
            _value = getattr(_class, _name)

            if    (_regsize == 4 and _type is ctypes.c_uint32) \
               or (_regsize == 8 and _type is ctypes.c_uint64) \
               or (_regsize == ctypes.sizeof(ctypes.c_void_p) and _type is ctypes.c_void_p):
                # try to dereference pointers
                _value = right_arrow.join(DereferenceCommand.dereference_from(_value))

            line = ""
            line += "  "*depth
            line += ("{:#x}+0x{:04x} {:s} : ".format(addr, _offset, _name)).ljust(40)
            line += "{:s} ({:s})".format(_value, _type.__name__)
            parsed_value = self.get_ctypes_value(_class, _name, _value)
            if parsed_value:
                line += " {:s} {:s}".format(right_arrow, parsed_value)
            print(line)

            if issubclass(_type, ctypes.Structure):
                self.apply_structure_to_address(mod_name, _type.__name__, addr + _offset, depth + 1)
                _offset += ctypes.sizeof(_type)
            else:
                _offset += _size
        return


    def get_ctypes_value(self, struct, item, value):
        if not hasattr(struct, "_values_"): return ""
        values_list = getattr(struct, "_values_")
        default = ""
        for name, values in values_list:
            if name != item: continue
            for val, desc in values:
                if value == val: return desc
                if val == None: default = desc
        return default


    def create_or_edit_structure(self, mod_name, struct_name):
        path = self.get_setting("struct_path")
        fullname = self.pcustom_filepath(mod_name)
        if not os.path.isdir(path):
            info("Creating path '{:s}'".format(path))
            gef_makedirs(path)
        elif not self.is_valid_struct(mod_name):
            info("Creating '{:s}' from template".format(fullname))
            with open(fullname, "wb") as f:
                f.write(self.get_template(struct_name))
                f.flush()
        else:
            info("Editing '{:s}'".format(fullname))

        cmd = os.getenv("EDITOR").split() if os.getenv("EDITOR") else ["nano",]
        cmd.append(fullname)
        retcode = subprocess.call(cmd)
        return retcode


    def get_template(self, structname):
        d = [
            b"from ctypes import *\n\n",
            b"class ",
            gef_pybytes(structname),
            b"(Structure):\n",
            b"    _fields_ = []\n"
        ]
        return b"".join(d)


    def list_custom_structures(self):
        path = self.get_setting("struct_path")
        info("Listing custom structures from '{:s}'".format(path))
        try:
            for filen in os.listdir(path):
                name, ext = os.path.splitext(filen)
                if ext != ".py": continue
                _modz = self.list_all_structs(name)
                ok("{:s} {:s} ({:s})".format(right_arrow, name, ", ".join(_modz)))
        except OSError:
            err("Cannot open '{:s}'.".format(path))
            warn("Create struct directory or use `gef config pcustom.struct_path` to set it correctly.")
        return


class RetDecCommand(GenericCommand):
    """Decompile code from GDB context using RetDec API."""

    _cmdline_ = "retdec"
    _syntax_  = "{:s} [-r RANGE1-RANGE2] [-s SYMBOL] [-a] [-h]".format(_cmdline_)
    _aliases_ = ["decompile",]

    def __init__(self):
        super(RetDecCommand, self).__init__(complete=gdb.COMPLETE_SYMBOL, prefix=False)
        self.add_setting("key", "", "RetDec decompilator API key")
        self.add_setting("path", GEF_TEMP_DIR, "Path to store the decompiled code")
        self.decompiler = None
        return

    def pre_load(self):
        try:
            import retdec
            import retdec.decompiler
        except ImportError as ioe:
            msg = "Missing Python `retdec-python` package. "
            raise GefMissingDependencyException(msg)
        return

    @if_gdb_running
    def do_invoke(self, argv):
        arch = current_arch.arch.lower()
        if not arch:
            err("RetDec does not decompile '{:s}'".format(get_arch()))
            return

        api_key = self.get_setting("key").strip()
        if not api_key:
            warn("No RetDec API key provided, use `gef config` to add your own key")
            return

        if self.decompiler is None:
            retdec = sys.modules["retdec"]
            retdec_decompiler = sys.modules["retdec.decompiler"]
            self.decompiler = retdec.decompiler.Decompiler(api_key=api_key)

        params = {
            "architecture": arch,
            "target_language": "c",
            "raw_endian": "big" if is_big_endian() else "little",
            "decomp_var_names": "readable",
            "decomp_emit_addresses": "no",
            "generate_cg": "no",
            "generate_cfg": "no",
            "comp_compiler": "gcc",
        }

        opts, args = getopt.getopt(argv, "r:s:ah")
        if not opts:
            self.usage()
            return

        try:
            for o, a in opts:
                if o == "-r":
                    range_from, range_to = map(lambda x: int(x,16), a.split("-", 1))
                    fd, filename = tempfile.mkstemp()
                    with os.fdopen(fd, "wb") as f:
                        length = range_to - range_from
                        f.write(read_memory(range_from, length))
                    params["mode"] = "raw"
                    params["file_format"] = "elf"
                    params["raw_section_vma"] = hex(range_from)
                    params["raw_entry_point"] = hex(range_from)
                elif o == "-s":
                    try:
                        value = gdb.parse_and_eval(a)
                    except gdb.error:
                        err("No symbol named '{:s}'".format(a))
                        return
                    range_from = long(value.address)
                    fd, filename = tempfile.mkstemp()
                    with os.fdopen(fd, "wb") as f:
                        f.write(read_memory(range_from, get_function_length(a)))
                    params["mode"] = "raw"
                    params["file_format"] = "elf"
                    params["raw_section_vma"] = hex(range_from)
                    params["raw_entry_point"] = hex(range_from)
                elif o == "-a":
                    filename = get_filepath()
                    params["mode"] = "bin"
                else:
                    self.usage()
                    return
        except Exception as e:
            print(e)
            self.usage()
            return

        params["input_file"] = filename
        if self.send_to_retdec(params) == False:
            return

        fname = os.path.join(self.get_setting("path"), "{}.c".format(os.path.basename(filename)))
        with open(fname, "r") as f:
            p = re.compile(r"unknown_([a-f0-9]+)")
            for l in f.readlines():
                l = l.strip()
                if not l or l.startswith("//"):
                    continue
                # try to fix the unknown with the current context
                for match in p.finditer(l):
                    s = match.group(1)
                    addr = int(s, 16)
                    dis = gdb.execute("x/1i {:#x}".format(addr), to_string=True)
                    addr, loc, mnemo, ops = gef_parse_gdb_instruction(dis.strip())
                    if loc:
                        l = l.replace("unknown_{:s}".format(s), loc)
                print(l)
        return


    def send_to_retdec(self, params):
        retdec = sys.modules["retdec"]

        try:
            path = self.get_setting("path")
            decompilation = self.decompiler.start_decompilation(**params)
            info("Task submitted, waiting for decompilation to finish... ", cr=False)
            decompilation.wait_until_finished()
            print("Done")
            decompilation.save_hll_code(self.get_setting("path"))
            fname = "{}/{}.{}".format(path, os.path.basename(params["input_file"]), params["target_language"])
            ok("Saved as '{:s}'".format(fname))
        except retdec.exceptions.AuthenticationError:
            err("Invalid RetDec API key")
            info("You can store your API key using `gef config`/`gef restore`")
            self.decompiler = None
            return False

        return True


class ChangeFdCommand(GenericCommand):
    """ChangeFdCommand: redirect file descriptor during runtime."""

    _cmdline_ = "hijack-fd"
    _syntax_  = "{:s} FD_NUM NEW_OUTPUT".format(_cmdline_)

    def __init__(self):
        super(ChangeFdCommand, self).__init__(prefix=False)
        return

    def do_invoke(self, argv):
        if not is_alive():
            err("No process alive")
            return

        if is_remote_debug():
            err("Cannot run on remote debugging")
            return

        if len(argv)!=2:
            self.usage()
            return

        if not os.access("/proc/{:d}/fd/{:s}".format(get_pid(), argv[0]), os.R_OK):
            self.usage()
            return

        old_fd = int(argv[0])
        new_output = argv[1]

        try:
            disable_context()
            res = gdb.execute("""call open("{:s}", 66, 0666)""".format(new_output), to_string=True)
            # Output example: $1 = 3
            new_fd = int(res.split()[2])
            info("Opened '{:s}' as fd=#{:d}".format(new_output, new_fd))
            gdb.execute("""call dup2({:d}, {:d})""".format(new_fd, old_fd), to_string=True)
            info("Duplicated FD #{:d} {:s} #{:d}".format(old_fd, right_arrow, new_fd))
            gdb.execute("""call close({:d})""".format(new_fd), to_string=True)
            ok("Success")
            enable_context()
        except:
            err("Failed")
        return


class ProcessIdCommand(GenericCommand):
    """ProcessIdCommand: print the process id of the process being debugged."""

    _cmdline_ = "pid"
    _syntax_  = _cmdline_

    @if_gdb_running
    def do_invoke(self, argv):
        print("{:d}".format(get_pid()))
        return


class IdaInteractCommand(GenericCommand):
    """IDA Interact: set of commands to interact with IDA via a XML RPC service
    deployed via the IDA script `ida_gef.py`. It should be noted that this command
    can also be used to interact with Binary Ninja (using the script `binja_gef.py`)
    using the same interface."""

    _cmdline_ = "ida-interact"
    _syntax_  = "{:s} METHOD [ARGS]".format(_cmdline_)
    _aliases_ = ["binaryninja-interact", "bn", "binja"]

    def __init__(self):
        super(IdaInteractCommand, self).__init__(prefix=False)
        host, port = "127.0.1.1", 1337
        self.add_setting("host", host, "IP address to use connect to IDA/Binary Ninja script")
        self.add_setting("port", port, "Port to use connect to IDA/Binary Ninja script")
        self.sock = None
        self.version = ("", "")

        if self.is_target_alive(host, port):
            # if the target responds, we add 2 new handlers to synchronize the
            # info between gdb and ida/binja
            self.connect()
        return

    def is_target_alive(self, host, port):
        try:
            s = socket.socket(socket.AF_INET, socket.SOCK_STREAM)
            s.settimeout(1)
            s.connect((host, port))
            s.close()
        except socket.error:
            return False
        return True

    def connect(self, host=None, port=None):
        """
        Connect to the XML-RPC service.
        """
        if host is None:
            host = self.get_setting("host")
        if port is None:
            port = self.get_setting("port")

        try:
            sock = xmlrpclib.ServerProxy("http://{:s}:{:d}".format(host, port))
            gdb.events.stop.connect(ida_synchronize_handler)
            gdb.events.cont.connect(ida_synchronize_handler)
            self.version = sock.version()
        except:
            err("Failed to connect to '{:s}:{:d}'".format(host, port))
            sock = None
        self.sock = sock
        return

    def disconnect(self):
        gdb.events.stop.disconnect(ida_synchronize_handler)
        gdb.events.cont.disconnect(ida_synchronize_handler)
        self.sock = None
        return

    def do_invoke(self, argv):
        def parsed_arglist(arglist):
            args = []
            for arg in arglist:
                try:
                    # try to solve the argument using gdb
                    argval = gdb.parse_and_eval(arg)
                    argval.fetch_lazy()
                    # check if value is addressable
                    argval = long(argval) if argval.address is None else long(argval.address)
                    args.append("{:#x}".format(argval,))
                except:
                    # if gdb can't parse the value, let ida deal with it
                    args.append(arg)
            return args

        if self.sock is None:
            warn("Trying to reconnect")
            self.connect()
            if self.sock is None:
                self.disconnect()
                return

        if len(argv) == 0 or argv[0] in ("-h", "--help"):
            method_name = argv[1] if len(argv)>1 else None
            self.usage(method_name)
            return

        try:
            method_name = argv[0]
            if method_name == "version":
                self.version = self.sock.version()
                info("Enhancing {:s} with {:s} (v.{:s})".format (Color.greenify("gef"),
                                                                 Color.redify(self.version[0]),
                                                                 Color.yellowify(self.version[1])))
                return

            elif method_name == "Sync":
                self.synchronize()
                return

            method = getattr(self.sock, method_name)
            if len(argv) > 1:
                args = parsed_arglist(argv[1:])
                res = method(*args)
            else:
                res = method()

            if res in (0,  None):
                ok("Success")
                return

            if method_name in ("ImportStruct", "ImportStructs"):
                self.import_structures(res)
            else:
                print(res)

        except socket.error:
            self.disconnect()

        except Exception as e:
            err("[{:s}] Exception: {:s}".format(self._cmdline_, str(e)))
        return


    def synchronize(self):
        """Submit all active breakpoint addresses to IDA/BN"""
        breakpoints = gdb.breakpoints() or []
        old_bps = []

        for x in breakpoints:
            if x.enabled and not x.temporary:
                val = gdb.parse_and_eval(x.location)
                addr = str(val).strip().split()[0]
                addr = long(addr, 16)
                old_bps.append(addr)

        pc = current_arch.pc
        try:
            # it is possible that the server was stopped between now and the last sync
            cur_bps = self.sock.Sync(str(pc), old_bps)
        except ConnectionRefusedError:
            self.disconnect()
            return

        if cur_bps == old_bps:
            # no change
            return

        # add new BP defined in IDA/BN to gef
        added = set(cur_bps) - set(old_bps)
        for new_bp in added:
            gdb.Breakpoint("*{:#x}".format(new_bp), type=gdb.BP_BREAKPOINT).enabled

        # and remove the old ones
        removed = set(old_bps) - set(cur_bps)
        for bp in breakpoints:
            val = gdb.parse_and_eval(bp.location).address
            addr = str(val).strip().split()[0]
            addr = long(addr, 16)
            if addr in removed:
                bp.delete()
        return


    def usage(self, meth=None):
        if self.sock is None:
            return

        if meth is not None:
            print(titlify(meth))
            print(self.sock.system.methodHelp(meth))
            return

        info("Listing available methods and syntax examples: ")
        for m in self.sock.system.listMethods():
            if m.startswith("system."): continue
            print(titlify(m))
            print(self.sock.system.methodHelp(m))
        return


    def import_structures(self, structs):
        if self.version[0] != "IDA Pro":
            return

        path = __config__.get("pcustom.struct_path")[0]
        if not os.path.isdir(path):
            gef_makedirs(path)

        for struct_name in structs.keys():
            fullpath = os.path.join(path, "{}.py".format(struct_name))
            with open(fullpath, "wb") as f:
                f.write(b"from ctypes import *\n\n")
                f.write(b"class ")
                f.write(bytes(str(struct_name), encoding="utf-8"))
                f.write(b"(Structure):\n")
                f.write(b"    _fields_ = [\n")
                for offset, name, size in structs[struct_name]:
                    name = bytes(name, encoding="utf-8")
                    if   size == 1: csize = b"c_uint8"
                    elif size == 2: csize = b"c_uint16"
                    elif size == 4: csize = b"c_uint32"
                    elif size == 8: csize = b"c_uint64"
                    else:           csize = b"c_byte * " + bytes(str(size), encoding="utf-8")
                    m = [b'        ("', name, b'", ', csize, b'),\n']
                    f.write(b"".join(m))
                f.write(b"]\n")
        ok("Success, {:d} structure{:s} imported".format(len(structs.keys()),
                                                         "s" if len(structs.keys())>1 else ""))
        return


class SearchPatternCommand(GenericCommand):
    """SearchPatternCommand: search a pattern in memory."""

    _cmdline_ = "search-pattern"
    _syntax_  = "{:s} PATTERN".format(_cmdline_)
    _aliases_ = ["grep",]

    def __init__(self):
        super(SearchPatternCommand, self).__init__(prefix=False)
        return

    def search_pattern_by_address(self, pattern, start_address, end_address):
        """Search a pattern within a range defined by arguments."""
        pattern = gef_pybytes(pattern)
        length = end_address - start_address
        buf = read_memory(start_address, length)
        locations = []

        for m in re.finditer(pattern, buf):
            try:
                start = start_address + m.start()
                string = read_cstring_from_memory(start)
                end   = start + len(string)
            except UnicodeError:
                string = "{:s}[...]".format(pattern)
                end    = start + len(pattern)
            locations.append((start, end, string))
        return locations

    def search_pattern(self, pattern):
        """Search a pattern within the whole userland memory."""
        for section in get_process_maps():
            if not section.permission & Permission.READ: continue
            if section.path == "[vvar]": continue

            start = section.page_start
            end   = section.page_end - 1
            for loc in self.search_pattern_by_address(pattern, start, end):
                print("""{:#x} - {:#x} {:s}  "{:s}" """.format(loc[0], loc[1], right_arrow, Color.pinkify(loc[2])))
        return

    @if_gdb_running
    def do_invoke(self, argv):
        if len(argv)!=1:
            self.usage()
            return

        pattern = argv[0]
        info("Searching '{:s}' in memory".format(Color.yellowify(pattern)))
        self.search_pattern(pattern)
        return


class FlagsCommand(GenericCommand):
    """Edit flags in a human friendly way"""

    _cmdline_ = "edit-flags"
    _syntax_  = "{:s} [(+|-|~)FLAGNAME ...]".format(_cmdline_)
    _aliases_ = ["flags",]

    def __init__(self):
        super(FlagsCommand, self).__init__(prefix=False)
        return

    def do_invoke(self, argv):
        for flag in argv:
            if len(flag)<2:
                continue

            action = flag[0]
            name = flag[1:].lower()

            if action not in ("+", "-", "~"):
                err("Invalid action for flag '{:s}'".format(flag))
                continue

            if name not in current_arch.flags_table.values():
                err("Invalid flag name '{:s}'".format(flag[1:]))
                continue

            for k in current_arch.flags_table.keys():
                if current_arch.flags_table[k] == name:
                    off = k
                    break

            old_flag = get_register_ex(current_arch.flag_register)
            if action == "+":
                new_flags = old_flag | (1 << off)
            elif action == "-":
                new_flags = old_flag & ~(1 << off)
            else:
                new_flags = old_flag ^ (1<<off)

            gdb.execute("set ({:s}) = {:x}".format(current_arch.flag_register, new_flags))

        print(current_arch.flag_register_to_human())
        return


class ChangePermissionCommand(GenericCommand):
    """Change a page permission. By default, it will change it to RWX."""

    _cmdline_ = "set-permission"
    _syntax_  = "{:s} LOCATION [PERMISSION]".format(_cmdline_)
    _aliases_ = ["mprotect",]

    def __init__(self):
        super(ChangePermissionCommand, self).__init__(complete=gdb.COMPLETE_LOCATION, prefix=False)
        return

    def pre_load(self):
        try:
            import keystone
        except ImportError as ioe:
            msg = "Missing Python `keystone-engine` package. "
            raise GefMissingDependencyException(msg)
        return

    @if_gdb_running
    def do_invoke(self, argv):
        if len(argv) not in (1, 2):
            err("Incorrect syntax")
            self.usage()
            return

        if len(argv) == 2:
            perm = int(argv[1])
        else:
            perm = Permission.READ | Permission.WRITE | Permission.EXECUTE

        loc = long(gdb.parse_and_eval(argv[0]))
        sect = process_lookup_address(loc)
        size = sect.page_end - sect.page_start
        original_pc = current_arch.pc

        info("Generating sys_mprotect({:#x}, {:#x}, '{:s}') stub for arch {:s}".format(sect.page_start, size, Permission(value=perm), get_arch()))
        stub = self.get_stub_by_arch(sect.page_start, size, perm)
        if stub is None:
            err("Failed to generate mprotect opcodes")
            return

        info("Saving original code")
        original_code = read_memory(original_pc, len(stub))

        bp_loc = "*{:#x}".format(original_pc + len(stub))
        info("Setting a restore breakpoint at {:s}".format(bp_loc))
        ChangePermissionBreakpoint(bp_loc, original_code, original_pc)

        info("Overwriting current memory at {:#x} ({:d} bytes)".format(loc, len(stub)))
        write_memory(original_pc, stub, len(stub))

        info("Resuming execution")
        gdb.execute("continue")
        return

    def get_stub_by_arch(self, addr, size, perm):
        code = current_arch.mprotect_asm(addr, size, perm)
        arch, mode = get_keystone_arch()
        raw_insns = keystone_assemble(code, arch, mode, raw=True)
        return raw_insns


class UnicornEmulateCommand(GenericCommand):
    """Use Unicorn-Engine to emulate the behavior of the binary, without affecting the GDB runtime.
    By default the command will emulate only the next instruction, but location and number of instruction can be
    changed via arguments to the command line. By default, it will emulate the next instruction from current PC."""

    _cmdline_ = "unicorn-emulate"
    _syntax_  = "{:s} [-f LOCATION] [-t LOCATION] [-n NB_INSTRUCTION] [-e PATH] [-h]".format(_cmdline_)
    _aliases_ = ["emulate",]

    def __init__(self):
        super(UnicornEmulateCommand, self).__init__(complete=gdb.COMPLETE_LOCATION, prefix=False)
        self.add_setting("verbose", False, "Set unicorn-engine in verbose mode")
        self.add_setting("show_disassembly", False, "Show every instruction executed")
        return

    def help(self):
        h = self._syntax_
        h += "\n\t-f LOCATION specifies the start address of the emulated run (default $pc).\n"
        h += "\t-t LOCATION specifies the end address of the emulated run.\n"
        h += "\t-e /PATH/TO/SCRIPT.py generates a standalone Python script from the current runtime context.\n"
        h += "\t-n NB_INSTRUCTION indicates the number of instructions to execute (mutually exclusive with `-t` and `-g`).\n"
        h += "\t-g NB_GADGET indicates the number of gadgets to execute (mutually exclusive with `-t` and `-n`).\n"
        h += "\nAdditional options can be setup via `gef config unicorn-emulate`\n"
        info(h)
        return

    def pre_load(self):
        try:
            import unicorn
            import capstone
        except ImportError as ie:
            msg = "This command requires the following packages: `unicorn` and `capstone`."
            raise GefMissingDependencyException(msg)
        return

    @if_gdb_running
    def do_invoke(self, argv):
        start_insn = None
        end_insn = -1
        self.nb_insn = -1
        self.until_next_gadget = -1
        to_script = None
        opts, args = getopt.getopt(argv, "f:t:n:e:g:h")
        for o,a in opts:
            if   o == "-f":   start_insn = int(a, 16)
            elif o == "-t":
                end_insn = int(a, 16)
                self.nb_insn = -1
                self.until_next_gadget = -1

            elif o == "-g":
                self.until_next_gadget = int(a)
                self.nb_insn = -1
                end_insn = -1

            elif o == "-n":
                self.nb_insn = int(a)
                self.until_next_gadget = -1
                end_insn = -1

            elif o == "-e":
                to_script = a

            elif o == "-h":
                self.help()
                return

        if start_insn is None:
            start_insn = current_arch.pc

        if end_insn == -1 and self.nb_insn == -1 and self.until_next_gadget == -1:
            err("No stop condition (-t|-n|-g) defined.")
            return

        self.run_unicorn(start_insn, end_insn, to_script=to_script)
        return

    def get_unicorn_end_addr(self, start_addr, nb):
        dis = gef_disassemble(start_addr, nb +1, True)
        return dis[-1][0]

    def run_unicorn(self, start_insn_addr, end_insn_addr, *args, **kwargs):
        start_regs = {}
        end_regs = {}
        verbose = self.get_setting("verbose") or False
        to_script = kwargs.get("to_script", None)
        content = ""
        arch, mode = get_unicorn_arch(to_string=to_script)
        unicorn_registers = get_unicorn_registers(to_string=to_script)
        fname = get_filename()

        if to_script:
            content += """#!/usr/bin/python
#
# Emulation script for '%s' from %#x to %#x
#
import readline, code
import capstone, unicorn

regs = {%s}
uc = None


def disassemble(code, addr):
    cs = capstone.Cs(%s, %s)
    for i in cs.disasm(str(code),addr):
        return i


def hook_code(emu, address, size, user_data):
    print(">> Executing instruction at 0x{:x}".format(address))
    code = emu.mem_read(address, size)
    insn = disassemble(code, address)
    print(">>> 0x{:x}: {:s} {:s}".format(insn.address, insn.mnemonic, insn.op_str))
    return


def interact(emu, regs):
    readline.parse_and_bind("tab: complete")
    vars = globals().copy()
    vars.update(locals())
    code.InteractiveConsole(vars).interact(banner="[+] Spawning Python interactive shell with Unicorn, use `uc` to interact with the emulated session")
    return


def print_regs(emu, regs):
    for r in regs.keys():
        print(">> {:s} = 0x{:x}".format(r, emu.reg_read(regs[r])))
    return


def reset():
""" % (fname, start_insn_addr, end_insn_addr, ",".join(["'%s': %s" % (k.strip(), unicorn_registers[k]) for k in unicorn_registers.keys()]), arch, mode)

        unicorn = sys.modules["unicorn"]
        if verbose:
            info("Initializing Unicorn engine")

        if to_script:
            content += "    emu = unicorn.Uc(%s, %s)\n" % (arch, mode)
        else:
            emu = unicorn.Uc(arch, mode)

        if verbose:
            info("Populating registers")

        for r in current_arch.all_registers:
            gregval = get_register_ex(r)
            if to_script:
                content += "    emu.reg_write(%s, %#x)\n" % (unicorn_registers[r], gregval)
            else:
                emu.reg_write(unicorn_registers[r], gregval)
                start_regs[r] = gregval

        vmmap = get_process_maps()
        if vmmap is None or len(vmmap) == 0:
            warn("An error occured when reading memory map.")
            return

        if verbose:
            info("Duplicating memory map")

        # Hack hack hack (- again !!)
        # Because of fs/gs registers used for different purposes (canary and stuff), we map
        # the NULL page as RW- to allow UC to treat instructions dealing with those regs
        # If anybody has a better approach, please send me a PR ;)
        if is_x86_32() or is_x86_64():
            page_sz = resource.getpagesize()
            FS = 0x00
            GS = FS + page_sz
            if to_script:
                content += "    emu.mem_map(%#x, %d, %d)\n" % (FS, page_sz, 3)
                content += "    emu.mem_map(%#x, %d, %d)\n" % (GS, page_sz, 3)
                content += "    emu.reg_write(%s, %#x)\n" % (unicorn_registers["$fs    "], FS)
                content += "    emu.reg_write(%s, %#x)\n" % (unicorn_registers["$gs    "], GS)
            else:
                emu.mem_map(FS, page_sz, 3)
                emu.mem_map(GS, page_sz, 3)
                emu.reg_write(unicorn_registers["$fs    "], FS)
                emu.reg_write(unicorn_registers["$gs    "], GS)


        for sect in vmmap:
            try:
                page_start = sect.page_start
                page_end   = sect.page_end
                size       = sect.size
                perm       = sect.permission
                path       = sect.path

                if to_script:
                    content += "    # Mapping %s: %#x-%#x\n"%(sect.path, page_start, page_end)
                    content += "    emu.mem_map(%#x, %#x, %d)\n" % (page_start, size, perm.value)
                else:
                    emu.mem_map(page_start, size, perm.value)

                if perm & Permission.READ:
                    code = read_memory(page_start, size)
                    if verbose:
                        info("Populating path=%s page=%#x-%#x size=%d perm=%s" % (sect.path,
                                                                                  page_start,
                                                                                  page_end,
                                                                                  size,
                                                                                  perm))

                    if to_script:
                        loc = "/tmp/gef-%s-%#x.raw" % (fname, page_start)
                        with open(loc, "wb") as f:
                            f.write(bytes(code))

                        content += "    emu.mem_write(%#x, open('%s', 'r').read())\n" % (page_start, loc)
                        content += "\n"

                    else:
                        emu.mem_write(page_start, bytes(code))
            except Exception as e:
                warn("Cannot copy page=%#x-%#x : %s" % (page_start, page_end, e))
                continue

        if to_script:
            content += "    emu.hook_add(unicorn.UC_HOOK_CODE, hook_code)\n"
            content += "    return emu\n"
        else:
            emu.hook_add(unicorn.UC_HOOK_BLOCK, self.hook_block)
            emu.hook_add(unicorn.UC_HOOK_CODE, self.hook_code)

        if to_script:
            content += """
def emulate(emu, start_addr, end_addr):
    # Registers initial states
    print_regs(emu, regs)

    try:
        emu.emu_start(start_addr, end_addr)
    except Exception as e:
        emu.emu_stop()
        print("Error: {}".format(e))

    # Registers final states
    print_regs(emu, regs)
    return


if __name__ == "__main__":
    uc = reset()
    emulate(uc, %#x, %#x)
    interact(uc, regs)

# unicorn-engine script generated by gef
""" % (start_insn_addr, end_insn_addr)

            with open(to_script, "w") as f:
                f.write(content)

            info("Unicorn script generated as '%s'" % to_script)
            return

        ok("Starting emulation: %#x %s %#x" % (start_insn_addr,
                                               right_arrow,
                                               end_insn_addr))

        try:
            emu.emu_start(start_insn_addr, end_insn_addr)
        except unicorn.UcError as e:
            emu.emu_stop()
            err("An error occured during emulation: %s" % e)
            return

        ok("Emulation ended, showing %s registers:" % Color.redify("tainted"))

        for r in current_arch.all_registers:
            # ignoring $fs and $gs because of the dirty hack we did to emulate the selectors
            if r in ("$gs    ", "$fs    "): continue

            end_regs[r] = emu.reg_read(unicorn_registers[r])
            tainted = (start_regs[r] != end_regs[r])

            if not tainted:
                continue

            msg = ""
            if r != current_arch.flag_register:
                msg = "%-10s : old=%#016x || new=%#016x" % (r.strip(), start_regs[r], end_regs[r])
            else:
                msg = "%-10s : old=%s \n" % (r.strip(), current_arch.flag_register_to_human(start_regs[r]))
                msg += "%-16s new=%s" % ("", current_arch.flag_register_to_human(end_regs[r]),)

            ok(msg)

        return

    def hook_code(self, emu, addr, size, misc):
        if self.nb_insn == 0:
            ok("Stopping emulation on user's demand (max_instructions reached)")
            emu.emu_stop()
            return

        if self.get_setting("show_disassembly"):
            mem = emu.mem_read(addr, size)
            CapstoneDisassembleCommand.disassemble(addr, 1)

        self.nb_insn -= 1
        return

    def hook_block(self, emu, addr, size, misc):
        if self.until_next_gadget == 0:
            ok("Stopping emulation on user's demand (max_gadgets reached)")
            emu.emu_stop()
            return

        if self.get_setting("show_disassembly"):
            addr_s = format_address(addr)
            info("Entering new block at {:s}".format(addr_s))

        self.until_next_gadget -= 1
        return


class RemoteCommand(GenericCommand):
    """gef wrapper for the `target remote` command. This command will automatically
    download the target binary in the local temporary directory (defaut /tmp) and then
    source it. Additionally, it will fetch all the /proc/PID/maps and loads all its
    information."""

    _cmdline_ = "gef-remote"
    _syntax_  = "{:s} [OPTIONS] TARGET".format(_cmdline_)

    def __init__(self):
        super(RemoteCommand, self).__init__(prefix=False)
        self.handler_connected = False
        return

    def do_invoke(self, argv):
        target = None
        rpid = -1
        update_solib = False
        self.download_all_libs = False
        download_lib = None
        is_extended_remote = False
        opts, args = getopt.getopt(argv, "p:UD:AEh")
        for o,a in opts:
            if   o == "-U":   update_solib = True
            elif o == "-D":   download_lib = a
            elif o == "-A":   self.download_all_libs = True
            elif o == "-E":   is_extended_remote = True
            elif o == "-p":   rpid = int(a)
            elif o == "-h":
                self.help()
                return

        if args is None or len(args)!=1 or rpid < 0:
            err("A target (HOST:PORT) *and* a PID (-p PID) must always be provided.")
            return

        # lazily install handler on first use
        if not self.handler_connected:
            gdb.events.new_objfile.connect(self.new_objfile_handler)
            self.handler_connected = True

        target = args[0]

        if self.connect_target(target, is_extended_remote) == False:
            return

        # if extended-remote, need to attach
        if is_extended_remote:
            ok("Attaching to {:d}".format(rpid))
            disable_context()
            gdb.execute("attach {:d}".format(rpid))
            enable_context()
        else:
            ok("Targeting PID={:d}".format(rpid))

        self.add_setting("target", target, "Remote target to connect to")
        self.setup_remote_environment(rpid, update_solib)

        if not is_remote_debug():
            warn("No remote session active.")
            return

        if self.download_all_libs == True:
            vmmap = get_process_maps()
            success = 0
            for sect in vmmap:
                if sect.path.startswith("/"):
                    _file = download_file(sect.path)
                    if _file is None:
                        err("Failed to download {:s}".format(sect.path))
                    else:
                        success += 1

            ok("Downloaded {:d} files".format(success))

        elif download_lib is not None:
            _file = download_file(download_lib)
            if _file is None:
                err("Failed to download remote file")
                return

            ok("Download success: {:s} {:s} {:s}".format(download_lib, right_arrow, _file))

        if update_solib:
            self.refresh_shared_library_path()

        set_arch()

        return

    def new_objfile_handler(self, event):
        """Hook that handles new_objfile events, will update remote environment accordingly"""
        if not is_remote_debug():
            return

        if self.download_all_libs and event.new_objfile.filename.startswith("target:"):
            lib = event.new_objfile.filename[len("target:"):]
            llib = download_file(lib, use_cache=True)
            if llib:
                ok("Download success: {:s} {:s} {:s}".format(lib, right_arrow, llib))
        return

    def setup_remote_environment(self, pid, update_solib=False):
        """Clone the remote environment locally in the temporary directory.
        The command will duplicate the entries in the /proc/<pid> locally and then
        source those information into the current gdb context to allow gef to use
        all the extra commands as it was local debugging."""
        gdb.execute("reset-cache")

        ok("Downloading remote information")
        infos = {}
        for i in ["exe", "maps", "environ", "cmdline"]:
            infos[i] = self.load_target_proc(pid, i)
            if infos[i] is None:
                err("Failed to load memory map of '{:s}'".format(i))
                return

        if not os.access(infos["exe"], os.R_OK):
            err("Source binary is not readable")
            return

        directory  = GEF_TEMP_DIR
        gdb.execute("file {:s}".format(infos["exe"]))
        self.add_setting("root", directory, "Path to store the remote data")
        ok("Remote information loaded, remember to clean '{:s}' when your session is over".format(directory))
        return

    def connect_target(self, target, is_extended_remote):
        """Connect to remote target and get symbols. To prevent `gef` from requesting information
        not fetched just yet, we disable the context disable when connection was successful."""
        disable_context()
        try:
            cmd = "target {} {}".format("extended-remote" if is_extended_remote else "remote", target)
            gdb.execute(cmd)
            ok("Connected to '{}'".format(target))
            ret = True
        except Exception as e:
            err("Failed to connect to {:s}: {:s}".format(target, str(e)))
            ret = False
        enable_context()
        return ret


    def load_target_proc(self, pid, info):
        """Download one item from /proc/pid"""
        remote_name = "/proc/{:d}/{:s}".format(pid, info)
        return download_file(remote_name)


    def refresh_shared_library_path(self):
        dirs = [r for r, d, f in os.walk(self.get_setting("root"))]
        path = ":".join(dirs)
        gdb.execute("set solib-search-path {:s}".format(path,))
        return


    def help(self):
        h = self._syntax_
        h += "\n\t   TARGET (mandatory) specifies the host:port, serial port or tty to connect to.\n"
        h += "\t-U will update gdb `solib-search-path` attribute to include the files downloaded from server (default: False).\n"
        h += "\t-A will download *ALL* the remote shared libraries and store them in the new environment. This command can take a few minutes to complete (default: False).\n"
        h += "\t-D LIB will download the remote library called LIB.\n"
        h += "\t-E Use 'extended-remote' to connect to the target.\n"
        h += "\t-p PID (mandatory if -E is used) specifies PID of the debugged process on gdbserver's end.\n"
        info(h)
        return


class NopCommand(GenericCommand):
    """Patch the instruction pointed by parameters with NOP. If the return option is
    specified, it will set the return register to the specific value."""

    _cmdline_ = "nop"
    _syntax_  = "{:s} [-r VALUE] [-p] [-h] [LOCATION]".format(_cmdline_)


    def __init__(self):
        super(NopCommand, self).__init__(complete=gdb.COMPLETE_LOCATION, prefix=False)
        return


    def get_insn_size(self, addr):
        res = gef_disassemble(addr, 1, True)
        insns = [x[0] for x in res]
        return insns[1] - insns[0]


    def do_invoke(self, argv):
        retval = None
        perm_mode = False
        opts, args = getopt.getopt(argv, "r:ph")
        for o,a in opts:
            if   o == "-r":
                retval = long(a, 16)
            elif o == "-p":
                perm_mode = True
            elif o == "-h":
                self.help()
                return

        if perm_mode:
            if not args:
                err("Missing location")
                return
            self.permanent_patch(args[0], retval)
            return

        if args:
            loc = parse_address(args[0])
        else:
            loc = current_arch.pc

        self.onetime_patch(loc, retval)
        return


    def help(self):
        m = self._syntax_
        m += "\n  LOCATION\taddress/symbol to patch\n"
        m += "  -r VALUE\tset the return register to VALUE (ex. 0x00, 0xffffffff)\n"
        m += "  -p \t\tmake this patch permanent for the whole GDB session\n"
        m += "  -h \t\tprint this help\n"
        info(m)
        return


    @if_gdb_running
    def onetime_patch(self, loc, retval):
        size = self.get_insn_size(loc)
        nops = current_arch.nop_insn

        if len(nops) > size:
            m = "Cannot patch instruction at {:#x} (nop_size is:{:d},insn_size is:{:d})".format(loc, len(nops), size)
            err(m)
            return

        if len(nops) < size:
            warn("Adjusting NOPs to size {:d}".format(size))
            while len(nops) < size:
                nops += current_arch.nop_insn

        if len(nops) != size:
            err("Cannot patch instruction at {:#x} (unexpected NOP length)".format(loc))
            return

        ok("Patching {:d} bytes from {:s}".format(size, format_address(loc)))
        write_memory(loc, nops, size)

        if retval is not None:
            reg = current_arch.return_register
            addr = "*{}".format(format_address(loc))
            SetRegisterBreakpoint(addr, reg, retval)
        return


    def permanent_patch(self, loc, retval):
        PatchBreakpoint(loc, retval)
        return


class CapstoneDisassembleCommand(GenericCommand):
    """Use capstone disassembly framework to disassemble code."""

    _cmdline_ = "capstone-disassemble"
    _syntax_  = "{:s} [-n LENGTH] [-t opt] [LOCATION]".format(_cmdline_)
    _aliases_ = ["cs-dis",]


    def pre_load(self):
        try:
            import capstone
        except ImportError as ie:
            msg = "Missing Python `capstone` package. "
            raise GefMissingDependencyException(msg)
        return


    def __init__(self):
        super(CapstoneDisassembleCommand, self).__init__(complete=gdb.COMPLETE_LOCATION, prefix=False)
        return

    @if_gdb_running
    def do_invoke(self, argv):
        location, length = current_arch.pc, 0x10
        opts, args = getopt.getopt(argv, "n:x:")
        for o, a in opts:
            if o == "-n":
                length = long(a)
            elif o == "-x":
                k, v = a.split(":", 1)
                self.add_setting(k, v)

        if args:
            location = parse_address(args[0])

        kwargs = {}
        if self.has_setting("arm_thumb"):
            kwargs["arm_thumb"] = True

        if self.has_setting("mips_r6"):
            kwargs["mips_r6"] = True

        CapstoneDisassembleCommand.disassemble(location, length, **kwargs)
        return


    @staticmethod
    def disassemble(location, max_inst, *args, **kwargs):
        capstone    = sys.modules["capstone"]
        arch, mode  = get_capstone_arch()
        cs          = capstone.Cs(arch, mode)
        cs.detail   = True

        page_start  = align_address_to_page(location)
        offset      = location - page_start
        inst_num    = 0
        pc          = current_arch.pc

        code        = kwargs.get("code", None)
        if code is None:
            code  = read_memory(location, DEFAULT_PAGE_SIZE - offset - 1)

        code = bytes(code)

        for insn in cs.disasm(code, location):
            m = Color.colorify(format_address(insn.address), attrs="bold blue") + "\t"

            if (insn.address == pc):
                m += CapstoneDisassembleCommand.__cs_analyze_insn(insn, arch, True)
            else:
                m += Color.greenify(insn.mnemonic) + "\t"
                m += Color.yellowify(insn.op_str)

            print(m)
            inst_num += 1
            if inst_num == max_inst:
                break

        return


    @staticmethod
    def __cs_analyze_insn(insn, arch, is_pc=True):
        cs = sys.modules["capstone"]

        m = ""
        m += Color.greenify(insn.mnemonic)
        m += "\t"
        m += Color.yellowify(insn.op_str)

        if is_pc:
            m += Color.redify("\t {} $pc ".format(left_arrow))

        m += "\n" + "\t" * 5

        # implicit read
        if insn.regs_read:
            m += "Read:[{:s}] ".format(",".join([insn.reg_name(x) for x in insn.regs_read]))
            m += "\n" + "\t" * 5

        # implicit write
        if insn.regs_write:
            m += "Write:[{:s}] ".format(",".join([insn.reg_name(x) for x in insn.regs_write]))
            m += "\n" + "\t" * 5

        if   is_x86_32():  reg, imm, mem = cs.x86.X86_OP_REG, cs.x86.X86_OP_IMM, cs.x86.X86_OP_MEM
        elif is_x86_64():  reg, imm, mem = cs.x86.X86_OP_REG, cs.x86.X86_OP_IMM, cs.x86.X86_OP_MEM
        elif is_powerpc(): reg, imm, mem = cs.ppc.PPC_OP_REG, cs.ppc.PPC_OP_IMM, cs.ppc.PPC_OP_MEM
        elif is_mips():    reg, imm, mem = cs.mips.MIPS_OP_REG, cs.mips.MIPS_OP_IMM, cs.mips.MIPS_OP_MEM
        elif is_sparc():   reg, imm, mem = cs.sparc.SPARC_OP_REG, cs.sparc.SPARC_OP_IMM, cs.sparc.SPARC_OP_MEM
        elif is_sparc64(): reg, imm, mem = cs.sparc.SPARC_OP_REG, cs.sparc.SPARC_OP_IMM, cs.sparc.SPARC_OP_MEM
        elif is_arm():     reg, imm, mem = cs.arm.ARM_OP_REG, cs.arm.ARM_OP_IMM, cs.arm.ARM_OP_MEM
        elif is_aarch64(): reg, imm, mem = cs.arm.ARM_OP_REG, cs.arm.ARM_OP_IMM, cs.arm.ARM_OP_MEM

        # operand information
        for op in insn.operands:
            if op.type == reg:
                m += "REG={:s} ".format(insn.reg_name(op.value.reg),)
            if op.type == imm:
                m += "IMM={:#x} ".format(op.value.imm,)
            if op.type == mem:
                if op.value.mem.disp > 0:
                    m += "MEM={:s}+{:#x} ".format(insn.reg_name(op.value.mem.base), op.value.mem.disp,)
                elif op.value.mem.disp < 0:
                    m += "MEM={:s}{:#x} ".format(insn.reg_name(op.value.mem.base), op.value.mem.disp,)

            m += "\n" + "\t" * 5

        return m


class GlibcHeapCommand(GenericCommand):
    """Base command to get information about the Glibc heap structure."""

    _cmdline_ = "heap"
    _syntax_  = "{:s} (chunk|bins|arenas)".format(_cmdline_)

    def do_invoke(self, argv):
        self.usage()
        return

    @staticmethod
    def get_main_arena():
        try:
            arena = GlibcArena("main_arena")
        except:
            warn("Failed to get `main_arena` symbol. heap commands may not work properly")
            arena = None
        return arena


class GlibcHeapArenaCommand(GenericCommand):
    """Display information on a heap chunk."""

    _cmdline_ = "heap arenas"
    _syntax_  = _cmdline_

    def __init__(self):
        super(GlibcHeapArenaCommand, self).__init__(prefix=False)
        return

    @if_gdb_running
    def do_invoke(self, argv):
        ok("Listing active arena(s):")
        try:
            arena = GlibcArena("main_arena")
        except:
            info("Could not find Glibc main arena")
            return

        while True:
            print("{}".format(arena))
            arena = arena.get_next()
            if arena is None:
                break
        return


class GlibcHeapChunkCommand(GenericCommand):
    """Display information on a heap chunk.
    See https://github.com/sploitfun/lsploits/blob/master/glibc/malloc/malloc.c#L1123"""

    _cmdline_ = "heap chunk"
    _syntax_  = "{:s} MALLOCED_LOCATION".format(_cmdline_)

    def __init__(self):
        super(GlibcHeapChunkCommand, self).__init__(prefix=False, complete=gdb.COMPLETE_LOCATION)
        return

    @if_gdb_running
    def do_invoke(self, argv):
        if len(argv) < 1:
            err("Missing chunk address")
            self.usage()
            return

        GlibcHeapCommand.get_main_arena()

        addr = long(gdb.parse_and_eval(argv[0]))
        chunk = GlibcChunk(addr)
        chunk.pprint()
        return

class GlibcHeapBinsCommand(GenericCommand):
    """Display information on the bins on an arena (default: main_arena).
    See https://github.com/sploitfun/lsploits/blob/master/glibc/malloc/malloc.c#L1123"""

    _bins_type_ = ["fast", "unsorted", "small", "large"]
    _cmdline_ = "heap bins"
    _syntax_ = "{:s} [{:s}]".format(_cmdline_, "|".join(_bins_type_))

    @if_gdb_running
    def do_invoke(self, argv):
        if len(argv) == 0:
            for bin_t in GlibcHeapBinsCommand._bins_type_:
                gdb.execute("heap bins {:s}".format(bin_t))
            return

        bin_t = argv[0]
        if bin_t not in GlibcHeapBinsCommand._bins_type_:
            self.usage()
            return

        gdb.execute("heap bins {}".format(bin_t))
        return

    @staticmethod
    def pprint_bin(arena_addr, index):
        arena = GlibcArena(arena_addr)
        fw, bk = arena.bin(index)

        if (bk==0x00 and fw==0x00):
            warn("Invalid backward and forward bin pointers(fw==bk==NULL)")
            return -1

        ok("Found base for bin({:d}): fw={:#x}, bk={:#x}".format(index, fw, bk))
        if (bk == fw and ((int(arena)&~0xFFFF) == (bk&~0xFFFF))):
            ok("Empty")
            return 0

        m = ""
        head = GlibcChunk(bk + 2 * arena.get_arch()).get_fwd_ptr()
        while fw != head:
            chunk = GlibcChunk(fw + 2 * arena.get_arch())
            m += "{:s}  {:s}  ".format(right_arrow, str(chunk))
            fw = chunk.get_fwd_ptr()

        print(m)
        return 0


class GlibcHeapFastbinsYCommand(GenericCommand):
    """Display information on the fastbinsY on an arena (default: main_arena).
    See https://github.com/sploitfun/lsploits/blob/master/glibc/malloc/malloc.c#L1123"""

    _cmdline_ = "heap bins fast"
    _syntax_  = "{:s} [ARENA_ADDRESS]".format(_cmdline_)

    def __init__(self):
        super(GlibcHeapFastbinsYCommand, self).__init__(complete=gdb.COMPLETE_LOCATION, prefix=False)
        return

    @if_gdb_running
    def do_invoke(self, argv):
        main_arena = GlibcHeapCommand.get_main_arena()
        arena = GlibcArena("*{:s}".format(argv[0])) if len(argv) == 1 else main_arena

        if arena is None:
            err("Invalid Glibc arena")
            return

        print(titlify("Fastbins for arena {:#x}".format(int(arena))))
        for i in range(10):
            print("Fastbin[{:d}] ".format(i), end="")
            # https://github.com/sploitfun/lsploits/blob/master/glibc/malloc/malloc.c#L1680
            chunk = arena.fastbin(i)

            while True:
                if chunk is None:
                    print("0x00", end="")
                    break

                print("{:s}  {:s}  ".format(right_arrow, str(chunk)), end="")
                try:
                    next_chunk = chunk.get_fwd_ptr()
                    if next_chunk == 0:
                        break

                    chunk = GlibcChunk(next_chunk, from_base=True)
                except gdb.MemoryError:
                    break
            print()

        return


class GlibcHeapUnsortedBinsCommand(GenericCommand):
    """Display information on the Unsorted Bins of an arena (default: main_arena).
    See: https://github.com/sploitfun/lsploits/blob/master/glibc/malloc/malloc.c#L1689"""

    _cmdline_ = "heap bins unsorted"
    _syntax_  = "{:s} [ARENA_ADDRESS]".format(_cmdline_)

    def __init__(self):
        super(GlibcHeapUnsortedBinsCommand, self).__init__(complete=gdb.COMPLETE_LOCATION, prefix=False)
        return

    @if_gdb_running
    def do_invoke(self, argv):
        if GlibcHeapCommand.get_main_arena() is None:
            err("Incorrect Glibc arenas")
            return

        arena_addr = "*{:s}".format(argv[0]) if len(argv) == 1 else "main_arena"
        print(titlify("Unsorted Bin for arena '{:s}'".format(arena_addr)))
        GlibcHeapBinsCommand.pprint_bin(arena_addr, 0)
        return


class GlibcHeapSmallBinsCommand(GenericCommand):
    """Convenience command for viewing small bins."""

    _cmdline_ = "heap bins small"
    _syntax_  = "{:s} [ARENA_ADDRESS]".format(_cmdline_)

    def __init__(self):
        super(GlibcHeapSmallBinsCommand, self).__init__(complete=gdb.COMPLETE_LOCATION, prefix=False)
        return

    @if_gdb_running
    def do_invoke(self, argv):
        if GlibcHeapCommand.get_main_arena() is None:
            err("Incorrect Glibc arenas")
            return

        arena_addr = "*{:s}".format(argv[0]) if len(argv) == 1 else "main_arena"
        print(titlify("Small Bins for arena '{:s}'".format(arena_addr)))
        for i in range(1, 64):
            if GlibcHeapBinsCommand.pprint_bin(arena_addr, i) < 0:
                break

        return


class GlibcHeapLargeBinsCommand(GenericCommand):
    """Convenience command for viewing large bins."""

    _cmdline_ = "heap bins large"
    _syntax_  = "{:s} [ARENA_ADDRESS]".format(_cmdline_)

    def __init__(self):
        super(GlibcHeapLargeBinsCommand, self).__init__(complete=gdb.COMPLETE_LOCATION, prefix=False)
        return

    @if_gdb_running
    def do_invoke(self, argv):
        if GlibcHeapCommand.get_main_arena() is None:
            err("Incorrect Glibc arenas")
            return

        arena_addr = "*{:s}".format(argv[0]) if len(argv) == 1 else "main_arena"
        print(titlify("Large Bins for arena '{:s}'".format(arena_addr)))
        for i in range(64, 127):
            if GlibcHeapBinsCommand.pprint_bin(arena_addr, i)<0:
                break
        return


class SolveKernelSymbolCommand(GenericCommand):
    """Solve kernel symbols from kallsyms table."""

    _cmdline_ = "ksymaddr"
    _syntax_  = "{:s} SymbolToSearch".format (_cmdline_)

    def do_invoke(self, argv):
        if len(argv) != 1:
            self.usage()
            return

        found = False
        sym = argv[0]
        with open("/proc/kallsyms", "r") as f:
            for line in f:
                try:
                    symaddr, symtype, symname = line.strip().split(" ", 3)
                    symaddr = long(symaddr, 16)
                    if symname == sym:
                        ok("Found matching symbol for '{:s}' at {:#x} (type={:s})".format (sym, symaddr, symtype))
                        found = True
                    if sym in symname:
                        warn("Found partial match for '{:s}' at {:#x} (type={:s}): {:s}".format (sym, symaddr, symtype, symname))
                        found = True
                except ValueError:
                    pass

        if not found:
            err("No match for '{:s}'".format (sym))
        return


class DetailRegistersCommand(GenericCommand):
    """Display full details on one, many or all registers value from current architecture."""

    _cmdline_ = "registers"
    _syntax_  = "{:s} [Register1] [Register2] ... [RegisterN]".format (_cmdline_)

    @if_gdb_running
    def do_invoke(self, argv):
        regs = []

        if argv:
            regs = [reg for reg in current_arch.all_registers if reg.strip() in argv]
        else:
            regs = current_arch.all_registers

        for regname in regs:
            reg = gdb.parse_and_eval(regname)
            if reg.type.code == gdb.TYPE_CODE_VOID:
                continue

            line = Color.colorify(regname, attrs="bold red") + ": "

            if str(reg) == "<unavailable>":
                line += Color.colorify("no value", attrs="yellow underline")
                print(line)
                continue

            if reg.type.code == gdb.TYPE_CODE_FLAGS:
                line += current_arch.flag_register_to_human()
                print(line)
                continue

            addr = align_address(long(reg))

            line += Color.boldify(format_address(addr))
            addrs = DereferenceCommand.dereference_from(addr)

            if len(addrs) > 1:
                sep = " {:s} ".format (right_arrow)
                line += sep + sep.join(addrs[1:])

            print(line)

        return


class ShellcodeCommand(GenericCommand):
    """ShellcodeCommand uses @JonathanSalwan simple-yet-awesome shellcode API to
    download shellcodes."""

    _cmdline_ = "shellcode"
    _syntax_  = "{:s} <search|get>".format (_cmdline_)


    def do_invoke(self, argv):
        err("Missing subcommand <search|get>")
        self.usage()
        return


class ShellcodeSearchCommand(GenericCommand):
    """Search pattern in shellcodes database."""

    _cmdline_ = "shellcode search"
    _syntax_  = "{:s} <pattern1> <pattern2>".format (_cmdline_)
    _aliases_ = ["sc-search",]

    api_base = "http://shell-storm.org"
    search_url = "{}/api/?s=".format(api_base)


    def do_invoke(self, argv):
        if len(argv) == 0:
            err("Missing pattern to search")
            self.usage()
        else:
            self.search_shellcode(argv)
        return


    def search_shellcode(self, search_options):
        # API : http://shell-storm.org/shellcode/
        args = "*".join(search_options)

        res = http_get(self.search_url + args)
        if res is None:
            err("Could not query search page")
            return

        ret = gef_pystring(res)

        # format: [author, OS/arch, cmd, id, link]
        lines = ret.split("\n")
        refs = [line.split("::::") for line in lines]

        if refs:
            info("Showing matching shellcodes")
            info("\t".join(["Id", "Platform", "Description"]))
            for ref in refs:
                try:
                    auth, arch, cmd, sid, link = ref
                    print("\t".join([sid, arch, cmd]))
                except ValueError:
                    continue

            info("Use `shellcode get <id>` to fetch shellcode")
        return


class ShellcodeGetCommand(GenericCommand):
    """Download shellcode from shellcodes database"""

    _cmdline_ = "shellcode get"
    _syntax_  = "{:s} <shellcode_id>".format (_cmdline_)
    _aliases_ = ["sc-get",]

    api_base = "http://shell-storm.org"
    get_url = "{}/shellcode/files/shellcode-{{:d}}.php".format(api_base)

    def do_invoke(self, argv):
        if len(argv) != 1:
            err("Missing ID to download")
            self.usage()
            return

        if not argv[0].isdigit():
            err("ID is not a number")
            self.usage()
            return

        self.get_shellcode(long(argv[0]))
        return

    def get_shellcode(self, sid):
        res = http_get(self.get_url.format(sid))
        if res is None:
            err("Failed to fetch shellcode #{:d}".format(sid))
            return

        ret  = gef_pystring(res)

        info("Downloading shellcode id={:d}".format(sid))
        fd, fname = tempfile.mkstemp(suffix=".txt", prefix="sc-", text=True, dir="/tmp")
        data = ret.split("\n")[7:-11]
        buf = "\n".join(data)
        buf = HTMLParser().unescape(buf)
        os.write(fd, gef_pybytes(buf))
        os.close(fd)
        info("Shellcode written to '{:s}'".format (fname))
        return


class RopperCommand(GenericCommand):
    """Ropper (http://scoding.de/ropper) plugin"""

    _cmdline_ = "ropper"
    _syntax_  = "{:s} [OPTIONS]".format (_cmdline_)


    def __init__(self):
        super(RopperCommand, self).__init__(complete=gdb.COMPLETE_NONE)
        return

    def pre_load(self):
        try:
            import ropper
        except ImportError as ie:
            msg = "Missing Python `ropper` package. "
            raise GefMissingDependencyException(msg)
        return


    def do_invoke(self, argv):
        ropper = sys.modules["ropper"]
        argv.append("--file")
        argv.append(get_filepath())
        try:
            ropper.start(argv)
        except SystemExit:
            return


class ROPgadgetCommand(GenericCommand):
    """ROPGadget (http://shell-storm.org/project/ROPgadget) plugin"""

    _cmdline_ = "ropgadget"
    _syntax_  = "{:s} [OPTIONS]".format (_cmdline_)


    def __init__(self):
        super(ROPgadgetCommand, self).__init__(complete=gdb.COMPLETE_NONE)
        return

    def pre_load(self):
        try:
            import ropgadget
        except ImportError as ie:
            msg = "Missing Python `ropgadget` package. "
            raise GefMissingDependencyException(msg)
        return


    def do_invoke(self, argv):
        class FakeArgs(object):
            all        = None
            binary     = None
            string     = None
            opcode     = None
            memstr     = None
            console    = None
            norop      = None
            nojop      = None
            depth      = 10
            nosys      = None
            range      = "0x00-0x00"
            badbytes   = None
            only       = None
            filter     = None
            ropchain   = None
            offset     = 0x00
            outfile    = None
            thumb      = None
            rawArch    = None
            rawMode    = None
            multibr    = None


        ropgadget = sys.modules["ropgadget"]
        args = FakeArgs()
        if self.parse_args(args, argv):
            ropgadget.core.Core(args).analyze()
        return


    def parse_args(self, args, argv):
        #
        # options format is 'option_name1=option_value1'
        #
        def __usage__():
            arr = [x for x in dir(args) if not x.startswith("__")]
            info("Valid options for {:s} are:\n{:s}".format (self._cmdline_, ", ".join(arr)))
            return

        for opt in argv:
            if opt in ("?", "h", "help"):
                __usage__()
                return False

            try:
                name, value = opt.split("=")
            except ValueError:
                err("Invalid syntax for argument '{0:s}', should be '{0:s}=<value>'".format(opt))
                __usage__()
                return False

            if hasattr(args, name):
                if name == "console":
                    continue
                elif name == "depth":
                    value = long(value)
                    depth = value
                    info("Using depth {:d}".format (depth))
                elif name == "range":
                    off_min = long(value.split("-")[0], 16)
                    off_max = long(value.split("-")[1], 16)
                    if off_max < off_min:
                        raise ValueError("{:#x} must be higher that {:#x}".format (off_max, off_min))
                    info("Using range [{:#x}:{:#x}] ({:ld} bytes)".format (off_min, off_max, (off_max - off_min)))

                setattr(args, name, value)

            else:
                err("'{:s}' is not a valid ropgadget option".format (name))
                __usage__()
                return False

        if getattr(args, "binary") is None:
            setattr(args, "binary", get_filepath())

        info("Using binary: {:s}".format (args.binary))
        return True


class FileDescriptorCommand(GenericCommand):
    """Enumerate file descriptors opened by process."""

    _cmdline_ = "fd"
    _syntax_  = _cmdline_


    def __init__(self, *args, **kwargs):
        super(FileDescriptorCommand, self).__init__(prefix=False, complete=gdb.COMPLETE_NONE)
        return

    def pre_load(self):
        command_only_works_for(["linux",])
        return

    @if_gdb_running
    def do_invoke(self, argv):
        if is_remote_debug():
            warn("'{:s}' cannot be used on remote debugging".format (self._cmdline_))
            return

        pid = get_pid()
        path = "/proc/{:d}/fd".format (pid)

        for fname in os.listdir(path):
            fullpath = os.path.join(path, fname)
            if os.path.islink(fullpath):
                info("- {:s} {:s} {:s}".format (fullpath, right_arrow, os.readlink(fullpath)))
        return


class AssembleCommand(GenericCommand):
    """Inline code assemble. Architecture can be set in GEF runtime config (default is
    x86). """

    _cmdline_ = "assemble"
    _syntax_  = "{:s} [-a ARCH] [-m MODE] [-e] [-s] [-l LOCATION] instruction;[instruction;...instruction;])".format (_cmdline_)
    _aliases_ = ["asm",]

    def __init__(self, *args, **kwargs):
        super(AssembleCommand, self).__init__(prefix=False, complete=gdb.COMPLETE_LOCATION)
        return

    def pre_load(self):
        try:
            import keystone
        except ImportError as ioe:
            msg = "Missing Python `keystone-engine` package. "
            raise GefMissingDependencyException(msg)
        return

    def do_invoke(self, argv):
        keystone = sys.modules["keystone"]
        arch_s, mode_s, big_endian, as_shellcode, write_to_location = None, None, False, False, None
        opts, args = getopt.getopt(argv, "a:m:l:esh")
        for o,a in opts:
            if o == "-a": arch_s = a.upper()
            if o == "-m": mode_s = a.upper()
            if o == "-e": big_endian = True
            if o == "-s": as_shellcode = True
            if o == "-l": write_to_location = long(gdb.parse_and_eval(a))
            if o == "-h":
                self.usage()
                return

        if not args:
            return

        if (arch_s, mode_s) == (None, None):
            if is_alive():
                arch_s, mode_s = get_arch(), ""
                endian_s = "big" if is_big_endian() else "little"
                arch, mode = get_keystone_arch()
            else:
                # if not alive, defaults to x86-32
                arch_s = "X86"
                mode_s = "32"
                endian_s = "little"
                arch, mode = get_keystone_arch(arch=arch_s, mode=mode_s, endian=False)
        else:
            arch, mode = get_keystone_arch(arch=arch_s, mode=mode_s, endian=big_endian)
            endian_s = "big" if big_endian else "little"

        insns = " ".join(args)
        insns = [x.strip() for x in insns.split(";") if x is not None]
        end = ""

        info("Assembling {} instruction{} for {} ({} endian)".format(len(insns),
                                                                     "s" if len(insns)>1 else "",
                                                                     ":".join([arch_s, mode_s]),
                                                                     endian_s))

        if as_shellcode:
            print("""sc="" """)

        raw = b""
        for insn in insns:
            res = keystone_assemble(insn, arch, mode, raw=True)
            if res is None:
                print("(Invalid)")
                continue

            if write_to_location:
                raw += res
                continue

            s = binascii.hexlify(res)
            res = b"\\x" + b"\\x".join([s[i:i + 2] for i in range(0, len(s), 2)])
            res = res.decode("utf-8")

            if as_shellcode:
                res = """sc+="{0:s}" """.format(res)

            print("{0:60s} # {1}".format(res, insn))

        if write_to_location:
            l = len(raw)
            info("Overwriting {:d} bytes at {:s}".format (l, format_address(write_to_location)))
            write_memory(write_to_location, raw, l)
        return


class ProcessListingCommand(GenericCommand):
    """List and filter process."""

    _cmdline_ = "process-search"
    _syntax_  = "{:s} [PATTERN]".format (_cmdline_)
    _aliases_ = ["ps",]

    def __init__(self):
        super(ProcessListingCommand, self).__init__(complete=gdb.COMPLETE_LOCATION, prefix=False)
        self.add_setting("ps_command", "/bin/ps auxww", "`ps` command to get process information")
        return

    def do_invoke(self, argv):
        processes = self.ps()
        do_attach = False
        smart_scan = False

        opts, args = getopt.getopt(argv, "as")
        for o,a in opts:
            if o == "-a": do_attach  = True
            if o == "-s": smart_scan = True

        pattern = re.compile("^.*$") if not args else re.compile(args[0])

        for process in processes:
            pid = int(process["pid"])
            command = process["command"]

            if not re.search(pattern, command):
                continue

            if smart_scan:
                if command.startswith("[") and command.endswith("]"): continue
                if command.startswith("socat "): continue
                if command.startswith("grep "): continue
                if command.startswith("gdb "): continue

            if args and do_attach:
                ok("Attaching to process='{:s}' pid={:d}".format (process["command"], pid))
                gdb.execute("attach {:d}".format (pid))
                return None

            line = [process[i] for i in ("pid", "user", "cpu", "mem", "tty", "command")]
            print("\t\t".join(line))

        return None


    def ps(self):
        processes = []
        output = gef_execute_external(self.get_setting("ps_command").split(), True)
        names = [x.lower().replace("%", "") for x in output[0].split()]

        for line in output[1:]:
            fields = line.split()
            t = {}

            for i, name in enumerate(names):
                if i == len(names) - 1:
                    t[name] = " ".join(fields[i:])
                else:
                    t[name] = fields[i]

            processes.append(t)

        return processes


class ElfInfoCommand(GenericCommand):
    """Display ELF header informations."""

    _cmdline_ = "elf-info"
    _syntax_  = _cmdline_

    def __init__(self, *args, **kwargs):
        super(ElfInfoCommand, self).__init__(prefix=False, complete=gdb.COMPLETE_LOCATION)
        return


    def do_invoke(self, argv):
        # http://www.sco.com/developers/gabi/latest/ch4.eheader.html
        classes = { 0x01: "32-bit",
                    0x02: "64-bit",
        }
        endianness = { 0x01: "Little-Endian",
                       0x02: "Big-Endian",
        }
        osabi = { 0x00: "System V",
                  0x01: "HP-UX",
                  0x02: "NetBSD",
                  0x03: "Linux",
                  0x06: "Solaris",
                  0x07: "AIX",
                  0x08: "IRIX",
                  0x09: "FreeBSD",
                  0x0C: "OpenBSD",
        }

        types = { 0x01: "Relocatable",
                  0x02: "Executable",
                  0x03: "Shared",
                  0x04: "Core"
        }

        machines = { 0x02: "SPARC",
                     0x03: "x86",
                     0x08: "MIPS",
                     0x12: "SPARC64",
                     0x14: "PowerPC",
                     0x15: "PowerPC64",
                     0x28: "ARM",
                     0x32: "IA-64",
                     0x3E: "x86-64",
                     0xB7: "AArch64",
        }

        filename = argv[0] if argv else get_filepath()
        if filename is None:
            return

        elf = get_elf_headers(filename)
        if elf is None:
            return

        data = [("Magic", "{0!s}".format(hexdump(struct.pack(">I",elf.e_magic), show_raw=True))),
                ("Class", "{0:#x} - {1}".format(elf.e_class, classes[elf.e_class])),
                ("Endianness", "{0:#x} - {1}".format(elf.e_endianness, endianness[elf.e_endianness])),
                ("Version", "{:#x}".format(elf.e_eiversion)),
                ("OS ABI", "{0:#x} - {1}".format(elf.e_osabi, osabi[elf.e_osabi])),
                ("ABI Version", "{:#x}".format(elf.e_abiversion)),
                ("Type", "{0:#x} - {1}".format(elf.e_type, types[elf.e_type])),
                ("Machine", "{0:#x} - {1}".format(elf.e_machine, machines[elf.e_machine])),
                ("Program Header Table" , "{}".format(format_address(elf.e_phoff))),
                ("Section Header Table" , "{}".format(format_address(elf.e_shoff))),
                ("Header Table" , "{}".format(format_address(elf.e_phoff))),
                ("ELF Version", "{:#x}".format(elf.e_version)),
                ("Header size" , "{0} ({0:#x})".format(elf.e_ehsize)),
                ("Entry point", "{}".format(format_address(elf.e_entry))),
              ]

        for title, content in data:
            print("{:<30}: {}".format(Color.boldify(title), content))
        return


class EntryPointBreakCommand(GenericCommand):
    """Tries to find best entry point and sets a temporary breakpoint on it."""

    _cmdline_ = "entry-break"
    _syntax_  = _cmdline_
    _aliases_ = ["start",]

    def __init__(self):
        super(EntryPointBreakCommand, self).__init__(prefix=False)
        return

    def do_invoke(self, argv):
        fpath = get_filepath()
        if fpath is None:
            warn("No executable to debug, use `file` to load a binary")
            return

        if not os.access(fpath, os.X_OK):
            warn("The file '{}' is not executable.".format(fpath))
            return

        if is_alive():
            warn("gdb is already running")
            return

        syms = ["main", "__libc_start_main", "__uClibc_main"]
        bp = -1
        for sym in syms:
            try:
                value = gdb.parse_and_eval(sym)
                info("Breaking at '{:s}'".format(str(value)))
                bp = gdb.execute("tbreak {:s}".format(sym), from_tty=True, to_string=True)
                bp = int(bp.split()[2])
                gdb.execute("run {}".format(" ".join(argv)))
                return

            except gdb.error as gdb_error:
                if 'The "remote" target does not support "run".' in str(gdb_error):
                    # this case can happen when doing remote debugging
                    gdb.execute("continue")
                    return
                continue

        # if here, clear the breakpoint if any set
        if bp >= 0:
            gdb.execute("bc {:d}".format(bp))

        # break at entry point
        elf = get_elf_headers()
        if elf is None:
            return

        if self.is_pie(fpath):
            self.set_init_tbreak_pie(elf.e_entry)
            gdb.execute("continue")
            return

        self.set_init_tbreak(elf.e_entry)
        gdb.execute("run")
        return

    def set_init_tbreak(self, addr):
        info("Breaking at entry-point: {:#x}".format (addr))
        bp_num = gdb.execute("tbreak *{:#x}".format (addr), to_string=True)
        bp_num = int(bp_num.split()[2])
        return bp_num

    def set_init_tbreak_pie(self, addr):
        warn("PIC binary detected, retrieving text base address")
        enable_redirect_output()
        gdb.execute("set stop-on-solib-events 1")
        disable_context()
        gdb.execute("run")
        enable_context()
        gdb.execute("set stop-on-solib-events 0")
        vmmap = get_process_maps()
        base_address = [x.page_start for x in vmmap if x.path == get_filepath()][0]
        disable_redirect_output()
        return self.set_init_tbreak(base_address + addr)

    def is_pie(self, fpath):
        return checksec(fpath, "canary", False)


class ContextCommand(GenericCommand):
    """Display execution context."""

    _cmdline_ = "context"
    _syntax_  = _cmdline_
    _aliases_ = ["ctx",]

    old_registers = {}

    def __init__(self):
        super(ContextCommand, self).__init__(prefix=False)
        self.add_setting("enable", True, "Enable/disable printing the context when breaking")
        self.add_setting("show_stack_raw", False, "Show the stack pane as raw hexdump (no dereference)")
        self.add_setting("show_registers_raw", True, "Show the registers pane with raw values (no dereference)")
        self.add_setting("nb_lines_stack", 8, "Number of line in the stack pane")
        self.add_setting("nb_lines_backtrace", 10, "Number of line in the backtrace pane")
        self.add_setting("nb_lines_code", 5, "Number of instruction before and after $pc")
        self.add_setting("clear_screen", False, "Clear the screen before printing the context")

        self.add_setting("layout", "regs stack code source threads trace", "Change the order/display of the context")
        self.add_setting("redirect", "", "Redirect the context information to another TTY")

        if "capstone" in list(sys.modules.keys()):
            self.add_setting("use_capstone", False, "Use capstone as disassembler in the code pane (instead of GDB)")
        return

    def post_load(self):
        gdb.events.cont.connect(self.update_registers)
        return

    @if_gdb_running
    def do_invoke(self, argv):
        if not self.get_setting("enable"):
            return

        current_layout = self.get_setting("layout").strip().split()
        if not current_layout:
<<<<<<< HEAD
            return

        self.tty_rows, self.tty_columns = get_terminal_size()
        layout_mapping = {"regs":  self.context_regs,
                          "stack": self.context_stack,
                          "code": self.context_code,
                          "source": self.context_source,
                          "trace": self.context_trace,
                          "threads": self.context_threads}
=======
            self.tty_rows, self.tty_columns = get_terminal_size()
            layout_mapping = {"regs":  self.context_regs,
                            "stack": self.context_stack,
                            "code": self.context_code,
                            "source": self.context_source,
                            "trace": self.context_trace,
                            "threads": self.context_threads}
>>>>>>> 6b958f42

        redirect = self.get_setting("redirect")
        if redirect and os.access(redirect, os.W_OK):
            enable_redirect_output(to_file=redirect)

        if self.get_setting("clear_screen"):
            clear_screen(redirect)

        for pane in current_layout:
            if pane[0] in ("!", "-"):
                continue
            layout_mapping[pane]()

        self.context_title("")

        if redirect and os.access(redirect, os.W_OK):
            disable_redirect_output()
        return

    def context_title(self, m):
        line_color= "green bold"
        msg_color = "red bold"

        if not m:
            # print just the line
            print(Color.colorify(horizontal_line * self.tty_columns, line_color))
            return

        trail_len = len(m) + 8
        title = ""
        title += Color.colorify("{:{padd}<{width}}[ ".format("",
                                                            width=self.tty_columns - trail_len,
                                                            padd=horizontal_line),
                               attrs=line_color)
        title += Color.colorify(m, msg_color)
        title += Color.colorify(" ]{:{padd}<4}".format("", padd=horizontal_line),
                               attrs=line_color)
        print(title)
        return

    def context_regs(self):
        self.context_title("registers")

        if self.get_setting("show_registers_raw") == False:
            gdb.execute("registers")
            return

        l = max(map(len, current_arch.all_registers))
        l += 5
        l += 16 if is_elf64() else 8
        nb = get_terminal_size()[1]//l
        i = 1
        line = ""

        for reg in current_arch.all_registers:
            try:
                r = gdb.parse_and_eval(reg)
                if r.type.code == gdb.TYPE_CODE_VOID:
                    continue

                new_value_type_flag = (r.type.code == gdb.TYPE_CODE_FLAGS)
                new_value = long(r)

            except (gdb.MemoryError, gdb.error):
                # If this exception is triggered, it means that the current register
                # is corrupted. Just use the register "raw" value (not eval-ed)
                new_value = get_register_ex(reg)
                new_value_type_flag = False

            except:
                new_value = 0

            old_value = self.old_registers[reg] if reg in self.old_registers else 0x00

            line += "{:s}  ".format (Color.greenify(reg))
            if new_value_type_flag:
                line += "{:s} ".format (str(new_value))
            else:
                new_value = align_address(new_value)
                old_value = align_address(old_value)
                if new_value == old_value:
                    line += "{:s} ".format (format_address(new_value))
                else:
                    line += "{:s} ".format (Color.colorify(format_address(new_value), attrs="bold red"))

            if (i % nb == 0) :
                print(line)
                line = ""
            i += 1

        if line:
            print(line)

        print("Flags: {:s}".format(current_arch.flag_register_to_human()))
        return

    def context_stack(self):
        self.context_title("stack")

        show_raw = self.get_setting("show_stack_raw")
        nb_lines = self.get_setting("nb_lines_stack")

        try:
            sp = current_arch.sp
            if show_raw == True:
                mem = read_memory(sp, 0x10 * nb_lines)
                print(hexdump(mem, base=sp))
            else:
                gdb.execute("dereference {:#x} {:d}".format (sp, nb_lines))

        except gdb.MemoryError:
            err("Cannot read memory from $SP (corrupted stack pointer?)")

        return

    def context_code(self):
        nb_insn = self.get_setting("nb_lines_code")
        use_capstone = self.has_setting("use_capstone") and self.get_setting("use_capstone")
        pc = current_arch.pc

        arch = get_arch().lower()
        if is_arm_thumb():
            arch += ":thumb"
            pc   += 1

        self.context_title("code:{}".format(arch))

        try:
            if use_capstone:
                CapstoneDisassembleCommand.disassemble(pc, nb_insn)
                return

            disassembled_lines = gef_disassemble(pc, nb_insn)
            for addr, content in disassembled_lines:
                insn = "{:#x} {:s}".format (addr,content)
                line = []
                m = "{}    {}".format(format_address(addr), content)
                if addr < pc:
                    line += Color.grayify(m)
                elif addr == pc:
                    line += Color.colorify("{:s}  {:s}$pc".format (m, left_arrow), attrs="bold red")

                    if current_arch.is_conditional_branch(insn):
                        is_taken, reason = current_arch.is_branch_taken(insn)
                        if is_taken:
                            reason = "[Reason: {:s}]".format (reason) if reason else ""
                            line += Color.colorify("\tTAKEN {:s}".format (reason), attrs="bold green")
                        else:
                            reason = "[Reason: !({:s})]".format (reason) if reason else ""
                            line += Color.colorify("\tNOT taken {:s}".format (reason), attrs="bold red")

                else:
                    line += m

                print("".join(line))

        except gdb.MemoryError:
            err("Cannot disassemble from $PC")
        return

    def context_source(self):
        try:
            pc = current_arch.pc
            symtabline = gdb.find_pc_line(pc)
            symtab = symtabline.symtab
            line_num = symtabline.line - 1     # we substract one because line number returned by gdb start at 1
            if not symtab.is_valid():
                return

            fpath = symtab.fullname()
            with open(fpath, "r") as f:
                lines = [l.rstrip() for l in f.readlines()]

        except Exception as e:
            return

        nb_line = self.get_setting("nb_lines_code")
        title = "source:{0:s}+{1:d}".format(symtab.filename, line_num + 1)
        self.context_title(title)

        for i in range(line_num - nb_line + 1, line_num + nb_line):
            if i < 0:
                continue

            if i < line_num:
                print(Color.grayify("{:4d}\t {:s}".format(i + 1, lines[i],)))

            if i == line_num:
                extra_info = self.get_pc_context_info(pc, lines[i])
                print(Color.colorify("{:4d}\t {:s} \t\t {:s} $pc\t".format(i + 1, lines[i], left_arrow,), attrs="bold red") + extra_info)

            if i > line_num:
                try:
                    print("{:4d}\t {:s}".format (i + 1, lines[i],))
                except IndexError:
                    break
        return

    def get_pc_context_info(self, pc, line):
        try:
            current_block = gdb.block_for_pc(pc)
            if not current_block.is_valid(): return ""
            m = []
            for sym in current_block:
                if not sym.is_function and sym.name in line:
                    key = sym.name
                    val = gdb.parse_and_eval(sym.name)
                    if val.type.code in (gdb.TYPE_CODE_PTR, gdb.TYPE_CODE_ARRAY):
                        addr = long(val.address)
                        addrs = DereferenceCommand.dereference_from(addr)
                        if len(addrs) > 2:
                            addrs = [addrs[0], "[...]", addrs[-1]]

                        f = " {:s} ".format(right_arrow)
                        val = f.join(addrs)
                    elif val.type.code == gdb.TYPE_CODE_INT:
                        val = hex(long(val))
                    else:
                        continue

                    found = any([k == key for (k,v) in m])
                    if not found:
                        m.append((key, val))

            if m:
                return "; " + ", ".join(["{:s}={:s}".format(Color.yellowify(a),b) for (a,b) in m])
        except Exception as e:
            pass
        return ""

    def context_trace(self):
        self.context_title("trace")

        nb_backtrace = self.get_setting("nb_lines_backtrace")
        orig_frame = current_frame = gdb.selected_frame()
        i = 0

        # backward compat for gdb (gdb < 7.10)
        if not hasattr(gdb, "FrameDecorator"):
            gdb.execute("backtrace {:d}".format(nb_backtrace))
            return

        while current_frame:
            current_frame.select()
            if not current_frame.is_valid():
                continue

            pc = current_frame.pc()
            name = current_frame.name()
            items = []
            items.append("RetAddr: {:#x}".format(pc))
            if name:
                frame_args = gdb.FrameDecorator.FrameDecorator(current_frame).frame_args() or []
                m = "Name: {:s}(".format (Color.greenify(name))
                m += ",".join(["{!s}={!s}".format (x.sym, x.sym.value(current_frame)) for x in frame_args])
                m += ")"
                items.append(m)

            print("[{:s}] {:s}".format (Color.colorify("#{:d}".format(i), "bold pink"),
                                        ", ".join(items)))
            current_frame = current_frame.older()
            i += 1
            nb_backtrace -= 1
            if nb_backtrace == 0:
                break

        orig_frame.select()
        return

    def context_threads(self):
        def reason():
            res = gdb.execute("info program", to_string=True).splitlines()
            if not res:
                return ""

            for line in res:
                line = line.strip()
                if line.startswith("It stopped with signal "):
                    return line.replace("It stopped with signal ", "").split(",", 1)[0]
                if  line == "The program being debugged is not being run.":
                    return "STOPPED"
                if line == "It stopped at a breakpoint that has since been deleted.":
                    return "TEMPORARY BREAKPOINT"
                if line.startswith("It stopped at breakpoint "):
                    return "BREAKPOINT"
                if line == "It stopped after being stepped.":
                    return "SINGLE STEP"

            return "UNKNOWN"

        self.context_title("threads")

        threads = gdb.selected_inferior().threads()
        if not threads:
            warn("No thread selected")
            return

        i = 0
        for thread in threads:
            line = """[{:s}] Id {:d}, Name: "{:s}", """.format(Color.colorify("#{:d}".format(i), attrs="bold pink"),
                                                               thread.num, thread.name or "")
            if thread.is_running():
                line += Color.colorify("running", attrs="bold green")
            elif thread.is_stopped():
                line += Color.colorify("stopped", attrs="bold red")
                line += ", reason: {}".format(Color.colorify(reason(), attrs="bold pink"))
            elif thread.is_exited():
                line += Color.colorify("exited", attrs="bold yellow")
            print(line)
            i += 1
        return

    def update_registers(self, event):
        for reg in current_arch.all_registers:
            try:
                self.old_registers[reg] = get_register(reg)
            except:
                self.old_registers[reg] = 0
        return



def disable_context():
    __config__["context.enable"][0] = False
    return


def enable_context():
    __config__["context.enable"][0] = True
    return


class HexdumpCommand(GenericCommand):
    """Display arranged hexdump (according to architecture endianness) of memory range."""

    _cmdline_ = "hexdump"
    _syntax_  = "{:s} (qword|dword|word|byte) LOCATION L[SIZE] [UP|DOWN]".format(_cmdline_)


    def post_load(self):
        GefAlias("dq", "hexdump qword")
        GefAlias("dd", "hexdump dword")
        GefAlias("dw", "hexdump word")
        GefAlias("dc", "hexdump byte")
        return

    @if_gdb_running
    def do_invoke(self, argv):
        argc = len(argv)
        if argc < 2:
            self.usage()
            return

        if argv[0] not in ("qword", "dword", "word", "byte"):
            self.usage()
            return

        fmt, argv = argv[0], argv[1:]
        read_from = align_address(long(gdb.parse_and_eval(argv[0])))
        read_len = 10
        up_to_down = True

        if argc >= 2:
            for arg in argv[1:]:
                if arg.startswith("L") or arg.startswith("l"):
                    if arg[1:].isdigit():
                        read_len = long(arg[1:])
                        continue

                if arg in ("UP", "Up", "up"):
                    up_to_down = True
                    continue

                if arg in ("DOWN", "Down", "down"):
                    up_to_down = False
                    continue

        if fmt == "byte":
            mem = read_memory(read_from, read_len)
            lines = hexdump(mem, base=read_from).splitlines()
        else:
            lines = self._hexdump(read_from, read_len, fmt)

        if not up_to_down:
            lines.reverse()

        print("\n".join(lines))
        return


    def _hexdump(self, start_addr, length, arrange_as):
        elf = get_elf_headers()
        if elf is None:
            return
        endianness = "<" if elf.e_endianness == Elf.LITTLE_ENDIAN else ">"
        i = 0

        formats = {
            "qword": ("Q", 8),
            "dword": ("I", 4),
            "word": ("H", 2),
        }

        r, l = formats[arrange_as]
        fmt_str = "%#x+%.4x {:s} %#.{:s}x".format(vertical_line, str(l * 2))
        fmt_pack = endianness + r
        lines = []

        while i < length:
            cur_addr = start_addr + i * l
            mem = read_memory(cur_addr, l)
            val = struct.unpack(fmt_pack, mem)[0]
            lines.append(fmt_str % (start_addr, i * l, val))
            i += 1

        return lines



class DereferenceCommand(GenericCommand):
    """Dereference recursively an address and display information"""

    _cmdline_ = "dereference"
    _syntax_  = "{:s} [LOCATION] [NB]".format (_cmdline_)
    _aliases_ = ["telescope", "dps",]


    def __init__(self):
        super(DereferenceCommand, self).__init__(complete=gdb.COMPLETE_LOCATION, prefix=False)
        self.add_setting("max_recursion", 7, "Maximum level of pointer recursion")
        return


    @if_gdb_running
    def do_invoke(self, argv):
        if len(argv) < 1:
            err("Missing location.")
            return

        memalign = get_memory_alignment()
        offset = 0
        regs = [(k.strip(), get_register_ex(k)) for k in current_arch.all_registers]
        sep = " {:s} ".format(right_arrow)

        def _pprint_dereferenced(addr, off):
            offset = off * memalign
            current_address = align_address(addr + offset)
            addrs = DereferenceCommand.dereference_from(current_address)
            l  = ""
            addr_l = format_address(long(addrs[0], 16))
            l += "{:s}{:s}+{:#04x}: {:s}".format(Color.colorify(addr_l, attrs="bold green"),
                                                 vertical_line, offset,
                                                 sep.join(addrs[1:]))

            values = []
            for regname, regvalue in regs:
                if current_address == regvalue:
                    values.append(regname)

            if values:
                m = "\t{:s}{:s}".format(left_arrow, ", ".join(list(values)))
                l += Color.colorify(m, attrs="bold green")

            offset += memalign
            return l

        nb = int(argv[1]) if len(argv) == 2 and argv[1].isdigit() else 1
        start_address = align_address(long(gdb.parse_and_eval(argv[0])))

        for i in range(0, nb):
            print(_pprint_dereferenced(start_address, i))
        return


    @staticmethod
    def dereference_from(addr):
        if not is_alive():
            return [format_address(addr),]

        prev_addr_value = None
        max_recursion = max(int(__config__["dereference.max_recursion"][0]), 1)
        value = align_address(long(addr))
        addr = lookup_address(value)
        if not addr.valid or addr.value == 0x00:
            return [format_address(addr.value),]

        msg = []

        while max_recursion:
            if addr.value == prev_addr_value:
                msg.append("[loop detected]")
                break

            msg.append(format_address(addr.value))

            prev_addr_value = addr.value
            max_recursion -= 1

            # can we derefence more ?
            deref = addr.dereference()
            new_addr = lookup_address(deref)
            if new_addr.valid:
                addr = new_addr
                continue

            # otherwise try to parse the value
            if addr.section:
                if addr.section.is_executable() and addr.is_in_text_segment():
                    cmd = gdb.execute("x/1i {:#x}".format(addr.value), to_string=True).replace("=>", "")
                    # GDB bug
                    # sometimes on some archs, GDB will return 2 (or more) insns when given x/1i @addr
                    # we address that bug by ensuring that only 1 line is given
                    cmd = cmd.splitlines()[0]

                    (_, _, mnemo, operands)  = gef_parse_gdb_instruction(cmd)
                    ops = ", ".join(operands)
                    insn = " ".join([mnemo, ops])
                    msg.append(Color.redify(insn))
                    break

                elif addr.section.permission.value & Permission.READ:
                    if is_readable_string(addr.value):
                        s = read_cstring_from_memory(addr.value)
                        if len(s) < get_memory_alignment():
                            txt = '{:s} ("{:s}"?)'.format(format_address(deref), Color.greenify(s))
                        elif len(s) >= 50:
                            txt = Color.greenify('"{:s}[...]"'.format(s[:50]))
                        else:
                            txt = Color.greenify('"{:s}"'.format(s))

                        msg.append(txt)
                        break

            # if not able to parse cleanly, simply display and break
            msg.append("{:#x}".format(long(deref) & 0xffffffffffffffff))
            break

        return msg


class ASLRCommand(GenericCommand):
    """View/modify GDB ASLR behavior."""

    _cmdline_ = "aslr"
    _syntax_  = "{:s} (on|off)".format(_cmdline_)

    def do_invoke(self, argv):
        argc = len(argv)

        if argc == 0:
            ret = gdb.execute("show disable-randomization", to_string=True)
            i = ret.find("virtual address space is ")
            if i < 0:
                return

            msg = "ASLR is currently "
            if ret[i + 25:].strip() == "on.":
                msg += Color.redify("disabled")
            else:
                msg += Color.greenify("enabled")

            print(msg)
            return

        elif argc == 1:
            if argv[0] == "on":
                info("Enabling ASLR")
                gdb.execute("set disable-randomization off")
                return
            elif argv[0] == "off":
                info("Disabling ASLR")
                gdb.execute("set disable-randomization on")
                return

            warn("Invalid command")

        self.usage()
        return


class ResetCacheCommand(GenericCommand):
    """Reset cache of all stored data."""

    _cmdline_ = "reset-cache"
    _syntax_  = _cmdline_

    def do_invoke(self, argv):
        reset_all_caches()
        return


class VMMapCommand(GenericCommand):
    """Display virtual memory mapping"""

    _cmdline_ = "vmmap"
    _syntax_  = "{:s}".format (_cmdline_)

    @if_gdb_running
    def do_invoke(self, argv):
        vmmap = get_process_maps()
        if not vmmap:
            err("No address mapping information found")
            return

        headers = [Color.colorify(x, attrs="blue bold") for x in ["Start", "End", "Offset", "Perm", "Path"]]
        if is_elf64():
            print("{:<31s} {:<31s} {:<31s} {:<4s} {:s}".format (*headers))
        else:
            print("{:<23s} {:<23s} {:<23s} {:<4s} {:s}".format (*headers))

        for entry in vmmap:
            l = []
            l.append(format_address(entry.page_start))
            l.append(format_address(entry.page_end))
            l.append(format_address(entry.offset))

            if entry.permission.value == (Permission.READ|Permission.WRITE|Permission.EXECUTE) :
                l.append(Color.colorify(str(entry.permission), attrs="blink bold red"))
            else:
                l.append(str(entry.permission))

            l.append(entry.path)
            print(" ".join(l))
        return


class XFilesCommand(GenericCommand):
    """Shows all libraries (and sections) loaded by binary (Truth is out there)."""

    _cmdline_ = "xfiles"
    _syntax_  = "{:s} [name]".format(_cmdline_)

    @if_gdb_running
    def do_invoke(self, args):
        name = None if not args else args[0]
        formats = {"Start": "{:{align}20s}",
                   "End":   "{:{align}20s}",
                   "Name":  "{:{align}30s}",
                   "File":  "{:s}",
                  }
        args = ("Start", "End", "Name", "File")
        f = " ".join([formats[k] for k in args])
        print(f.format(*args, align="^"))

        for xfile in get_info_files():
            if name is not None and xfile.name != name:
                continue

            l= ""
            l += formats["Start"].format(format_address(xfile.zone_start), align=">")
            l += formats["End"].format(format_address(xfile.zone_end), align=">")
            l += formats["Name"].format(xfile.name, align="^")
            l += formats["File"].format(xfile.filename, align="<")
            print(l)
        return


class XAddressInfoCommand(GenericCommand):
    """Get virtual section information for specific address"""

    _cmdline_ = "xinfo"
    _syntax_  = "{:s} LOCATION".format(_cmdline_)


    def __init__(self):
        super(XAddressInfoCommand, self).__init__(complete=gdb.COMPLETE_LOCATION)
        return

    @if_gdb_running
    def do_invoke (self, argv):
        if len(argv) == 0:
            err ("At least one valid address must be specified")
            self.usage()
            return

        for sym in argv:
            try:
                addr = align_address(parse_address(sym))
                print(titlify("xinfo: {:#x}".format(addr)))
                self.infos(addr)

            except gdb.error as gdb_err:
                err("{:s}".format (gdb_err))
        return


    def infos(self, address):
        addr = lookup_address(address)
        if not addr.valid:
            warn("Cannot reach {:#x} in memory space".format (address))
            return

        sect = addr.section
        info = addr.info

        if sect:
            print("Found {:s}".format (format_address(addr.value)))
            print("Page: {:s} {:s} {:s} (size={:#x})".format (format_address(sect.page_start),
                                                               right_arrow,
                                                               format_address(sect.page_end),
                                                               sect.page_end-sect.page_start))
            print("Permissions: {:s}".format (str(sect.permission)))
            print("Pathname: {:s}".format (sect.path))
            print("Offset (from page): +{:#x}".format (addr.value-sect.page_start))
            print("Inode: {:s}".format (sect.inode))

        if info:
            print("Segment: {:s} ({:s}-{:s})".format (info.name,
                                                      format_address(info.zone_start),
                                                      format_address(info.zone_end)))
        return


class XorMemoryCommand(GenericCommand):
    """XOR a block of memory."""

    _cmdline_ = "xor-memory"
    _syntax_  = "{:s} <display|patch> <address> <size_to_read> <xor_key> ".format (_cmdline_)


    def do_invoke(self, argv):
        if len(argv) == 0:
            err("Missing subcommand <display|patch>")
            self.usage()
        return


class XorMemoryDisplayCommand(GenericCommand):
    """Display a block of memory by XOR-ing each key with a key."""

    _cmdline_ = "xor-memory display"
    _syntax_  = "{:s} <address> <size_to_read> <xor_key> [-i]".format (_cmdline_)

    @if_gdb_running
    def do_invoke(self, argv):
        if len(argv) not in (3, 4):
            self.usage()
            return

        address = long(gdb.parse_and_eval(argv[0]))
        length = long(argv[1], 0)
        key = argv[2]
        show_as_instructions = True if len(argv) == 4 and argv[3] == "-i" else False
        block = read_memory(address, length)
        info("Displaying XOR-ing {:#x}-{:#x} with {:s}".format (address, address + len(block), repr(key)))

        print(titlify("Original block"))
        if show_as_instructions:
            CapstoneDisassembleCommand.disassemble(address, -1, code=block)
        else:
            print(hexdump(block, base=address))


        print(titlify("XOR-ed block"))
        xored = XOR(block, key)
        if show_as_instructions:
            CapstoneDisassembleCommand.disassemble(address, -1, code=xored)
        else:
            print(hexdump(xored, base=address))
        return


class XorMemoryPatchCommand(GenericCommand):
    """Patch a block of memory by XOR-ing each key with a key."""

    _cmdline_ = "xor-memory patch"
    _syntax_  = "{:s} <address> <size_to_read> <xor_key>".format (_cmdline_)

    @if_gdb_running
    def do_invoke(self, argv):
        if len(argv) != 3:
            self.usage()
            return

        address = parse_address(argv[0])
        length = long(argv[1], 0)
        key = argv[2]
        block = read_memory(address, length)
        info("Patching XOR-ing {:#x}-{:#x} with '{:s}'".format(address, address + len(block), key))

        xored_block = XOR(block, key)
        write_memory(address, xored_block, length)
        return


class TraceRunCommand(GenericCommand):
    """Create a runtime trace of all instructions executed from $pc to LOCATION specified."""

    _cmdline_ = "trace-run"
    _syntax_  = "{:s} LOCATION [MAX_CALL_DEPTH]".format (_cmdline_)


    def __init__(self):
        super(TraceRunCommand, self).__init__(self._cmdline_, complete=gdb.COMPLETE_LOCATION)
        self.add_setting("max_tracing_recursion", 1, "Maximum depth of tracing")
        self.add_setting("tracefile_prefix", "./gef-trace-", "Specify the tracing output file prefix")
        return

    @if_gdb_running
    def do_invoke(self, argv):
        if len(argv) not in (1, 2):
            self.usage()
            return

        if len(argv) == 2 and argv[1].isdigit():
            depth = long(argv[1])
        else:
            depth = 1

        try:
            loc_start   = current_arch.pc
            loc_end     = long(gdb.parse_and_eval(argv[0]))
        except gdb.error as e:
            err("Invalid location: {:s}".format(e))
            return

        self.trace(loc_start, loc_end, depth)
        return


    def get_frames_size(self):
        n = 0
        f = gdb.newest_frame()
        while f:
            n += 1
            f = f.older()
        return n


    def trace(self, loc_start, loc_end, depth):
        info("Tracing from {:#x} to {:#x} (max depth={:d})".format (loc_start, loc_end,depth))
        logfile = "{:s}{:#x}-{:#x}.txt".format(self.get_setting("tracefile_prefix"), loc_start, loc_end)

        enable_redirect_output(to_file=logfile)
        disable_context()

        self._do_trace(loc_start, loc_end, depth)

        enable_context()
        disable_redirect_output()

        ok("Done, logfile stored as '{:s}'".format(logfile))
        info("Hint: import logfile with `ida_color_gdb_trace.py` script in IDA to visualize path")
        return


    def _do_trace(self, loc_start, loc_end, depth):
        loc_old = 0
        loc_cur = loc_start
        frame_count_init = self.get_frames_size()

        print("#")
        print("# Execution tracing of {:s}".format (get_filepath()))
        print("# Start address: {:s}".format (format_address(loc_start)))
        print("# End address: {:s}".format (format_address(loc_end)))
        print("# Recursion level: {:d}".format (depth))
        print("# automatically generated by gef.py")
        print("#\n")

        while loc_cur != loc_end:
            try:
                delta = self.get_frames_size() - frame_count_init

                if delta <= depth :
                    gdb.execute("stepi")
                else:
                    gdb.execute("finish")

                loc_cur = current_arch.pc
                gdb.flush()

            except Exception as e:
                print("#")
                print("# Execution interrupted at address {:s}".format(format_address(loc_cur)))
                print("# Exception: {:s}".format(e))
                print("#\n")
                break

        return


class PatternCommand(GenericCommand):
    """This command will create or search a De Bruijn cyclic pattern to facilitate
    determining the offset in memory. The algorithm used is the same as the one
    used by pwntools, and can therefore be used in conjunction.
    """

    _cmdline_ = "pattern"
    _syntax_  = "{:s} (create|search) <args>".format(_cmdline_)

    def __init__(self, *args, **kwargs):
        super(PatternCommand, self).__init__()
        self.add_setting("length", 1024, "Initial length of a cyclic buffer to generate")
        return

    def do_invoke(self, argv):
        self.usage()
        return


class PatternCreateCommand(GenericCommand):
    """Cyclic pattern generation"""

    _cmdline_ = "pattern create"
    _syntax_  = "{:s} [SIZE]".format (_cmdline_)


    def do_invoke(self, argv):
        if len(argv) == 1:
            if not argv[0].isdigit():
                err("Invalid size")
                return
            __config__["pattern.length"][0] = long(argv[0])
        elif len(argv) > 1:
            err("Invalid syntax")
            return

        size = __config__.get("pattern.length", 1024)[0]
        info("Generating a pattern of {:d} bytes".format(size))
        patt = generate_cyclic_pattern(size).decode("utf-8")
        if size < 1024:
            print(patt)

        var_name = gef_convenience('"{:s}"'.format(patt))
        ok("Saved as '{:s}'".format (var_name))
        return


class PatternSearchCommand(GenericCommand):
    """Cyclic pattern search"""

    _cmdline_ = "pattern search"
    _syntax_  = "{:s} PATTERN [SIZE]".format(_cmdline_)


    def do_invoke(self, argv):
        if len(argv) not in (1, 2):
            self.usage()
            return

        if len(argv) == 2:
            if not argv[0].isdigit():
                err("Invalid size")
                return
            size = long(argv[1])
        else:
            size = __config__.get("pattern.length", 1024)[0]

        pattern = argv[0]
        info("Searching '{:s}'".format(pattern))
        self.search(pattern, size)
        return

    def search(self, pattern, size):
        try:
            addr = long(gdb.parse_and_eval(pattern))
            if get_memory_alignment(in_bits=True) == 32:
                pattern_be = struct.pack(">I", addr)
                pattern_le = struct.pack("<I", addr)
            else:
                pattern_be = struct.pack(">Q", addr)
                pattern_le = struct.pack("<Q", addr)
        except gdb.error:
            err("Incorrect pattern")
            return

        buf = generate_cyclic_pattern(size)
        found = False

        off = buf.find(pattern_le)
        if off >= 0:
            ok("Found at offset {:d} (little-endian search) {:s}".format(off, Color.colorify("likely", attrs="bold red") if is_little_endian() else ""))
            found = True

        off = buf.find(pattern_be)
        if off >= 0:
            ok("Found at offset {:d} (big-endian search) {:s}".format(off, Color.colorify("likely", attrs="bold green") if is_big_endian() else ""))
            found = True

        if not found:
            err("Pattern not found")
        return


class ChecksecCommand(GenericCommand):
    """Checksec.sh (http://www.trapkit.de/tools/checksec.html) port."""

    _cmdline_ = "checksec"
    _syntax_  = "{:s} (filename)".format(_cmdline_)


    def __init__(self):
        super(ChecksecCommand, self).__init__(complete=gdb.COMPLETE_FILENAME)
        return

    def pre_load(self):
        which("readelf")
        return

    def do_invoke(self, argv):
        argc = len(argv)

        if argc == 0:
            filename = get_filepath()
            if filename is None:
                warn("No executable/library specified")
                return

        elif argc == 1:
            filename = argv[0]

        else:
            self.usage()
            return

        info("{:s} for '{:s}'".format(self._cmdline_, filename))
        checksec(filename, "all", True)
        return


class FormatStringSearchCommand(GenericCommand):
    """Exploitable format-string helper: this command will set up specific breakpoints
    at well-known dangerous functions (printf, snprintf, etc.), and check if the pointer
    holding the format string is writable, and therefore susceptible to format string
    attacks if an attacker can control its content."""
    _cmdline_ = "format-string-helper"
    _syntax_ = "{:s}".format(_cmdline_)
    _aliases_ = ["fmtstr-helper",]


    def do_invoke(self, argv):
        dangerous_functions = {
            "printf": 0,
            "sprintf": 1,
            "fprintf": 1,
            "snprintf": 2,
            "vsnprintf": 2,
        }

        enable_redirect_output("/dev/null")

        for func_name, num_arg in dangerous_functions.items():
            FormatStringBreakpoint(func_name, num_arg)

        disable_redirect_output()
        ok("Enabled {:d} FormatStringBreakpoint".format(len(dangerous_functions.keys())))
        return


class GefCommand(gdb.Command):
    """GEF main command: view all new commands by typing `gef`"""

    _cmdline_ = "gef"
    _syntax_  = "{:s} (help|missing|config|save|restore|set|run)".format(_cmdline_)

    def __init__(self):
        super(GefCommand, self).__init__(GefCommand._cmdline_,
                                         gdb.COMMAND_SUPPORT,
                                         gdb.COMPLETE_NONE,
                                         True)

        __config__["gef.no_color"] = [False, bool, "Disable colors in gef"]
        __config__["gef.follow_child"] = [True, bool, "Automatically set GDB to follow child when forking"]
        __config__["gef.readline_compat"] = [False, bool, "Workaround for readline SOH/ETX issue (SEGV)"]
        __config__["gef.debug"] = [False, bool, "Enable debug mode for gef"]
        __config__["gef.autosave_breakpoints_file"] = ["", str, "Automatically save and restore breakpoints"]

        self.classes = [ResetCacheCommand,
                        XAddressInfoCommand,
                        XorMemoryCommand, XorMemoryDisplayCommand, XorMemoryPatchCommand,
                        FormatStringSearchCommand,
                        TraceRunCommand,
                        PatternCommand, PatternSearchCommand, PatternCreateCommand,
                        ChecksecCommand,
                        VMMapCommand,
                        XFilesCommand,
                        ASLRCommand,
                        DereferenceCommand,
                        HexdumpCommand,
                        CapstoneDisassembleCommand,
                        ContextCommand,
                        EntryPointBreakCommand,
                        ElfInfoCommand,
                        ProcessListingCommand,
                        AssembleCommand,
                        FileDescriptorCommand,
                        ROPgadgetCommand,
                        RopperCommand,
                        ShellcodeCommand, ShellcodeSearchCommand, ShellcodeGetCommand,
                        DetailRegistersCommand,
                        SolveKernelSymbolCommand,
                        GlibcHeapCommand, GlibcHeapArenaCommand, GlibcHeapChunkCommand, GlibcHeapBinsCommand, GlibcHeapFastbinsYCommand, GlibcHeapUnsortedBinsCommand, GlibcHeapSmallBinsCommand, GlibcHeapLargeBinsCommand,
                        NopCommand,
                        RemoteCommand,
                        UnicornEmulateCommand,
                        ChangePermissionCommand,
                        FlagsCommand,
                        SearchPatternCommand,
                        IdaInteractCommand,
                        ProcessIdCommand,
                        ChangeFdCommand,
                        RetDecCommand,
                        PCustomCommand,

                        # add new commands here
                        # when subcommand, main command must be placed first
                        ]

        self.__cmds = [(x._cmdline_, x) for x in self.classes]
        self.__loaded_cmds = []
        self.load()

        # loading GEF sub-commands
        GefHelpCommand(self.__loaded_cmds)
        GefConfigCommand(self.loaded_command_names)
        GefSaveCommand()
        GefRestoreCommand()
        GefMissingCommand()
        GefSetCommand()
        GefRunCommand()

        # restore saved settings (if any)
        if os.access(GEF_RC, os.R_OK):
            gdb.execute("gef restore")

        # restore the follow-fork-mode policy
        if __config__.get("gef.follow_child")[0]:
            gdb.execute("set follow-fork-mode child")
        else:
            gdb.execute("set follow-fork-mode parent")

        # restore the autosave/autoreload breakpoints policy (if any)
        bkp_fname = __config__.get("gef.autosave_breakpoints_file")[0]
        if bkp_fname:
            # restore if existing
            if os.access(bkp_fname, os.R_OK):
                gdb.execute("source {:s}".format(bkp_fname))

            # add hook for autosave breakpoints on quit command
            source = [
                "define hook-quit",
                " save breakpoints {:s}".format(bkp_fname),
                "end"
            ]
            gef_execute_gdb_script("\n".join(source) + "\n")

        return


    @property
    def loaded_command_names(self):
        return [x[0] for x in self.__loaded_cmds]


    def invoke(self, args, from_tty):
        gdb.execute("gef help")
        return


    def load(self, mod=None):
        """
        Load all the commands defined by GEF into GDB.
        If a configuration file is found, the settings are restored.
        """
        global __loaded__, __missing__

        __loaded__ = []
        __missing__ = {}
        nb_missing = 0

        def is_loaded(x):
            return any(filter(lambda u: x == u[0], __loaded__))

        for (cmd, class_name) in self.__cmds:
            try:
                if " " in cmd:
                    # if subcommand, check root command is loaded
                    root = cmd.split(" ", 1)[0]
                    if not is_loaded(root):
                        continue

                __loaded__.append((cmd, class_name, class_name()))

                if hasattr(class_name, "_aliases_"):
                    aliases = getattr(class_name, "_aliases_")
                    for alias in aliases:
                        GefAlias(alias, cmd)

            except Exception as reason:
                __missing__[cmd] = reason
                nb_missing += 1

        self.__loaded_cmds = sorted(__loaded__, key=lambda x: x[1]._cmdline_)

        print("{:s} for {:s} ready, type `{:s}' to start, `{:s}' to configure".format(Color.greenify("GEF"),
                                                                                      get_os(),
                                                                                      Color.colorify("gef",attrs="underline yellow"),
                                                                                      Color.colorify("gef config", attrs="underline pink")))

        ver = "{:d}.{:d}".format (sys.version_info.major, sys.version_info.minor)
        nb_cmds = len(__loaded__)
        print("{:s} commands loaded for GDB {:s} using Python engine {:s}".format(Color.colorify(str(nb_cmds), attrs="bold green"),
                                                                                  Color.colorify(gdb.VERSION, attrs="bold yellow"),
                                                                                  Color.colorify(ver, attrs="bold red")))

        if nb_missing > 0:
            warn("{:s} commands could not be loaded, run `{:s}` to know why.".format(Color.colorify(str(nb_missing), attrs="bold red"),
                                                                                     Color.colorify("gef missing", attrs="underline pink")))
        return


class GefHelpCommand(gdb.Command):
    """GEF help sub-command."""
    _cmdline_ = "gef help"
    _syntax_  = _cmdline_

    def __init__(self, commands, *args, **kwargs):
        super(GefHelpCommand, self).__init__(GefHelpCommand._cmdline_,
                                             gdb.COMMAND_SUPPORT,
                                             gdb.COMPLETE_NONE,
                                             False)
        self.__doc__ = self.generate_help(commands)
        return

    def invoke(self, args, from_tty):
        print(titlify("GEF - GDB Enhanced Features"))
        print(self.__doc__)
        return

    def generate_help(self, commands):
        d = []

        for (cmd, class_name, obj) in commands:
            if " " in cmd:
                # do not print out subcommands in main help
                continue

            doc = class_name.__doc__ if hasattr(class_name, "__doc__") else ""
            doc = "\n                         ".join(doc.split("\n"))

            if hasattr(class_name, "_aliases_"):
                aliases = "(alias: {:s})".format(", ".join(class_name._aliases_))
            else:
                aliases = ""

            msg = "{:<25s} -- {:s} {:s}".format(cmd, Color.greenify(doc), aliases)

            d.append(msg)
        return "\n".join(d)


class GefConfigCommand(gdb.Command):
    """GEF configuration sub-command
    This command will help set/view GEF settingsfor the current debugging session.
    It is possible to make those changes permanent by running `gef save` (refer
    to this command help), and/or restore previously saved settings by running
    `gef restore` (refer help).
    """
    _cmdline_ = "gef config"
    _syntax_  = "{:s} [debug_on|debug_off][setting_name] [setting_value]".format(_cmdline_)

    def __init__(self, loaded_commands, *args, **kwargs):
        super(GefConfigCommand, self).__init__(GefConfigCommand._cmdline_,
                                               gdb.COMMAND_SUPPORT,
                                               prefix=False)
        self.loaded_commands = loaded_commands
        return

    def invoke(self, args, from_tty):
        argv = gdb.string_to_argv(args)
        argc = len(argv)

        if not (0 <= argc <= 2):
            err("Invalid number of arguments")
            return

        if argc == 0:
            print(titlify("GEF configuration settings"))
            self.print_settings()
            return

        if argc == 1:
            plugin_name = argv[0]
            print(titlify("GEF configuration setting: {:s}".format(plugin_name)))
            self.print_setting(plugin_name)
            return

        self.set_setting(argc, argv)
        return

    def print_setting(self, plugin_name):
        res = __config__.get(plugin_name)
        if res is not None:
            _value, _type, desc = res
            print("{:<35s}  ({:<5s}) = {:<50s}   {:s}".format(plugin_name,
                                                              _type.__name__,
                                                              str(_value),
                                                              Color.greenify(desc)))
        return

    def print_settings(self):
        for x in sorted(__config__.keys()):
            self.print_setting(x)
        return

    def set_setting(self, argc, argv):
        if "." not in argv[0]:
            err("Invalid command format")
            return

        plugin_name, setting_name = argv[0].split(".", 1)

        if plugin_name not in self.loaded_commands + ["gef"]:
            err("Unknown plugin '{:s}'".format(plugin_name))
            return

        _curval, _type, _desc = __config__.get(argv[0], [None, None, None])
        if _type == None:
            err("Failed to get '{:s}' config setting".format(argv[0],))
            return

        try:
            if _type == bool:
                _newval = True if argv[1].upper() in ("TRUE", "T", "1") else False
            else:
                _newval = _type(argv[1])

        except:
            err("{} expects type '{}'".format(argv[0], _type.__name__))
            return

        __config__[argv[0]][0] = _newval
        return

    def complete(self, text, word):
        valid_settings = list(__config__.keys())
        valid_settings.sort()

        if text:
            return valid_settings

        completion = []
        for setting in valid_settings:
            if setting.startswith(text):
                completion.append(setting)

        if len(completion) == 1:
            if "." not in text:
                return completion

            choice = completion[0]
            i = choice.find(".") + 1
            return [choice[i:]]

        return completion


class GefSaveCommand(gdb.Command):
    """GEF save sub-command
    Saves the current configuration of GEF to disk (by default in file '~/.gef.rc')
    """
    _cmdline_ = "gef save"
    _syntax_  = _cmdline_

    def __init__(self, *args, **kwargs):
        super(GefSaveCommand, self).__init__(GefSaveCommand._cmdline_,
                                             gdb.COMMAND_SUPPORT,
                                             gdb.COMPLETE_NONE,
                                             False)
        return

    def invoke(self, args, from_tty):
        cfg = configparser.RawConfigParser()
        old_sect = None

        # save the configuration
        for key in sorted(__config__.keys()):
            sect, optname = key.split(".", 1)
            value, type, _ = __config__.get(key, None)

            if old_sect != sect:
                cfg.add_section(sect)
                old_sect = sect

            cfg.set(sect, optname, value)

        # save the aliases
        cfg.add_section("aliases")
        for alias in __aliases__:
            cfg.set("aliases", alias._alias, alias._command)

        with open(GEF_RC, "w") as fd:
            cfg.write(fd)

        ok("Configuration saved to '{:s}'".format(GEF_RC))
        return


class GefRestoreCommand(gdb.Command):
    """GEF restore sub-command
    Loads settings from file '~/.gef.rc' and apply them to the configuration of GEF
    """
    _cmdline_ = "gef restore"
    _syntax_  = _cmdline_

    def __init__(self, *args, **kwargs):
        super(GefRestoreCommand, self).__init__(GefRestoreCommand._cmdline_,
                                                gdb.COMMAND_SUPPORT,
                                                gdb.COMPLETE_NONE,
                                                False)
        return

    def invoke(self, args, from_tty):
        cfg = configparser.ConfigParser()
        cfg.read(GEF_RC)

        if not cfg.sections():
            return

        for section in cfg.sections():
            if section == "aliases":
                # load the aliases
                for key in cfg.options(section):
                    GefAlias(key, cfg.get(section, key))
                continue

            # load the other options
            for optname in cfg.options(section):
                try:
                    key = "{:s}.{:s}".format(section, optname)
                    old_value, _type, _ = __config__.get(key)
                    new_value = cfg.get(section, optname)
                    if _type == bool:
                        new_value = True if new_value == "True" else False
                    else:
                        new_value = _type(new_value)
                    __config__[key][0] = new_value
                except:
                    pass

        ok("Configuration from '{:s}' restored".format(GEF_RC))
        return


class GefMissingCommand(gdb.Command):
    """GEF missing sub-command
    Display the GEF commands that could not be loaded, along with the reason of why
    they could not be loaded.
    """
    _cmdline_ = "gef missing"
    _syntax_  = _cmdline_

    def __init__(self, *args, **kwargs):
        super(GefMissingCommand, self).__init__(GefMissingCommand._cmdline_,
                                                gdb.COMMAND_SUPPORT,
                                                gdb.COMPLETE_NONE,
                                                False)
        return

    def invoke(self, args, from_tty):
        global __missing__

        missing_commands = __missing__.keys()
        if not missing_commands:
            ok("No missing command")
            return

        for missing_command in missing_commands:
            reason = __missing__[missing_command]
            warn("Command `{}` is missing, reason {} {}".format(missing_command, right_arrow, reason))
        return


class GefSetCommand(gdb.Command):
    """Override GDB set commands with the context from GEF.
    """
    _cmdline_ = "gef set"
    _syntax_  = "{:s} [GDB_SET_ARGUMENTS]".format(_cmdline_)

    def __init__(self, *args, **kwargs):
        super(GefSetCommand, self).__init__(GefSetCommand._cmdline_,
                                            gdb.COMMAND_SUPPORT,
                                            gdb.COMPLETE_SYMBOL,
                                            False)
        return

    def invoke(self, args, from_tty):
        args = args.split()
        cmd = ["set", args[0],]
        for p in args[1:]:
            if p.startswith("$_gef"):
                c = gdb.parse_and_eval(p)
                cmd.append(c.string())
            else:
                cmd.append(p)

        gdb.execute(" ".join(cmd))
        return


class GefRunCommand(gdb.Command):
    """Override GDB run commands with the context from GEF.
    Simple wrapper for GDB run command to use arguments set from `gef set args`. """
    _cmdline_ = "gef run"
    _syntax_  = "{:s} [GDB_RUN_ARGUMENTS]".format(_cmdline_)

    def __init__(self, *args, **kwargs):
        super(GefRunCommand, self).__init__(GefRunCommand._cmdline_,
                                            gdb.COMMAND_SUPPORT,
                                            gdb.COMPLETE_FILENAME,
                                            False)
        return

    def invoke(self, args, from_tty):
        if is_alive():
            gdb.execute("continue")
            return

        argv = args.split()
        gdb.execute("gef set args {:s}".format(" ".join(argv)))
        gdb.execute("run")
        return


class GefAlias(gdb.Command):
    """Simple aliasing wrapper because GDB doesn't do what it should.
    """
    def __init__(self, alias, command):
        global __aliases__

        p = command.split()
        if not p:
            return

        if list(filter(lambda x: x._alias == alias, __aliases__)):
            return

        self._command = command
        self._alias = alias
        c = command.split()[0]
        r = self.lookup_command(c)
        self.__doc__ = "Alias for '{}'".format(Color.greenify(command))
        if r is not None:
            _name, _class, _instance = r
            self.__doc__ += ": {}".format(_instance.__doc__)

            if hasattr(_instance,  "complete"):
                self.complete = _instance.complete

        super(GefAlias, self).__init__(alias, gdb.COMMAND_NONE)
        __aliases__.append(self)
        return

    def invoke(self, args, from_tty):
        gdb.execute("{} {}".format(self._command, args), from_tty=from_tty)
        return

    def lookup_command(self, cmd):
        global __loaded__

        for _name, _class, _instance in __loaded__:
            if cmd == _name:
                return _name, _class, _instance

        return None


class GefAliases(gdb.Command):
    """List all custom aliases."""
    def __init__(self):
        super(GefAliases, self).__init__("aliases", gdb.COMMAND_USER, gdb.COMPLETE_NONE)
        return

    def invoke(self, args, from_tty):
        global __aliases__

        self.dont_repeat()
        ok("Aliases defined:")
        for _alias in __aliases__:
            print("{:30s} {} {}".format(_alias._alias, right_arrow, _alias._command))
        return


class GefTmuxSetup(gdb.Command):
    """Setup a confortable tmux debugging environment."""
    def __init__(self):
        super(GefTmuxSetup, self).__init__("tmux-setup", gdb.COMMAND_USER, gdb.COMPLETE_NONE)
        GefAlias("screen-setup", "tmux-setup")
        return

    def invoke(self, args, from_tty):
        self.dont_repeat()

        tmux = os.getenv("TMUX")
        if tmux:
            self.tmux_setup()
            return

        screen = os.getenv("TERM")
        if screen is not None and screen == "screen":
            self.screen_setup()
            return

        warn("Not in a tmux/screen session")
        return


    def tmux_setup(self):
        """Prepare the tmux environment by vertically splitting the current pane, and
        forcing the context to be redirected there."""
        tmux = which("tmux")
        ok("tmux session found, splitting window...")
        old_ptses = set(os.listdir("/dev/pts"))
        gdb.execute("! {} split-window -h 'clear ; cat'".format(tmux))
        gdb.execute("! {} select-pane -L".format(tmux))
        new_ptses = set(os.listdir("/dev/pts"))
        pty = list(new_ptses - old_ptses)[0]
        pty = "/dev/pts/{}".format(pty)
        ok("Setting `context.redirect` to '{}'...".format(pty))
        gdb.execute("gef config context.redirect {}".format(pty))
        ok("Done!")
        return


    def screen_setup(self):
        """Hackish equivalent of the tmux_setup() function for screen."""
        screen = which("screen")
        sty = os.getenv("STY")
        ok("screen session found, splitting window...")
        fd_script, script_path = tempfile.mkstemp()
        fd_tty, tty_path = tempfile.mkstemp()
        os.close(fd_tty)

        with os.fdopen(fd_script, "w") as f:
            f.write("startup_message off\n")
            f.write("split -v\n")
            f.write("focus right\n")
            f.write("screen /bin/bash -c 'tty > {}; clear; cat'\n".format(tty_path))
            f.write("focus left\n")

        gdb.execute("""! {} -r {} -m -d -X source {}""".format(screen, sty, script_path))
        # artificial delay to make sure `tty_path` is populated
        time.sleep(0.25)
        with open(tty_path, "r") as f:
            pty = f.read().strip()
        ok("Setting `context.redirect` to '{}'...".format(pty))
        gdb.execute("gef config context.redirect {}".format(pty))
        gdb.execute("set height 0")
        ok("Done!")
        os.unlink(script_path)
        os.unlink(tty_path)
        return


def __gef_prompt__(current_prompt):
    if __config__.get("gef.readline_compat")[0]:
        return gef_prompt

    if is_alive():
        return gef_prompt_on

    return gef_prompt_off


if __name__  == "__main__":

    # setup prompt
    gdb.prompt_hook = __gef_prompt__

    # setup config
    gdb.execute("set confirm off")
    gdb.execute("set verbose off")
    gdb.execute("set height 0")
    gdb.execute("set width 0")
    gdb.execute("set step-mode on")
    gdb.execute("set print pretty on")

    # gdb history
    gdb.execute("set history save on")
    gdb.execute("set history filename ~/.gdb_history")

    # gdb input and output bases
    gdb.execute("set input-radix 0x10")
    gdb.execute("set output-radix 0x10")

    try:
        # this will raise a gdb.error unless we're on x86
        # we can safely ignore this
        gdb.execute("set disassembly-flavor intel")
    except gdb.error:
        pass

    # SIGALRM will simply display a message, but gdb won't forward the signal to the process
    gdb.execute("handle SIGALRM print nopass")

    # saving GDB indexes in GEF tempdir
    gef_makedirs(GEF_TEMP_DIR)
    gdb.execute("save gdb-index {}".format(GEF_TEMP_DIR))

    # load GEF
    GefCommand()

    # gdb events configuration
    gdb.events.cont.connect(continue_handler)
    gdb.events.stop.connect(hook_stop_handler)
    gdb.events.new_objfile.connect(new_objfile_handler)
    gdb.events.exited.connect(exit_handler)

    GefAliases()
    GefTmuxSetup()<|MERGE_RESOLUTION|>--- conflicted
+++ resolved
@@ -4944,7 +4944,6 @@
 
         current_layout = self.get_setting("layout").strip().split()
         if not current_layout:
-<<<<<<< HEAD
             return
 
         self.tty_rows, self.tty_columns = get_terminal_size()
@@ -4954,15 +4953,6 @@
                           "source": self.context_source,
                           "trace": self.context_trace,
                           "threads": self.context_threads}
-=======
-            self.tty_rows, self.tty_columns = get_terminal_size()
-            layout_mapping = {"regs":  self.context_regs,
-                            "stack": self.context_stack,
-                            "code": self.context_code,
-                            "source": self.context_source,
-                            "trace": self.context_trace,
-                            "threads": self.context_threads}
->>>>>>> 6b958f42
 
         redirect = self.get_setting("redirect")
         if redirect and os.access(redirect, os.W_OK):
