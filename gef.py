--- conflicted
+++ resolved
@@ -2843,12 +2843,9 @@
     }
     function_parameters = ("$i0", "$i1", "$i2", "$i3", "$i4", "$i5")
     syscall_register = "$r0"
-<<<<<<< HEAD
     syscall_instructions = ("sc",)
-=======
-    syscall_instructions = ["sc"]
     ptrsize = 4
->>>>>>> 2b7f3151
+
 
     def flag_register_to_human(self, val: Optional[int] = None) -> str:
         # https://www.cebix.net/downloads/bebox/pem32b.pdf (% 2.1.3)
