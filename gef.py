#!/usr/bin/env python
# -*- coding: utf-8 -*-
#
#
################################################################################################################
# GEF - Multi-Architecture GDB Enhanced Features for Exploiters & Reverse-Engineers
#
# by  @_hugsy_
#
################################################################################################################
#
# GEF provides additional functions to GDB using its powerful Python API. Some
# functions were inspired by PEDA (https://github.com/longld/peda) which is totally
# awesome *but* is x86 (32/64bits) specific, whereas GEF supports almost all archs
# supported by GDB.
#
# Notes:
# * Since GEF relies on /proc for mapping addresses in memory or other features, it
#   cannot work on hardened configurations (such as GrSec)
# * GEF supports kernel debugging in a limit way (please report crashes & bugs)
#
# Works on
# * x86-32 & x86-64
# * arm v5,v6,v7 & aarch64/armv8 (64b)
# * mips & mips64
# * powerpc & powerpc64
# * sparc & sparc64(v8+)
#
#
# Requires GDB 7.x compiled with Python (2.x, or 3.x)
#
# To start: in gdb, type `source /path/to/gef.py`
#
#
#

from __future__ import print_function

import binascii
import collections
import ctypes
import fcntl
import functools
import getopt
import hashlib
import imp
import itertools
import math
import os
import re
import resource
import socket
import string
import struct
import subprocess
import sys
import tempfile
import termios
import threading
import time
import traceback


if sys.version_info[0] == 2:
    PYTHON_MAJOR = 2

    from HTMLParser import HTMLParser
    from cStringIO import StringIO
    from urllib import urlopen
    import ConfigParser as configparser
    import xmlrpclib

    # Compat Py2/3 hacks
    range = xrange

elif sys.version_info[0] == 3:
    PYTHON_MAJOR = 3

    from html.parser import HTMLParser
    from io import StringIO
    from urllib.request import urlopen
    import configparser
    import xmlrpc.client as xmlrpclib

    # Compat Py2/3 hack
    long = int
    unicode = str
    FileNotFoundError = IOError

else:
    raise Exception("WTF is this Python version??")


def __update_gef(argv):
    gef_local = os.path.realpath(argv[0])
    hash_gef_local = hashlib.sha512( open(gef_local, "rb").read() ).digest()
    gef_remote = "https://raw.githubusercontent.com/hugsy/gef/master/gef.py"
    http = urlopen(gef_remote)
    if http.getcode() != 200:
        print("[-] Failed to get remote gef")
        return 1

    gef_remote_data = http.read()
    hash_gef_remote = hashlib.sha512( gef_remote_data ).digest()

    if hash_gef_local==hash_gef_remote:
        print("[-] No update")
    else:
        with open(gef_local, "wb") as f:
            f.write( gef_remote_data )
        print("[+] Updated")
    return 0


try:
    import gdb
except ImportError:
    # if out of gdb, the only action allowed is to update gef.py
    if len(sys.argv)==2 and sys.argv[1]=="--update":
        sys.exit( __update_gef(sys.argv) )
    print("[-] gef cannot run as standalone")
    sys.exit(0)


__aliases__                            = {}
__config__                             = {}
__infos_files__                        = []
__loaded__                             = []
__missing__                            = {}
__gef_convenience_vars_index__         = 0

NO_COLOR                               = False
DEFAULT_PAGE_ALIGN_SHIFT               = 12
DEFAULT_PAGE_SIZE                      = 1 << DEFAULT_PAGE_ALIGN_SHIFT
GEF_RC                                 = os.getenv("HOME") + "/.gef.rc"


class GefGenericException(Exception):
    def __init__(self, value):
        self.message = value
        return

    def __str__(self):
        return repr(self.message)

class GefMissingDependencyException(GefGenericException):
    pass

class GefUnsupportedMode(GefGenericException):
    pass

class GefUnsupportedOS(GefGenericException):
    pass


class memoize(object):
    """Memoizing class to cache."""
    def __init__(self, f):
        self.func = f
        self.cache = {}
        return

    def __call__(self, *args):
        if not isinstance(args, collections.Hashable):
            return self.func(*args)

        if args in self.cache:
            return self.cache[args]

        value = self.func(*args)
        self.cache[args] = value
        return value

    def __repr__(self):
        return self.func.__doc__

    def __get__(self, obj, objtype):
        return functools.partial(self.__call__, obj)


def reset_all_caches():
    """Free all memoized values."""
    for s in dir(sys.modules['__main__']):
        o = getattr(sys.modules['__main__'], s)
        if hasattr(o, "cache") and len(o.cache)>0:
            o.cache = {}
    return


class Color:
    NORMAL         = "\033[0m"
    GRAY           = "\033[1;30m"
    RED            = "\033[31m"
    GREEN          = "\033[32m"
    YELLOW         = "\033[33m"
    BLUE           = "\033[34m"
    PINK           = "\033[35m"
    BOLD           = "\033[1m"
    UNDERLINE_ON   = "\033[4m"
    UNDERLINE_OFF  = "\033[24m"
    ITALIC_ON      = "\033[3m"
    ITALIC_OFF     = "\033[23m"

    @staticmethod
    def redify(msg):     return Color.RED + msg + Color.NORMAL if not NO_COLOR else msg
    @staticmethod
    def greenify(msg):   return Color.GREEN + msg + Color.NORMAL if not NO_COLOR else msg
    @staticmethod
    def blueify(msg):    return Color.BLUE + msg + Color.NORMAL if not NO_COLOR else msg
    @staticmethod
    def yellowify(msg):  return Color.YELLOW + msg + Color.NORMAL if not NO_COLOR else msg
    @staticmethod
    def grayify(msg):    return Color.GRAY + msg + Color.NORMAL if not NO_COLOR else msg
    @staticmethod
    def pinkify(msg):    return Color.PINK + msg + Color.NORMAL if not NO_COLOR else msg
    @staticmethod
    def boldify(msg):    return Color.BOLD + msg + Color.NORMAL if not NO_COLOR else msg
    @staticmethod
    def underlinify(msg):return Color.UNDERLINE_ON + msg + Color.UNDERLINE_OFF if not NO_COLOR else msg
    @staticmethod
    def italicify(msg):  return Color.ITALC_ON + msg + Color.ITALIC_OFF if not NO_COLOR else msg


def left_arrow():
    return " \u2190 " if PYTHON_MAJOR == 3 else "<-"

def right_arrow():
    return " \u2192 " if PYTHON_MAJOR == 3 else "->"

def horizontal_line():
    return "\u2500" if PYTHON_MAJOR == 3 else "-"

def vertical_line():
    return "\u2502" if PYTHON_MAJOR == 3 else "|"


class Address:
    def __init__(self, *args, **kwargs):
        self.value = kwargs.get("value", 0)
        self.section = kwargs.get("section", None)
        self.info = kwargs.get("info", None)
        return

    def __str__(self):
        return hex( self.value )

    def is_in_text_segment(self):
        return hasattr(self.info, "name") and ".text" in self.info.name

    def is_in_stack_segment(self):
        return hasattr(self.info, "name") and "[stack]" in self.info.name

    def is_in_heap_segment(self):
        return hasattr(self.info, "name") and "[heap]" in self.info.name

    def dereference(self):
        addr = align_address(long(self.value))
        addr = dereference(addr)
        return long(addr)


class Permission:
    NONE      = 0
    READ      = 1
    WRITE     = 2
    EXECUTE   = 4
    ALL       = 7

    def __init__(self, *args, **kwargs):
        self.value = kwargs.get("value", 0)
        return

    def __or__(self, a):
        return self.value | a

    def __and__(self, a):
        return self.value & a

    def __xor__(self, a):
        return self.value ^ a

    def __eq__(self, a):
        return self.value == a

    def __ne__(self, a):
        return self.value != a

    def __str__(self):
        perm_str = ""
        perm_str += "r" if self & Permission.READ else "-"
        perm_str += "w" if self & Permission.WRITE else "-"
        perm_str += "x" if self & Permission.EXECUTE else "-"
        return perm_str

    @staticmethod
    def from_info_sections(*args):
        p = Permission()
        for arg in args:
            if "READONLY" in arg:
                p.value += Permission.READ
            if "DATA" in arg:
                p.value += Permission.WRITE
            if "CODE" in arg:
                p.value += Permission.EXECUTE
        return p

    @staticmethod
    def from_process_maps(perm_str):
        p = Permission()
        if perm_str[0] == "r":
            p.value += Permission.READ
        if perm_str[1] == "w":
            p.value += Permission.WRITE
        if perm_str[2] == "x":
            p.value += Permission.EXECUTE
        return p


class Section:
    page_start      = None
    page_end        = None
    offset          = None
    permission      = None
    inode           = None
    path            = None

    def __init__(self, *args, **kwargs):
        attrs = ["page_start", "page_end", "offset", "permission", "inode", "path"]
        for attr in attrs:
            value = kwargs[attr] if attr in kwargs else None
            setattr(self, attr, value)
        return

    def is_readable(self):
        return self.permission.value and self.permission.value&Permission.READ

    def is_writable(self):
        return self.permission.value and self.permission.value&Permission.WRITE

    def is_executable(self):
        return self.permission.value and self.permission.value&Permission.EXECUTE

    @property
    def size(self):
        if self.page_end is None or self.page_start is None:
            return -1
        return self.page_end - self.page_start


class Zone:
    name              = None
    zone_start        = None
    zone_end          = None
    filename          = None


class Elf:
    """
    Basic ELF parsing based on http://www.skyfree.org/linux/references/ELF_Format.pdf
    """
    e_magic           = None
    e_class           = None
    e_endianness      = None
    e_eiversion       = None
    e_osabi           = None
    e_abiversion      = None
    e_pad             = None
    e_type            = None
    e_machine         = None
    e_version         = None
    e_entry           = None
    e_phoff           = None
    e_shoff           = None
    e_flags           = None
    e_ehsize          = None
    e_phentsize       = None
    e_phnum           = None
    e_shentsize       = None
    e_shnum           = None
    e_shstrndx        = None

    BIG_ENDIAN        = 0
    LITTLE_ENDIAN     = 1


    def __init__(self, elf):

        if not os.access(elf, os.R_OK):
            err("'{0}' not found/readable".format(elf))
            err("Failed to get file debug information, most of gef features will not work")
            return

        with open(elf, "rb") as f:
            # off 0x0
            self.e_magic, self.e_class, self.e_endianness, self.e_eiversion = struct.unpack(">IBBB", f.read(7))

            # adjust endianness in bin reading
            if self.e_endianness == Elf.LITTLE_ENDIAN:
                endian = "<" # LE
            else:
                endian = ">" # BE

            # off 0x7
            self.e_osabi, self.e_abiversion = struct.unpack(endian + "BB", f.read(2))
            # off 0x9
            self.e_pad = f.read(7)
            # off 0x10
            self.e_type, self.e_machine, self.e_version = struct.unpack(endian + "HHI", f.read(8))
            # off 0x18
            if self.e_class == 0x02:
                # if arch 64bits
                self.e_entry, self.e_phoff, self.e_shoff = struct.unpack(endian + "QQQ", f.read(24))
            else:
                # else arch 32bits
                self.e_entry, self.e_phoff, self.e_shoff = struct.unpack(endian + "III", f.read(12))

            self.e_flags, self.e_ehsize, self.e_phentsize, self.e_phnum = struct.unpack(endian + "HHHH", f.read(8))
            self.e_shentsize, self.e_shnum, self.e_shstrndx = struct.unpack(endian + "HHH", f.read(6))

        return


class GlibcArena:
    """
    Glibc arena class
    Ref: https://github.com/sploitfun/lsploits/blob/master/glibc/malloc/malloc.c#L1671
    """
    def __init__(self, addr=None):
        #
        arena = gdb.parse_and_eval(addr)
        self.__arena = arena.cast(gdb.lookup_type("struct malloc_state"))
        self.__addr = long(arena.address)
        self.__arch = long(get_memory_alignment(to_byte=True))
        return

    def __getitem__(self, item):
        return self.__arena[item]

    def __getattr__(self, item):
        return self.__arena[item]

    def __int__(self):
        return self.__addr

    def deref_as_long(self, addr):
        naddr = dereference(addr).address
        return long(naddr)

    def fastbin(self, i):
        addr = self.deref_as_long(self.fastbinsY[i])
        if addr == 0x00:
            return None
        return GlibcChunk(addr+2*self.__arch)

    def bin(self, i):
        idx = i * 2
        fd = self.deref_as_long(self.bins[idx])
        bw = self.deref_as_long(self.bins[idx+1])
        return (fd, bw)

    def get_next(self):
        addr_next = self.deref_as_long(self.next)
        arena_main = GlibcArena("main_arena")
        if addr_next == arena_main.__addr:
            return None
        addr_next = "*0x%x " % addr_next
        return GlibcArena(addr_next)

    def get_arch(self):
        return self.__arch

    def __str__(self):
        top             = self.deref_as_long(self.top)
        last_remainder  = self.deref_as_long(self.last_remainder)
        n               = self.deref_as_long(self.next)
        nfree           = self.deref_as_long(self.next_free)
        sysmem          = long(self.system_mem)
        m = "Arena ("
        m+= "base={:#x},".format(self.__addr)
        m+= "top={:#x},".format(top)
        m+= "last_remainder={:#x},".format(last_remainder)
        m+= "next={:#x},".format(n)
        m+= "next_free={:#x},".format(nfree)
        m+= "system_mem={:#x}".format(sysmem)
        m+= ")"
        return m


class GlibcChunk:
    """ Glibc chunk class.
    Ref:  https://sploitfun.wordpress.com/2015/02/10/understanding-glibc-malloc/"""

    def __init__(self, addr, from_base=False):
        """Init `addr` as a chunk"""
        self.arch = int(get_memory_alignment(to_byte=True))
        if from_base:
            self.start_addr = addr
            self.addr = addr + 2*self.arch
        else:
            self.start_addr = int(addr - 2*self.arch)
            self.addr = addr

        self.size_addr  = int(self.addr - self.arch)
        self.prev_size_addr = self.start_addr
        return


    def get_chunk_size(self):
        return read_int_from_memory( self.size_addr ) & (~0x03)


    def get_usable_size(self):
        cursz = self.get_chunk_size()
        if cursz == 0x00: return cursz
        return cursz - 2*self.arch


    def get_prev_chunk_size(self):
        return read_int_from_memory( self.prev_size_addr )


    def get_next_chunk(self):
        addr = self.addr + self.get_chunk_size()
        return GlibcChunk(addr)


    # if free-ed functions
    def get_fwd_ptr(self):
        return read_int_from_memory( self.addr )

    def get_bkw_ptr(self):
        return read_int_from_memory( self.addr+self.arch )
    # endif free-ed functions


    def has_P_bit(self):
        """Check for in PREV_INUSE bit
        Ref: https://github.com/sploitfun/lsploits/blob/master/glibc/malloc/malloc.c#L1267"""
        return read_int_from_memory( self.size_addr ) & 0x01

    def has_M_bit(self):
        """Check for in IS_MMAPPED bit
        Ref: https://github.com/sploitfun/lsploits/blob/master/glibc/malloc/malloc.c#L1274"""
        return read_int_from_memory( self.size_addr ) & 0x02

    def has_N_bit(self):
        """Check for in NON_MAIN_ARENA bit.
        Ref: https://github.com/sploitfun/lsploits/blob/master/glibc/malloc/malloc.c#L1283"""
        return read_int_from_memory( self.size_addr ) & 0x04

    def is_used(self):
        """
        Check if the current block is used by:
        - checking the M bit is true
        - or checking that next chunk PREV_INUSE flag is true
        """
        if self.has_M_bit():
            return True

        next_chunk = self.get_next_chunk()
        return True if next_chunk.has_P_bit() else False


    def str_chunk_size_flag(self):
        msg = ""
        msg+= "PREV_INUSE flag: "
        msg+= Color.greenify("On") if self.has_P_bit() else Color.redify("Off")
        msg+= "\n"

        msg+= "IS_MMAPPED flag: "
        msg+= Color.greenify("On") if self.has_M_bit() else Color.redify("Off")
        msg+= "\n"

        msg+= "NON_MAIN_ARENA flag: "
        msg+= Color.greenify("On") if self.has_N_bit() else Color.redify("Off")

        return msg


    def _str_sizes(self):
        msg = ""
        failed = False

        try:
            msg+= "Chunk size: {0:d} ({0:#x})\n".format( self.get_chunk_size() )
            msg+= "Usable size: {0:d} ({0:#x})\n".format( self.get_usable_size() )
            failed = True
        except gdb.MemoryError as me:
            msg+= "Chunk size: Cannot read at {0:#x} (corrupted?)\n".format(self.size_addr)

        try:
            msg+= "Previous chunk size: {0:d} ({0:#x})\n".format( self.get_prev_chunk_size() )
            failed = True
        except gdb.MemoryError as me:
            msg+= "Previous chunk size: Cannot read at {0:#x} (corrupted?)\n".format(self.start_addr)

        if failed:
            msg+= self.str_chunk_size_flag()

        return msg

    def _str_pointers(self):
        fwd = self.addr
        bkw = self.addr + self.arch

        msg = ""

        try:
            msg+= "Forward pointer: {0:#x}\n".format( self.get_fwd_ptr() )
        except gdb.MemoryError as me:
            msg+= "Forward pointer: {0:#x} (corrupted?)\n".format( fwd )

        try:
            msg+= "Backward pointer: {0:#x}\n".format( self.get_bkw_ptr() )
        except gdb.MemoryError as me:
            msg+= "Backward pointer: {0:#x} (corrupted?)\n".format( bkw )

        return msg

    def str_as_alloced(self):
        return self._str_sizes()

    def str_as_freeed(self):
        return self._str_sizes() + '\n'*2 + self._str_pointers()

    def __str__(self):
        m = ""
        m+= Color.greenify("FreeChunk") if not self.is_used() else Color.redify("UsedChunk")
        m+= "(addr={:#x},size={:#x})".format(long(self.addr),self.get_chunk_size())
        return m

    def pprint(self):
        msg = ""
        if not self.is_used():
            msg += titlify("Chunk (free): %#x" % self.start_addr, Color.GREEN)
            msg += "\n"
            msg += self.str_as_freeed()
        else:
            msg += titlify("Chunk (used): %#x" % self.start_addr, Color.RED)
            msg += "\n"
            msg += self.str_as_alloced()

        gdb.write(msg+"\n")
        gdb.flush()
        return


def titlify(msg, color=Color.RED):
    cols = get_terminal_size()[1]
    n = int((cols-len(msg)-4)/2)
    if color==Color.RED:
        title = Color.boldify( Color.redify(msg) )
    elif color==Color.GREEN:
        title = Color.boldify( Color.greenify(msg) )
    return "{0}[ {1} ]{0}".format(horizontal_line()*n, title)

def _xlog(m, stream, cr=True):
    m += "\n" if cr else ""
    gdb.write(m, stream)
    gdb.flush()
    return 0

def err(msg, cr=True):   return _xlog(Color.boldify(Color.redify("[!]"))+" "+msg, gdb.STDERR, cr)
def warn(msg, cr=True):  return _xlog(Color.boldify(Color.yellowify("[*]"))+" "+msg, gdb.STDLOG, cr)
def ok(msg, cr=True):    return _xlog(Color.boldify(Color.greenify("[+]"))+" "+msg, gdb.STDLOG, cr)
def info(msg, cr=True):  return _xlog(Color.boldify(Color.blueify("[+]"))+" "+msg, gdb.STDLOG, cr)


def which(program):
    def is_exe(fpath):
        return os.path.isfile(fpath) and os.access(fpath, os.X_OK)

    fpath, fname = os.path.split(program)
    if fpath:
        if is_exe(program):
            return program
    else:
        for path in os.environ["PATH"].split(os.pathsep):
            path = path.strip('"')
            exe_file = os.path.join(path, program)
            if is_exe(exe_file):
                return exe_file

    raise IOError("Missing file `%s`" % program)


def hexdump(source, length=0x10, separator='.', show_raw=False, base=0x00):
    """
    Return the hexdump of `src` argument.
    @param source *MUST* be of type bytes or bytearray
    @param length is the length of items per line
    @param separator is the default character to use if one byte is not printable
    @param show_raw if True, do not add the line nor the text translation
    @param base is the start address of the block being hexdump
    @param func is the function to use to parse bytes (int for Py3, chr for Py2)
    @return a string with the hexdump
    """
    result = []
    for i in range(0, len(source), length):
        s = source[i:i+length]

        if PYTHON_MAJOR == 3:
            hexa = ' '.join(["%02X" % c for c in s])
            text = ''.join( [chr(c) if 0x20 <= c < 0x7F else separator for c in s] )
        else:
            hexa = ' '.join(["%02X" % ord(c) for c in s])
            text = ''.join( [c if 0x20 <= ord(c) < 0x7F else separator for c in s] )

        if show_raw:
            result.append(hexa)
        else:
            result.append( "%#-.*x     %-*s    %s" % (16, base+i, 3*length, hexa, text) )

    return '\n'.join(result)


def is_debug():
    return "global.debug" in __config__.keys() and __config__["global.debug"][0]==True


def enable_debug():
    __config__["global.debug"] = (True, bool)
    return


def disable_debug():
    __config__["global.debug"] = (False, bool)
    return


def disable_output(to_file="/dev/null"):
    gdb.execute("set logging overwrite")
    gdb.execute("set logging file %s" % to_file)
    gdb.execute("set logging redirect on")
    gdb.execute("set logging on")
    return


def enable_output():
    gdb.execute( "set logging redirect off" )
    gdb.execute( "set logging off" )
    return


def gef_makedirs(path, mode=0o755):
    if PYTHON_MAJOR == 3:
        os.makedirs(path, mode=mode, exist_ok=True)
        return
    try:
        os.makedirs(path, mode=mode)
    except os.error:
        pass
    return


def gef_obsolete_function(func):
    def new_func(*args, **kwargs):
        warn("Call to deprecated function '{}'.".format(func.__name__))
        return func(*args, **kwargs)
    new_func.__name__ = func.__name__
    new_func.__doc__ = func.__doc__
    new_func.__dict__.update(func.__dict__)
    return new_func


def _gef_disassemble_top(addr, nb_insn):
    lines = gdb.execute("x/%di %#x" % (nb_insn, addr), to_string=True).splitlines()
    lines = [ re.sub(r'(\t|:)', r' ', x.replace("=>", "").strip()) for x in lines ]
    return lines


def _gef_disassemble_around(addr, nb_insn):
    """
    Adjust lines to disassemble because of variable length instructions architecture (intel)
    """
    lines = []

    if not ( is_x86_32() or is_x86_64() ):
        # all ABI except x86 are fixed length instructions, easy to process
        insn_len = 4 if is_aarch64() or is_ppc64() else get_memory_alignment(to_byte=True)
        top = addr - (nb_insn-3)*insn_len*2
        lines = _gef_disassemble_top(top,  nb_insn-1)
        lines+= _gef_disassemble_top(addr, nb_insn)
        return lines

    cur_insn = gdb.execute("x/1i %#x" % addr, to_string=True).splitlines()[0]
    found = False

    # we try to find a good set of previous instructions by guessing incrementally
    for i in reversed( range(255) ):
        try:
            cmd = "x/%di %#x" % (nb_insn, addr-i)
            lines = gdb.execute(cmd, to_string=True).splitlines()
        except gdb.MemoryError as me:
            # we can hit an unmapped page trying to read backward, if so just print forward disass lines
            break

        # 1. check no bad instructions in found
        if any( map(lambda x: "(bad)" in x, lines) ):
            continue

        # 2. if cur_insn is not in the "middle" of the set, it is invalid
        insn = lines[-1]
        if insn != cur_insn:
            continue

        # we assume here that it was successful
        found = True
        lines = [ re.sub(r'(\t|:)', r' ', x.replace("=>", "").strip()) for x in lines[-nb_insn:-1] ]
        break

    if not found:
        lines = []

    lines += _gef_disassemble_top(addr, nb_insn)
    return lines


def gef_disassemble(addr, nb_insn, from_top=False):
    if nb_insn % 2 == 0: nb_insn += 1
    if from_top:
        lines = _gef_disassemble_top(addr, nb_insn)
    else:
        lines = _gef_disassemble_around(addr, nb_insn)

    if len(lines)==0: return []
    result = []
    for line in lines:
        (address, location, mnemo, operands) = gef_parse_gdb_instruction(line)
        code = "%s     %s   %s" % (location, mnemo, ','.join(operands))
        result.append( (address, code) )
    return result


def gef_parse_gdb_instruction(raw_insn):
    patt = re.compile(r'^(0x[0-9a-f]{,16})(.*)$', flags=re.IGNORECASE)
    parts = [ x for x in re.split(patt, raw_insn) if len(x)>0 ]
    address = int(parts[0], 16)
    code = parts[1].strip()
    parts = code.split()
    if code.startswith("<"):
        location = re.sub(r'<([^>]*)>:', r'\1', parts[0])
        mnemo = parts[1]
        operands = " ".join(parts[2:])
    else:
        location = ""
        mnemo = parts[0]
        operands = " ".join(parts[1:])
    operands = operands.split(',')
    return (address, location, mnemo, operands)


def gef_execute_external(command, *args, **kwargs):
    res = subprocess.check_output(command, stderr=subprocess.STDOUT, shell=kwargs.get("shell", False))

    if kwargs.get("as_list", False) == True:
        return res.splitlines()

    if PYTHON_MAJOR == 3:
        return str(res, encoding="ascii" )

    return res


def get_frame():
    return gdb.selected_inferior()


@memoize
def get_arch():
    return gdb.execute("show architecture", to_string=True).strip().split()[7][:-1]

@memoize
def get_endian():
    if gdb.execute("show endian", to_string=True).strip().split()[7] == "little" :
        return Elf.LITTLE_ENDIAN
    return Elf.BIG_ENDIAN

def is_big_endian():
    return get_endian() == Elf.BIG_ENDIAN

def is_little_endian():
    return not is_big_endian()

def flags_to_human(reg_value, value_table):
    flags = "["
    for i in value_table.keys():
        w = Color.boldify( value_table[i].upper() ) if reg_value & (1<<i) else value_table[i].lower()
        flags += " %s " % w
    flags += "]"
    return flags


######################[ ARM specific ]######################
@memoize
def arm_registers():
    return ["$r0   ", "$r1   ", "$r2   ", "$r3   ", "$r4   ", "$r5   ", "$r6   ",
            "$r7   ", "$r8   ", "$r9   ", "$r10  ", "$r11  ", "$r12  ", "$sp   ",
            "$lr   ", "$pc   ", "$cpsr ", ]

@memoize
def arm_nop_insn():
    # http://infocenter.arm.com/help/index.jsp?topic=/com.arm.doc.dui0041c/Caccegih.html
    # return b"\x00\x00\xa0\xe1" # mov r0,r0
    return b"\x01\x10\xa0\xe1" # mov r1,r1

@memoize
def arm_return_register():
    return "$r0"

@memoize
def arm_flag_register():
    return "$cpsr"

@memoize
def arm_flags_table():
    table = { 31: "negative",
              30: "zero",
              29: "carry",
              28: "overflow",
              7: "interrupt",
              6: "fast",
              5: "thumb"
    }
    return table

def arm_flags_to_human(val=None):
    # http://www.botskool.com/user-pages/tutorials/electronics/arm-7-tutorial-part-1
    if val is None:
        reg = arm_flag_register()
        val = get_register_ex( reg )
    return flags_to_human(val, arm_flags_table())

def arm_is_cbranch(insn):
    mnemo = ["beq", "bne", "bleq", "blt", "bgt", "bgez", "bvs", "bvc",
             "jeq", "jne", "jleq", "jlt", "jgt", "jgez", "jvs", "jvc"]
    return any(filter(lambda x: x == insn, mnemo))

def arm_is_branch_taken(mnemo):
    # ref: http://www.davespace.co.uk/arm/introduction-to-arm/conditional.html
    flags = dict( (arm_flags_table()[k], k) for k in arm_flags_table().keys() )
    val = get_register_ex(arm_flag_register() )

    if mnemo.endswith("eq"): return val&(1<<flags["zero"])
    if mnemo.endswith("ne"): return val&(1<<flags["zero"])==0
    if mnemo.endswith("lt"): return val&(1<<flags["negative"])!=val&(1<<flags["overflow"])
    if mnemo.endswith("le"): return val&(1<<flags["zero"]) or val&(1<<flags["negative"])!=val&(1<<flags["overflow"])
    if mnemo.endswith("gt"): return val&(1<<flags["zero"])==0 and val&(1<<flags["negative"])==val&(1<<flags["overflow"])
    if mnemo.endswith("ge"): return val&(1<<flags["negative"])==val&(1<<flags["overflow"])
    if mnemo.endswith("bvs"): return val&(1<<flags["overflow"])
    if mnemo.endswith("bvc"): return val&(1<<flags["overflow"])==0
    return False

######################[ Intel x86-64 specific ]######################
@memoize
def x86_64_registers():
    return [ "$rax   ", "$rbx   ", "$rcx   ", "$rdx   ", "$rsp   ", "$rbp   ", "$rsi   ",
             "$rdi   ", "$rip   ", "$r8    ", "$r9    ", "$r10   ", "$r11   ", "$r12   ",
             "$r13   ", "$r14   ", "$r15   ",
             "$cs    ", "$ss    ", "$ds    ", "$es    ", "$fs    ", "$gs    ", "$eflags", ]

@memoize
def x86_64_nop_insn():
    return b'\x90'

@memoize
def x86_64_return_register():
    return "$rax"

@memoize
def x86_flag_register():
    return "$eflags"

@memoize
def x86_flags_table():
    table = { 6: "zero",
              0: "carry",
              2: "parity",
              4: "adjust",
              7: "sign",
              8: "trap",
              9: "interrupt",
              10: "direction",
              11: "overflow",
              16: "resume",
              17: "virtualx86",
              21: "identification",
    }
    return table

def x86_flags_to_human(val=None):
    reg = x86_flag_register()
    if not val:
        val = get_register_ex( reg )
    return flags_to_human(val, x86_flags_table())

def x86_is_cbranch(insn):
    mnemo = ["ja", "jnbe", "jae", "jnb", "jnc", "jb", "jc", "jnae", "jbe", "jna",
             "jcxz", "jecxz", "jrcxz", "je", "jz", "jg", "jnle", "jge", "jnl",
             "jl", "jnge", "jle", "jng", "jne", "jnz", "jno", "jnp", "jpo", "jns",
             "jo", "jp", "jpe", "js",]
    return any( filter(lambda x: x == insn, mnemo) )

def x86_is_branch_taken(mnemo):
    # all kudos to fG! (https://github.com/gdbinit/Gdbinit/blob/master/gdbinit#L1654)
    flags = dict( (x86_flags_table()[k], k) for k in x86_flags_table().keys() )
    val = get_register_ex(x86_flag_register() )
    cx = get_register_ex("$rcx") if is_x86_64() else get_register_ex("$ecx")

    if mnemo in ("ja", "jnbe"): return val&(1<<flags["carry"])==0 and val&(1<<flags["zero"])==0
    if mnemo in ("jae", "jnb", "jnc"): return val&(1<<flags["carry"])==0
    if mnemo in ("jb", "jc", "jnae"): return val&(1<<flags["carry"])
    if mnemo in ("jbe", "jna"): return val&(1<<flags["carry"]) or val&(1<<flags["zero"])
    if mnemo in ("jcxz", "jecxz", "jrcxz"): return cx==0
    if mnemo in ("je", "jz"): return val&(1<<flags["zero"])
    if mnemo in ("jg", "jnle"): return val&(1<<flags["zero"])==0 and val&(1<<flags["overflow"])==val&(1<<flags["sign"])
    if mnemo in ("jge", "jnl"): return val&(1<<flags["sign"])==val&(1<<flags["overflow"])
    if mnemo in ("jl", "jnge"): return val&(1<<flags["overflow"])!=val&(1<<flags["sign"])
    if mnemo in ("jle", "jng"): return val&(1<<flags["zero"]) and val&(1<<flags["overflow"])!=val&(1<<flags["sign"])
    if mnemo in ("jne", "jnz"): return val&(1<<flags["zero"])==0
    if mnemo in ("jno"): return val&(1<<flags["overflow"])==0
    if mnemo in ("jnp", "jpo"): return val&(1<<flags["parity"])==0
    if mnemo in ("jns"): return val&(1<<flags["sign"])==0
    if mnemo in ("jo"): return val&(1<<flags["overflow"])
    if mnemo in ("jpe", "jp"): return val&(1<<flags["parity"])
    if mnemo in ("js"): return val&(1<<flags["sign"])
    return False

######################[ Intel x86-32 specific ]######################
@memoize
def x86_32_registers():
    return [ "$eax   ", "$ebx   ", "$ecx   ", "$edx   ", "$esp   ", "$ebp   ", "$esi   ",
             "$edi   ", "$eip   ", "$cs    ", "$ss    ", "$ds    ", "$es    ",
             "$fs    ", "$gs    ", "$eflags", ]

@memoize
def x86_32_return_register():
    return "$eax"


######################[ PowerPC specific ]######################
@memoize
def powerpc_registers():
    return ["$r0  ", "$r1  ", "$r2  ", "$r3  ", "$r4  ", "$r5  ", "$r6  ", "$r7  ",
            "$r8  ", "$r9  ", "$r10 ", "$r11 ", "$r12 ", "$r13 ", "$r14 ", "$r15 ",
            "$r16 ", "$r17 ", "$r18 ", "$r19 ", "$r20 ", "$r21 ", "$r22 ", "$r23 ",
            "$r24 ", "$r25 ", "$r26 ", "$r27 ", "$r28 ", "$r29 ", "$r30 ", "$r31 ",
            "$pc  ", "$msr ", "$cr  ", "$lr  ", "$ctr ", "$xer ", "$trap" ]

@memoize
def powerpc_nop_insn():
    # http://www.ibm.com/developerworks/library/l-ppc/index.html
    # nop
    return b'\x60\x00\x00\x00'

@memoize
def powerpc_return_register():
    return "$r0"

@memoize
def powerpc_flag_register():
    return "$cr"

@memoize
def powerpc_flags_table():
    table = { 0: "negative",
              1: "positive",
              2: "zero",
              3: "summary",
              28: "less",
              29: "greater",
              30: "equal",
              31: "overflow",
    }
    return table

def powerpc_flags_to_human(val=None):
    # http://www.cebix.net/downloads/bebox/pem32b.pdf (% 2.1.3)
    if not val:
        reg = powerpc_flag_register()
        val = get_register_ex( reg )
    return flags_to_human(val, powerpc_flags_table())

def powerpc_is_cbranch(insn):
    mnemo = ["beq", "bne", "ble", "blt", "bgt", "bge", ]
    return any( filter(lambda x: x == insn, mnemo) )

def powerpc_is_branch_taken(mnemo):
    flags = dict( (powerpc_flags_table()[k], k) for k in powerpc_flags_table().keys() )
    val = get_register_ex(powerpc_flag_register())
    if mnemo=="beq": return val&(1<<flags["equal"])
    if mnemo=="bne": return val&(1<<flags["equal"])!=0
    if mnemo=="ble": return val&(1<<flags["equal"]) or val&(1<<flags["less"])
    if mnemo=="blt": return val&(1<<flags["less"])
    if mnemo=="bge": return val&(1<<flags["equal"]) or val&(1<<flags["greater"])
    if mnemo=="bgt": return val&(1<<flags["greater"])
    return False

######################[ SPARC specific ]######################
@memoize
def sparc_registers():
    return ["$g0 ", "$g1 ", "$g2 ", "$g3 ", "$g4 ", "$g5 ", "$g6 ", "$g7 ",
            "$o0 ", "$o1 ", "$o2 ", "$o3 ", "$o4 ", "$o5 ", "$o7 ",
            "$l0 ", "$l1 ", "$l2 ", "$l3 ", "$l4 ", "$l5 ", "$l6 ", "$l7 ",
            "$i0 ", "$i1 ", "$i2 ", "$i3 ", "$i4 ", "$i5 ", "$i7 ",
            "$pc ", "$npc", "$sp ", "$fp ", "$psr", ]

@memoize
def sparc_nop_insn():
    # http://www.cse.scu.edu/~atkinson/teaching/sp05/259/sparc.pdf
    # sethi 0, %g0
    return b'\x00\x00\x00\x00'

@memoize
def sparc_return_register():
    return "$i0"

@memoize
def sparc_flag_register():
    return "$psr"

@memoize
def sparc_flags_table():
    table = { 23: "negative",
              20: "carry",
              22: "zero",
              5: "trap",
              7: "supervisor",
              21: "overflow",
    }
    return table

def sparc_flags_to_human(val=None):
    # http://www.gaisler.com/doc/sparcv8.pdf
    reg = sparc_flag_register()
    if not val:
        val = get_register_ex( reg )
    return flags_to_human(val, sparc_flags_table())

def sparc_is_cbranch(insn):
    return False

def sparc_is_branch_taken(insn):
    return False

######################[ MIPS specific ]######################
@memoize
def mips_registers():
    # http://vhouten.home.xs4all.nl/mipsel/r3000-isa.html
    return ["$zero     ", "$at       ", "$v0       ", "$v1       ", "$a0       ", "$a1       ", "$a2       ", "$a3       ",
            "$t0       ", "$t1       ", "$t2       ", "$t3       ", "$t4       ", "$t5       ", "$t6       ", "$t7       ",
            "$s0       ", "$s1       ", "$s2       ", "$s3       ", "$s4       ", "$s5       ", "$s6       ", "$s7       ",
            "$t8       ", "$t9       ", "$k0       ", "$k1       ", "$s8       ", "$status   ", "$badvaddr ", "$cause    ",
            "$pc       ", "$sp       ", "$hi       ", "$lo       ", "$fir      ", "$fcsr     ", "$ra       ", "$gp       ", ]

@memoize
def mips_nop_insn():
    # https://en.wikipedia.org/wiki/MIPS_instruction_set
    # sll $0,$0,0
    return b"\x00\x00\x00\x00"

@memoize
def mips_return_register():
    return "$v0"

@memoize
def mips_flag_register():
    return "$fcsr"

def mips_flags_to_human(val=None):
    # mips architecture does not use processor status word (flag register)
    return ""

def mips_is_cbranch(insn):
    mnemo = ["beq", "bne", "beqz", "bnez", "bgtz", "bgez", "bltz", "blez", ]
    return any( filter(lambda x: x == insn, mnemo) )

def mips_is_branch_taken(mnemo, operands):
    if mnemo=="beq": return get_register_ex(operands[0]) == get_register_ex(operands[1])
    if mnemo=="bne": return get_register_ex(operands[0]) != get_register_ex(operands[1])
    if mnemo=="beqz": return get_register_ex(operands[0]) == 0
    if mnemo=="bnez": return get_register_ex(operands[0]) != 0
    if mnemo=="bgtz": return get_register_ex(operands[0]) > 0
    if mnemo=="bgez": return get_register_ex(operands[0]) >= 0
    if mnemo=="bltz": return get_register_ex(operands[0]) < 0
    if mnemo=="blez": return get_register_ex(operands[0]) <= 0
    return False

######################[ AARCH64 specific ]######################

@memoize
def aarch64_registers():
    return ["$x0       ", "$x1       ", "$x2       ", "$x3       ", "$x4       ", "$x5       ", "$x6       ", "$x7       ",
            "$x8       ", "$x9       ", "$x10      ", "$x11      ", "$x12      ", "$x13      ", "$x14      ", "$x15      ",
            "$x16      ", "$x17      ", "$x18      ", "$x19      ", "$x20      ", "$x21      ", "$x22      ", "$x23      ",
            "$x24      ", "$x25      ", "$x26      ", "$x27      ", "$x28      ", "$x29      ", "$x30      ", "$sp       ",
            "$pc       ", "$cpsr     ", "$fpsr     ", "$fpcr     ", ]

@memoize
def aarch64_return_register():
    return "$x0"

@memoize
def aarch64_flag_register():
    return "$cpsr"

@memoize
def aarch64_flags_table():
    table = { 31: "negative",
              30: "zero",
              29: "carry",
              28: "overflow",
              7: "interrupt",
              6: "fast"
    }
    return table

def aarch64_flags_to_human(val=None):
    # http://events.linuxfoundation.org/sites/events/files/slides/KoreaLinuxForum-2014.pdf
    reg = aarch64_flag_register()
    if not val:
        val = get_register_ex( reg )
    return flags_to_human(val, aarch64_flags_table())

def aarch64_is_cbranch(insn):
    # todo: check
    return arm_is_cbranch(insn)

def aarch64_is_branch_taken(insn):
    # todo: check
    return arm_is_branch_taken(insn)

################################################################

@memoize
def all_registers():
    if is_arm():         return arm_registers()
    elif is_aarch64():   return aarch64_registers()
    elif is_x86_32():    return x86_32_registers()
    elif is_x86_64():    return x86_64_registers()
    elif is_powerpc():   return powerpc_registers()
    elif is_ppc64():     return powerpc_registers()
    elif is_sparc():     return sparc_registers()
    elif is_sparc64():   return sparc_registers()
    elif is_mips():      return mips_registers()
    raise GefUnsupportedOS("OS type is currently not supported: %s" % get_arch())


@memoize
def nop_insn():
    if is_arm():         return arm_nop_insn()
    elif is_aarch64():   return arm_nop_insn()
    elif is_x86_32():    return x86_32_nop_insn()
    elif is_x86_64():    return x86_32_nop_insn()
    elif is_powerpc():   return powerpc_nop_insn()
    elif is_ppc64():     return powerpc_nop_insn()
    elif is_sparc():     return sparc_nop_insn()
    elif is_sparc64():   return sparc_nop_insn()
    elif is_mips():      return mips_nop_insn()
    raise GefUnsupportedOS("OS type is currently not supported: %s" % get_arch())


@memoize
def return_register():
    if is_arm():         return arm_return_register()
    elif is_aarch64():   return aarch64_return_register()
    elif is_x86_32():    return x86_32_return_register()
    elif is_x86_64():    return x86_64_return_register()
    elif is_powerpc():   return powerpc_return_register()
    elif is_ppc64():     return powerpc_return_register()
    elif is_sparc():     return sparc_return_register()
    elif is_sparc64():   return sparc_return_register()
    elif is_mips():      return mips_return_register()
    raise GefUnsupportedOS("OS type is currently not supported: %s" % get_arch())


@memoize
def flag_register():
    if is_arm():         return arm_flag_register()
    elif is_aarch64():   return aarch64_flag_register()
    elif is_x86_32():    return x86_flag_register()
    elif is_x86_64():    return x86_flag_register()
    elif is_powerpc():   return powerpc_flag_register()
    elif is_ppc64():     return powerpc_flag_register()
    elif is_mips():      return mips_flag_register()
    elif is_sparc():     return sparc_flag_register()
    elif is_sparc64():   return sparc_flag_register()
    raise GefUnsupportedOS("OS type is currently not supported: %s" % get_arch())


@memoize
def flags_table():
    if is_x86_32():       return x86_flags_table()
    elif is_x86_64():     return x86_flags_table()
    elif is_arm():        return arm_flags_table()
    elif is_aarch64():    return aarch64_flags_table()
    elif is_powerpc():    return powerpc_flags_table()
    elif is_ppc64():      return powerpc_flags_table()
    elif is_sparc():      return sparc_flags_table()
    elif is_sparc64():    return sparc_flags_table()
    raise GefUnsupportedOS("OS type is currently not supported: %s" % get_arch())


def flag_register_to_human(val=None):
    if is_arm():         return arm_flags_to_human(val)
    elif is_aarch64():   return aarch64_flags_to_human(val)
    elif is_x86_32():    return x86_flags_to_human(val)
    elif is_x86_64():    return x86_flags_to_human(val)
    elif is_powerpc():   return powerpc_flags_to_human(val)
    elif is_ppc64():     return powerpc_flags_to_human(val)
    elif is_mips():      return mips_flags_to_human(val)
    elif is_sparc():     return sparc_flags_to_human(val)
    elif is_sparc64():   return sparc_flags_to_human(val)
    raise GefUnsupportedOS("OS type is currently not supported: %s" % get_arch())

def is_conditional_branch(insn):
    (address, location, mnemo, operands) = gef_parse_gdb_instruction(insn)
    if   is_arm():       return arm_is_cbranch(mnemo)
    elif is_aarch64():   return aarch64_is_cbranch(mnemo)
    elif is_x86_32():    return x86_is_cbranch(mnemo)
    elif is_x86_64():    return x86_is_cbranch(mnemo)
    elif is_powerpc():   return powerpc_is_cbranch(mnemo)
    elif is_ppc64():     return powerpc_is_cbranch(mnemo)
    elif is_mips():      return mips_is_cbranch(mnemo)
    elif is_sparc():     return sparc_is_cbranch(mnemo)
    elif is_sparc64():   return sparc_is_cbranch(mnemo)
    raise GefUnsupportedOS("OS type is currently not supported: %s" % get_arch())

def is_branch_taken(insn):
    (address, location, mnemo, operands) = gef_parse_gdb_instruction(insn)
    if   is_arm():       return arm_is_branch_taken(mnemo)
    elif is_aarch64():   return aarch64_is_branch_taken(mnemo)
    elif is_x86_32():    return x86_is_branch_taken(mnemo)
    elif is_x86_64():    return x86_is_branch_taken(mnemo)
    elif is_powerpc():   return powerpc_is_branch_taken(mnemo)
    elif is_ppc64():     return powerpc_is_branch_taken(mnemo)
    elif is_mips():      return mips_is_branch_taken(mnemo, operands)
    elif is_sparc():     return sparc_is_branch_taken(mnemo)
    elif is_sparc64():   return sparc_is_branch_taken(mnemo)
    raise GefUnsupportedOS("OS type is currently not supported: %s" % get_arch())


def write_memory(address, buffer, length=0x10):
    if PYTHON_MAJOR == 2: buffer = str(buffer)
    return gdb.selected_inferior().write_memory(address, buffer, length)


def read_memory(addr, length=0x10):
    if PYTHON_MAJOR == 2:
        return gdb.selected_inferior().read_memory(addr, length)
    else:
        return gdb.selected_inferior().read_memory(addr, length).tobytes()


def read_int_from_memory(addr):
    arch = get_memory_alignment()/8
    mem = read_memory( addr, arch)
    fmt = endian_str()+"I" if arch==4 else endian_str()+"Q"
    return struct.unpack( fmt, mem)[0]


def read_cstring_from_memory(address):
    """
    Read a C-string from memory using GDB memory access.
    """
    char_ptr = gdb.lookup_type("char").pointer()
    res = gdb.Value(address).cast(char_ptr).string().strip()

    i = res.find('\n')
    if i!=-1 and len(res) > get_memory_alignment(to_byte=True):
        res = res[:i] + "[...]"

    return res


def is_readable_string(address):
    """
    Here we will assume that a readable string is
    a consecutive byte array whose
    * last element is 0x00 (i.e. it is a C-string)
    * and each byte is printable
    """
    try:
        cstr = read_cstring_from_memory(address)
        return type(cstr) == unicode and len(cstr) > 0 and all([x in string.printable for x in cstr])
    except UnicodeDecodeError as e:
        return False


def is_alive():
    """Check if GDB is running."""
    try:
        pid = get_frame().pid
        return pid > 0
    except gdb.error as e:
        return False
    return False


def if_gdb_running(f):
    """Decorator wrapper to check if GDB is running."""
    @functools.wraps(f)
    def wrapper(*args, **kwds):
        if is_alive():
            return f(*args, **kwds)
        else:
            warn("No debugging session active")
    return wrapper


def get_register(regname):
    """
    Get register value. Exception will be raised if expression cannot be parse.
    This function won't catch on purpose.
    @param regname: expected register
    @return register value
    """
    t = gdb.lookup_type("unsigned long")
    reg = gdb.parse_and_eval(regname)
    return long( reg.cast(t) )

def get_register_ex(regname):
    t = gdb.execute("info register %s" % regname, to_string=True)
    for v in t.split(" "):
        v = v.strip()
        if v.startswith("0x"):
            return long(v.strip().split("\t",1)[0], 16)
    return 0

def get_pc():
    try:
        return get_register("$pc")
    except:
        return get_register_ex("$pc")

def get_sp():
    try:
        return get_register("$sp")
    except:
        return get_register_ex("$sp")


def get_pid():
    return get_frame().pid


def get_filepath():
    filename = gdb.current_progspace().filename

    if is_remote_debug():

        # if no filename specified, try downloading target from /proc
        if filename == None:
            pid = get_frame().pid

            if pid > 0:
                return download_file("/proc/%d/exe" % pid, use_cache=True)
            else:
                return None

        # if target is remote file, download
        elif filename.startswith("target:"):
            return download_file(filename[len("target:"):], use_cache=True)
        else:
            return filename
    else:
        return filename


def download_file(target, use_cache=False):
    """Download filename `target` inside the mirror tree in /tmp"""
    try:
        local_root = '{0:s}/gef'.format(tempfile.gettempdir())
        local_path = local_root + '/' + os.path.dirname( target )
        local_name = local_path + '/' + os.path.basename( target )
        if use_cache and os.path.isfile(local_name):
            return local_name
        gef_makedirs(local_path)
        gdb.execute("remote get {0:s} {1:s}".format(target, local_name))
    except Exception as e:
        err(str(e))
        local_name = None
    return local_name


def open_file(path, use_cache=False):
    """Attempt to open the given file, if remote debugging is active, download
    it first to the mirror in /tmp/"""
    if is_remote_debug():
        lpath = download_file(path, use_cache)
        if not lpath:
            raise IOError("cannot open remote path %s" % path)
        return open(lpath)
    else:
        return open(path)


def get_filename():
    return os.path.basename(get_filepath())


def get_function_length(sym):
    """Attempt to get the length of the raw bytes of a function."""
    dis = gdb.execute("disassemble %s"%sym, to_string=True).splitlines()
    start_addr = int(dis[1].split()[0], 16)
    end_addr = int(dis[-2].split()[0], 16)
    return end_addr - start_addr


@memoize
def get_process_maps():
    sections = []

    try:
        pid = get_pid()
<<<<<<< HEAD
        proc = "/proc/%d/maps" % pid

        f = open_file(proc, use_cache=False)
=======
        proc = __config__.get("gef-remote.proc_directory")[0]
        path = '%s/%d/maps' % (proc, pid)
        f = open(path, 'r')
>>>>>>> 56d852e5
        while True:
            line = f.readline()
            if len(line) == 0:
                break

            line = line.strip()
            addr, perm, off, dev, rest = line.split(" ", 4)
            rest = rest.split(" ", 1)
            if len(rest) == 1:
                inode = rest[0]
                pathname = ""
            else:
                inode = rest[0]
                pathname = rest[1].replace(' ', '')

            addr_start, addr_end = addr.split("-")
            addr_start, addr_end = long(addr_start, 16), long(addr_end, 16)
            off = long(off, 16)

            perm = Permission.from_process_maps(perm)

            section = Section(page_start  = addr_start,
                              page_end    = addr_end,
                              offset      = off,
                              permission  = perm,
                              inode       = inode,
                              path        = pathname)

            sections.append( section )

    except Exception as e:
        if is_debug():
            warn("Failed to read /proc/<PID>/maps, using GDB sections info")
        sections = get_info_sections()

    return sections


@memoize
def get_info_sections():
    sections = []
    stream = StringIO(gdb.execute("maintenance info sections", to_string=True))

    while True:
        line = stream.readline()
        if len(line) == 0:
            break

        try:
            parts = [x.strip() for x in line.split()]
            index = parts[0][1:-1]
            addr_start, addr_end = [ long(x, 16) for x in parts[1].split("->") ]
            at = parts[2]
            off = long(parts[3][:-1], 16)
            path = parts[4]
            inode = ""
            perm = Permission.from_info_sections(parts[5:])

            section = Section(page_start  = addr_start,
                              page_end    = addr_end,
                              offset      = off,
                              permission  = perm,
                              inode       = inode,
                              path        = path)

            sections.append( section )

        except IndexError:
            continue
        except ValueError:
            continue

    return sections


def get_info_files():
    global __infos_files__

    cmd = gdb.execute("info files", to_string=True)
    lines = cmd.split("\n")

    if len(lines) < len(__infos_files__):
        return __infos_files__

    for line in lines:
        line = line.strip().rstrip()

        if len(line) == 0:
            break

        if not line.startswith("0x"):
            continue

        blobs = [x.strip() for x in line.split(' ')]
        addr_start = long(blobs[0], 16)
        addr_end = long(blobs[2], 16)
        section_name = blobs[4]

        if len(blobs) == 7:
            filename = blobs[6]
        else:
            filename = get_filepath()

        info = Zone()
        info.name = section_name
        info.zone_start = addr_start
        info.zone_end = addr_end
        info.filename = filename

        __infos_files__.append( info )

    return __infos_files__


def process_lookup_address(address):
    if not is_alive():
        err("Process is not running")
        return None

    if is_x86_64() or is_x86_32() :
        if is_in_x86_kernel(address):
            return None

    for sect in get_process_maps():
        if sect.page_start <= address < sect.page_end:
            return sect

    return None


def process_lookup_path(name, perm=Permission.READ|Permission.WRITE|Permission.EXECUTE):
    if not is_alive():
        err("Process is not running")
        return None

    for sect in get_process_maps():
        if name in sect.path and sect.permission.value & perm:
            return sect

    return None


def file_lookup_address(address):
    for info in get_info_files():
        if info.zone_start <= address < info.zone_end:
            return info
    return None


def lookup_address(address):
    addr = Address(value=address)
    sect = process_lookup_address(address)
    info = file_lookup_address(address)
    if sect is None and info is None:
        # i.e. there is no info on this address
        return None

    if sect:
        addr.section = sect

    if info:
        addr.info = info

    return addr


def XOR(data, key):
    key = binascii.unhexlify(key)
    if PYTHON_MAJOR == 2:
        return b''.join([chr(ord(x) ^ ord(y)) for (x,y) in zip(data, itertools.cycle(key))])

    return bytearray([x ^ y for (x,y) in zip(data, itertools.cycle(key))])


def ishex(pattern):
    if pattern.startswith("0x") or pattern.startswith("0X"):
        pattern = pattern[2:]
    return all(c in string.hexdigits for c in pattern)


def hook_stop_handler(event):
    gdb.execute("context")
    return


def new_objfile_handler(event):
    reset_all_caches()
    return


def exit_handler(event):
    reset_all_caches()
    return


def get_terminal_size():
    """
    Portable function to retrieve the current terminal size.
    """
    cmd = struct.unpack('hh',  fcntl.ioctl(1, termios.TIOCGWINSZ, '1234'))
    tty_rows, tty_columns = int(cmd[0]), int(cmd[1])
    return tty_rows, tty_columns


def get_generic_arch(module, prefix, arch, mode, big_endian, to_string=False):
    """
    Retrieves architecture and mode from the arguments for use for the holy
    {cap,key}stone/unicorn trinity.
    """
    if to_string:
        arch = "%s.%s_ARCH_%s" % (module.__name__, prefix, arch)
        if mode:
            mode = "%s.%s_MODE_%s" % (module.__name__, prefix, str(mode))
        else:
            mode = ""
        if is_big_endian():
            mode += " + %s.%s_MODE_BIG_ENDIAN" % (module.__name__, prefix)
        else:
            mode += " + %s.%s_MODE_LITTLE_ENDIAN" % (module.__name__, prefix)

    else:
        arch = getattr(module, "%s_ARCH_%s" % (prefix, arch))
        if mode:
            mode = getattr(module, "%s_MODE_%s" % (prefix, mode))
        else:
            mode = 0
        if big_endian:
            mode += getattr(module, "%s_MODE_BIG_ENDIAN" % prefix)
        else:
            mode += getattr(module, "%s_MODE_LITTLE_ENDIAN" % prefix)

    return arch, mode


def get_generic_running_arch(module, prefix, to_string=False):
    """
    Retrieves architecture and mode from the current context.
    """

    if not is_alive():
        return None, None

    if   is_x86_32():    arch, mode = "X86", "32"
    elif is_x86_64():    arch, mode = "X86", "64"
    elif is_powerpc():   arch, mode = "PPC", "PPC32"
    elif is_ppc64():     arch, mode = "PPC", "PPC64"
    elif is_mips():      arch, mode = "MIPS", "MIPS32"
    elif is_sparc():     arch, mode = "SPARC", None
    elif is_sparc64():   arch, mode = "SPARC", "V9"
    elif is_arm():       arch, mode = "ARM", "ARM"
    elif is_aarch64():   arch, mode = "ARM", "ARM"
    else:
        raise GefUnsupportedOS("Emulation not supported for your OS")

    return get_generic_arch(module, prefix, arch, mode, is_big_endian(), to_string)


def get_unicorn_arch(arch=None, mode=None, endian=None, to_string=False):
    unicorn = sys.modules["unicorn"]
    if (arch, mode, endian) == (None,None,None):
        return get_generic_running_arch(unicorn, "UC", to_string)
    return get_generic_arch(unicorn, "UC", arch, mode, endian, to_string)

def get_capstone_arch(arch=None, mode=None, endian=None, to_string=False):
    capstone = sys.modules["capstone"]

    # hacky patch to unify capstone/ppc syntax with keystone & unicorn:
    # CS_MODE_PPC32 does not exist (but UC_MODE_32 & KS_MODE_32 do)
    if is_alive() and (is_powerpc() or is_ppc64()):
        if is_ppc64():
            raise GefUnsupportedOS("Capstone not supported for PPC64 yet.")

        arch = "PPC"
        mode = "32"
        endian = is_big_endian()
        return get_generic_arch(capstone, "CS", arch, mode, endian, to_string)

    if (arch, mode, endian) == (None,None,None):
        return get_generic_running_arch(capstone, "CS", to_string)
    return get_generic_arch(capstone, "CS", arch, mode, endian, to_string)

def get_keystone_arch(arch=None, mode=None, endian=None, to_string=False):
    keystone = sys.modules["keystone"]
    if (arch, mode, endian) == (None,None,None):
        return get_generic_running_arch(keystone, "KS", to_string)
    return get_generic_arch(keystone, "KS", arch, mode, endian, to_string)

def get_unicorn_registers(to_string=False):
    "Returns a dict matching the Unicorn identifier for a specific register."
    unicorn = sys.modules['unicorn']
    regs = {}

    if is_x86_32() or is_x86_64():   arch = "x86"
    elif is_powerpc():               arch = "ppc"
    elif is_ppc64():                 arch = "ppc"
    elif is_mips():                  arch = "mips"
    elif is_sparc():                 arch = "sparc"
    elif is_sparc64():               arch = "sparc"
    elif is_arm():                   arch = "arm"
    elif is_aarch64():               arch = "arm64"
    else:
        raise GefUnsupportedOS("Oops")

    const = getattr(unicorn, arch + "_const")
    for r in all_registers():
        regname = "UC_%s_REG_%s" % (arch.upper(), r.strip()[1:].upper())
        if to_string:
            regs[r] = "%s.%s" % (const.__name__, regname)
        else:
            regs[r] = getattr(const, regname)
    return regs


def keystone_assemble(code, arch, mode, *args, **kwargs):
    """Assembly encoding function based on keystone."""
    keystone = sys.modules["keystone"]
    if PYTHON_MAJOR==3: code = bytes(code, encoding="utf-8")
    addr = kwargs.get("addr", 0x1000)

    try:
        ks = keystone.Ks(arch, mode)
        enc, cnt = ks.asm(code, addr)
    except keystone.KsError as e:
        err("Keystone assembler error: {:s}".format(e))
        return None

    enc = bytearray(enc)
    if kwargs.get("raw", False) != True:
        # print as string
        s = binascii.hexlify(enc)
        enc = b"\\x" + b"\\x".join( [s[i:i+2] for i in range(0, len(s), 2)] )
        enc = enc.decode("utf-8")

    return enc


@memoize
def get_elf_headers(filename=None):
    if filename is None:
        filename = get_filepath()

    if filename.startswith("target:"):
        warn("Your file is remote, you should try using `gef-remote` instead")
        return

    return Elf(filename)


@memoize
def is_elf64(filename=None):
    elf = get_elf_headers(filename)
    return elf.e_class == 0x02

@memoize
def is_elf32(filename=None):
    elf = get_elf_headers(filename)
    return elf.e_class == 0x01

@memoize
def is_x86_64(filename=None):
    elf = get_elf_headers(filename)
    return elf.e_machine==0x3e

@memoize
def is_x86_32(filename=None):
    elf = get_elf_headers(filename)
    return elf.e_machine==0x03

@memoize
def is_arm(filename=None):
    elf = get_elf_headers(filename)
    return elf.e_machine==0x28

@memoize
def is_arm_thumb():
    # http://www.botskool.com/user-pages/tutorials/electronics/arm-7-tutorial-part-1
    return is_arm() and get_register("$cpsr") & (1<<5)

@memoize
def is_mips():
    elf = get_elf_headers()
    return elf.e_machine==0x08

@memoize
def is_powerpc():
    elf = get_elf_headers()
    return elf.e_machine==0x14 # http://refspecs.freestandards.org/elf/elfspec_ppc.pdf

def is_ppc64():
    elf = get_elf_headers()
    return elf.e_machine==0x15 # http://refspecs.linuxfoundation.org/ELF/ppc64/PPC-elf64abi.html

@memoize
def is_sparc():
    elf = get_elf_headers()
    return elf.e_machine==0x02

@memoize
def is_sparc64():
    elf = get_elf_headers()
    return elf.e_machine==0x12

@memoize
def is_aarch64():
    elf = get_elf_headers()
    return elf.e_machine==0xb7

def get_memory_alignment(to_byte=False):
    if is_elf32():
        return 32 if not to_byte else 4
    elif is_elf64():
        return 64 if not to_byte else 8

    raise GefUnsupportedMode("GEF is running under an unsupported mode")

def clear_screen():
    gdb.execute("shell clear")
    return

def format_address(addr):
    memalign_size = get_memory_alignment()
    if memalign_size == 32:
        print
        return "%#.8x" % (addr & 0xFFFFFFFF)
    elif memalign_size == 64:
        return "%#.16x" % (addr & 0xFFFFFFFFFFFFFFFF)

def align_address(address):
    if get_memory_alignment()==32:
        ret = address & 0x00000000FFFFFFFF
    else:
        ret = address & 0xFFFFFFFFFFFFFFFF
    return ret

def align_address_to_page(address):
    a = align_address(address) >> DEFAULT_PAGE_ALIGN_SHIFT
    return a << DEFAULT_PAGE_ALIGN_SHIFT

def parse_address(address):
    if ishex(address):
        return long(address, 16)

    t = gdb.lookup_type("unsigned long")
    a = gdb.parse_and_eval( address ).cast(t)
    return long(a)

def is_in_x86_kernel(address):
    address = align_address(address)
    memalign = get_memory_alignment()-1
    return (address >> memalign) == 0xF

@memoize
def endian_str():
    elf = get_elf_headers()
    if elf.e_endianness == 0x01:
        return "<" # LE
    return ">" # BE


@memoize
def is_remote_debug():
    return "remote" in gdb.execute("maintenance print target-stack", to_string=True)


def de_bruijn(alphabet, n):
    """
    De Bruijn sequence for alphabet and subsequences of length n (for compat. w/ pwnlib)
    Source: https://github.com/Gallopsled/pwntools/blob/master/pwnlib/util/cyclic.py#L38
    """
    k = len(alphabet)
    a = [0] * k * n
    def db(t, p):
        if t > n:
            if n % p == 0:
                for j in range(1, p + 1):
                    yield alphabet[a[j]]
        else:
            a[t] = a[t - p]
            for c in db(t + 1, p):
                yield c

            for j in range(a[t - p] + 1, k):
                a[t] = j
                for c in db(t + 1, t):
                    yield c

    return db(1,1)


def generate_cyclic_pattern(length):
    """
    Create a cyclic pattern based on de Bruijn sequence.
    """
    charset = b"""abcdefghijklmnopqrstuvwxyz"""
    cycle = get_memory_alignment(to_byte=True) if is_alive() else 4
    i = 0
    res = []

    for c in de_bruijn(charset, cycle):
        if i == length: break
        res.append(c)
        i += 1

    return bytearray(res)


def dereference(addr):
    """
    gef-wrapper for gdb dereference fonction.
    """
    try:
        unsigned_long_type = gdb.lookup_type('unsigned long').pointer()
        ret = gdb.Value(addr).cast(unsigned_long_type).dereference()
    except gdb.MemoryError:
        if is_debug():
            exc_type, exc_value, exc_traceback = sys.exc_info()
            traceback.print_tb(exc_traceback, limit=1, file=sys.stdout)
            traceback.print_exception(exc_type, exc_value, exc_traceback,limit=5, file=sys.stdout)

        ret = None
    return ret


def gef_convenience(value):
    global __gef_convenience_vars_index__
    var_name = "$_gef%d" % __gef_convenience_vars_index__
    __gef_convenience_vars_index__ += 1
    gdb.execute("""set %s = %s """ % (var_name, value))
    return var_name


#
# Breakpoints
#
class FormatStringBreakpoint(gdb.Breakpoint):
    """Inspect stack for format string"""
    def __init__(self, spec, num_args):
        super(FormatStringBreakpoint, self).__init__(spec,
                                                     type=gdb.BP_BREAKPOINT,
                                                     internal=False)
        self.num_args = num_args
        self.enabled = True
        return

    def stop(self):
        if is_arm():
            regs = ['$r0','$r1','$r2','$r3']
            ptr = regs[self.num_args]
            addr = lookup_address( get_register_ex( ptr ) )

        elif is_aarch64():
            regs = ['$x0','$x1','$x2','$x3']
            ptr = regs[self.num_args]
            addr = lookup_address( get_register_ex( ptr ) )

        elif is_x86_64():
            regs = ['$rdi', '$rsi', '$rdx', '$rcx', '$r8', '$r9']
            ptr = regs[self.num_args]
            addr = lookup_address( get_register_ex( ptr ) )

        elif is_sparc():
            regs = ['$i0', '$i1', '$i2','$i3','$i4', '$i5' ]
            ptr = regs[self.num_args]
            addr = lookup_address( get_register_ex( ptr ) )

        elif is_mips():
            regs = ['$a0','$a1','$a2','$a3']
            ptr = regs[self.num_args]
            addr = lookup_address( get_register_ex( ptr ) )

        elif is_powerpc():
            regs = ['$r3', '$r4', '$r4','$r5', '$r6']
            ptr = regs[self.num_args]
            addr = lookup_address( get_register_ex( ptr ) )

        elif is_x86_32():
            sp = get_sp()
            m = get_memory_alignment(to_byte=True)
            val = sp + (self.num_args * m) + m
            ptr = read_int_from_memory( val )
            addr = lookup_address( ptr )
            ptr = hex(ptr)

        else :
            raise NotImplementedError("Architecture '%s' not supported yet for FormatStringBreakpoint." % get_arch())

        if addr is None:
            return False

        if addr.section.permission.value & Permission.WRITE:
            content = read_cstring_from_memory(addr.value)

            print(titlify("Format String Detection"))
            info("Possible insecure format string '%s' %s %#x: '%s'" % (ptr, right_arrow(), addr.value, content))
            info("Triggered by '%s()'" % self.location)

            name = addr.info.name if addr.info else addr.section.path
            m = "Reason:\n"
            m+= "Call to '%s()' with format string argument in position #%d is in " % (self.location, self.num_args)
            m+= "page %#x (%s) that has write permission" % (addr.section.page_start, name)
            warn(m)

            return True

        return False


class PatchBreakpoint(gdb.Breakpoint):
    """Create a breakpoint to permanently disable a call (fork/alarm/signal/etc.)"""

    def __init__(self, func, retval):
        super(PatchBreakpoint, self).__init__(func, gdb.BP_BREAKPOINT, internal=False)
        self.func = func
        self.retval = retval

        m = "All calls to '%s' will be skipped" % self.func
        if self.retval is not None:
            m+= " (with return value as %#x)" % self.retval
        info(m)
        return

    def stop(self):
        retaddr = gdb.selected_frame().older().pc()
        retreg  = return_register()

        if self.retval is not None:
            cmd = "set %s = %#x" % (retreg, self.retval)
            gdb.execute( cmd )

        cmd = "set $pc = %#x" % (retaddr)
        gdb.execute( cmd )

        m = "Ignoring call to '%s'" % self.func
        if self.retval is not None:
            m+= "(setting %s to %#x)" % (retreg, self.retval)

        ok(m)
        return False  # never stop at this breakpoint


class SetRegisterBreakpoint(gdb.Breakpoint):
    """When hit, this temporary breakpoint simply sets one specific register to a given value."""

    def __init__(self, func, reg, retval, force_stop=False):
        super(SetRegisterBreakpoint, self).__init__(func, gdb.BP_BREAKPOINT, internal=False)
        self.func = func
        self.reg = reg
        self.retval = retval
        self.force_stop = force_stop
        return

    def stop(self):
        gdb.execute("set %s = %d" % (self.reg, self.retval))
        ok("Setting Return Value register (%s) to %d" % (self.reg, self.retval))
        self.delete()
        return self.force_stop


class ChangePermissionBreakpoint(gdb.Breakpoint):
    """When hit, this temporary breakpoint will restore the original code, and position
    $pc correctly."""

    def __init__(self, loc, code, pc):
        super(ChangePermissionBreakpoint, self).__init__(loc, gdb.BP_BREAKPOINT, internal=False)
        self.original_code = code
        self.original_pc = pc
        return

    def stop(self):
        info("Restoring original context")
        write_memory(self.original_pc, self.original_code, len(self.original_code))
        info("Restoring $pc")
        gdb.execute("set $pc = %#x" % self.original_pc)
        return True


#
# Commands
#

class GenericCommand(gdb.Command):
    """Generic class for invoking commands"""

    def __init__(self, *args, **kwargs):
        self.pre_load()

        required_attrs = ["do_invoke", "_cmdline_", "_syntax_"]

        for attr in required_attrs:
            if not hasattr(self, attr):
                raise NotImplemented("Invalid class: missing '%s'" % attr)

        self.__doc__  += "\n" + "Syntax: " + self._syntax_

        command_type = kwargs.setdefault("command", gdb.COMMAND_OBSCURE)
        complete_type = kwargs.setdefault("complete", gdb.COMPLETE_NONE)
        prefix = kwargs.setdefault("prefix", True)
        super(GenericCommand, self).__init__(self._cmdline_, command_type, complete_type, prefix)
        self.post_load()
        return


    def invoke(self, args, from_tty):
        argv = gdb.string_to_argv(args)
        self.do_invoke(argv)
        return


    def usage(self):
        err("Syntax\n" + self._syntax_ )
        return


    def pre_load(self):
        return


    def post_load(self):
        return


    def add_setting(self, name, value):
        key = "%s.%s" % (self.__class__._cmdline_, name)
        __config__[ key ] = (value, type(value))
        return


    def get_setting(self, name):
        key = "%s.%s" % (self.__class__._cmdline_, name)
        return __config__[ key ][0]


    def has_setting(self, name):
        key = "%s.%s" % (self.__class__._cmdline_, name)
        return key in list( __config__.keys() )


    def del_setting(self, name):
        key = "%s.%s" % (self.__class__._cmdline_, name)
        del ( __config__[ key ] )
        return


# Copy/paste this template for new command
# class TemplateCommand(GenericCommand):
# """TemplaceCommand: description here will be seen in the help menu for the command."""

    # _cmdline_ = "template-fake"
    # _syntax_  = "%s" % _cmdline_
    # _aliases_ = ["tpl-fk", ]

    # def __init__(self):
    # super(TemplateCommand, self).__init__(complete=gdb.COMPLETE_FILENAME)
    # return
    # def pre_load(self):
    # return
    # def post_load(self):
    # return
    # def do_invoke(self, argv):
    # return

class PCustomCommand(GenericCommand):
    """Dump user defined structure.
    This command attempts to reproduce WinDBG awesome `dt` command for GDB and allows
    to apply structures (from symbols or custom) directly to an address.
    Custom structures can be defined in pure Python using ctypes, and should be stored
    in a specific directory, whose path must be stored in the `pcustom.struct_path`
    configuration setting."""

    _cmdline_ = "pcustom"
    _syntax_  = "%s [-l] [StructA [0xADDRESS] [-e]]" % _cmdline_
    _aliases_ = ["dt", ]

    def __init__(self):
        super(PCustomCommand, self).__init__(complete=gdb.COMPLETE_SYMBOL, prefix=False)
        self.add_setting("struct_path", tempfile.gettempdir()+'/gef/structs')
        self.template_body = b"""from ctypes import *

class Template(Structure):
    _fields_ = []

"""
        return

    def do_invoke(self, argv):
        argc = len(argv)
        if argc==0:
            self.usage()
            return

        if argv[0]=="-l":
            self.list_custom_structures()
            return

        structure_name = argv[0]
        if argc==1:
            self.dump_structure(structure_name)
            return

        if argv[1]=="-e":
            self.create_or_edit_structure(structure_name)
            return

        if not is_alive():
            return

        try:
            address = long(gdb.parse_and_eval(argv[1]))
        except gdb.error:
            err("Failed to parse '%s'" % argv[1])
            return

        self.apply_structure_to_address(structure_name, address)
        return

    def get_custom_structure_filepath(self, struct):
        return self.get_setting("struct_path") + "/" + struct + ".py"

    def is_valid_custom_structure(self, struct):
        return os.access(self.get_custom_structure_filepath(struct), os.R_OK)

    def get_custom_structure_size(self, struct):
        return sum([ctypes.sizeof(x[1]) for x in struct._fields_])

    def dump_structure(self, struct_name):
        try:
            gdb.execute("ptype struct %s" % struct_name)
            return
        except gdb.error as e:
            pass

        if not self.dump_custom_structure(struct_name):
            err("Invalid structure name '%s'" % struct_name)
        return

    def dump_custom_structure(self, struct_name):
        if not self.is_valid_custom_structure(struct_name):
            return False

        fullname = self.get_custom_structure_filepath(struct_name)
        defined_struct = imp.load_source("template", fullname)
        template = defined_struct.Template()
        _offset = 0
        for (_name, _type) in template._fields_:
            _size = ctypes.sizeof(_type)
            print("+%04x %s %s (%#x)" % (_offset, _name, _type.__name__, _size))
            _offset += _size
        return True

    def deserialize(self, struct, data):
        length = min(len(data), ctypes.sizeof(struct))
        ctypes.memmove(ctypes.addressof(struct), data, length)
        return

    def apply_structure_to_address(self, struct_name, addr):
        if not self.is_valid_custom_structure(struct_name):
            err("Invalid structure name '%s'" % struct_name)
            return

        fullname = self.get_custom_structure_filepath(struct_name)
        defined_struct = imp.load_source("template", fullname)
        template = defined_struct.Template()

        try:
            data = read_memory(addr, self.get_custom_structure_size(template))
        except gdb.MemoryError:
            err("Cannot reach memory %#x" % addr)
            return

        self.deserialize(template, data)
        _offset = 0
        _regsize = get_memory_alignment(to_byte=True)

        for field in template._fields_:
            _name, _type = field
            _size = ctypes.sizeof(_type)
            _value = getattr(template, _name)

            if    (_regsize==4 and _type is ctypes.c_uint32) \
               or (_regsize==8 and _type is ctypes.c_uint64) \
               or (_regsize==ctypes.sizeof(ctypes.c_void_p) and _type is ctypes.c_void_p):
                # try to parse pointers
                _value = right_arrow().join( DereferenceCommand.dereference_from(_value) )

            line = ("%#x+0x%04x %s : " % (addr, _offset, _name)).ljust(40)
            line+= "%s (%s)" % (_value, _type.__name__)
            parsed_value = self.get_ctypes_value(template, _name, _value)
            if len(parsed_value):
                line+= " %s %s" % (right_arrow(), parsed_value)
            print(line)
            _offset += _size
        return


    def get_ctypes_value(self, struct, item, value):
        if not hasattr(struct, "_values_"): return ""
        values_list = getattr(struct, "_values_")
        default = ""
        for name, values in values_list:
            if name != item: continue
            for val, desc in values:
                if value==val: return desc
                if val==None: default = desc
        return default


    def create_or_edit_structure(self, structure_name):
        path = self.get_setting("struct_path")
        fullname = self.get_custom_structure_filepath(structure_name)
        if not os.path.isdir(path):
            info("Creating path '%s'" % path)
            gef_makedirs(path)
        elif not self.is_valid_custom_structure(structure_name):
            info("Creating '%s' from template"%fullname)
            with open(fullname, "wb") as f:
                f.write(self.template_body)
        else:
            info("Editing '%s'" % fullname)

        cmd = os.getenv("EDITOR").split() if os.getenv("EDITOR") else ["nano",]
        cmd.append(fullname)
        retcode = subprocess.call(cmd)
        return retcode

    def list_custom_structures(self):
        info("Listing custom structures:")
        for filen in os.listdir(self.get_setting("struct_path")):
            if not filen.endswith("py"): continue
            print("%s %s" % (right_arrow(), filen.replace(".py", "")))
        return


class RetDecCommand(GenericCommand):
    """Decompile code from GDB context using RetDec API."""

    _cmdline_ = "retdec"
    _syntax_  = "%s [-r RANGE1-RANGE2][-s SYMBOL][-a][-h]" % _cmdline_
    _aliases_ = ["decompile", ]

    def __init__(self):
        super(RetDecCommand, self).__init__(complete=gdb.COMPLETE_SYMBOL, prefix=False)
        self.add_setting("key", "1dd7cb8f-ca9f-4663-811b-2095b87d7faa")
        self.add_setting("path", tempfile.gettempdir())
        self.decompiler = None
        return

    def pre_load(self):
        try:
            import retdec
            import retdec.decompiler
        except ImportError as ioe:
            msg = "Missing Python `retdec-python` package. "
            raise GefMissingDependencyException( msg )
        return

    @if_gdb_running
    def do_invoke(self, argv):
        if   is_x86_32():   arch = "x86"
        elif is_arm():      arch = "arm"
        elif is_mips():     arch = "mips"
        elif is_powerpc():  arch = "powerpc"
        else:
            err("RetDec does not decompile '%s'" % get_arch())
            return

        if self.decompiler is None:
            retdec = sys.modules["retdec"]
            retdec_decompiler = sys.modules["retdec.decompiler"]
            self.decompiler = retdec.decompiler.Decompiler(api_key=self.get_setting("key"))

        params = {
            "architecture": arch,
            "target_language": "c",
            "raw_endian": "big" if is_big_endian() else "little",
            "decomp_var_names": "readable",
            "decomp_emit_addresses": "no",
            "generate_cg": "no",
            "generate_cfg": "no",
            "comp_compiler": "gcc",
        }

        opts, args = getopt.getopt(argv, "r:s:ah")
        for o, a in opts:
            if   o == "-r":
                range_from, range_to = map(lambda x: int(x,16), a.split("-", 1))
                fd, filename = tempfile.mkstemp()
                with os.fdopen(fd, "wb") as f:
                    length = range_to - range_from
                    f.write(read_memory(range_from, length))
                params["mode"] = "raw"
                params["file_format"] = "elf"
                params["raw_section_vma"] = hex(range_from)
                params["raw_entry_point"] = hex(range_from)
            elif o == "-s":
                try:
                    value = gdb.parse_and_eval(a)
                except gdb.error:
                    err("No symbol named '%s'" % a)
                    return
                range_from = long(value.address)
                fd, filename = tempfile.mkstemp()
                with os.fdopen(fd, "wb") as f:
                    f.write(read_memory(range_from, get_function_length(a)))
                params["mode"] = "raw"
                params["file_format"] = "elf"
                params["raw_section_vma"] = hex(range_from)
                params["raw_entry_point"] = hex(range_from)
            elif o == "-a":
                filename = get_filepath()
                params["mode"] = "bin"
            else:
                self.usage()
                return

        params["input_file"] = filename
        if self.send_to_retdec(params)==False:
            return

        fname = self.get_setting("path") + '/' + os.path.basename(filename) + '.c'
        with open(fname, 'r') as f:
            p = re.compile(r'unknown_([a-f0-9]+)')
            for l in f.readlines():
                l = l.rstrip()
                if len(l.strip())==0 or l.strip().startswith("//"):
                    continue
                # try to fix the unknown with the current context
                for match in p.finditer(l):
                    s = match.group(1)
                    addr = int(s, 16)
                    dis = gdb.execute("x/1i %#x" % addr, to_string=True)
                    addr, loc, mnemo, ops = gef_parse_gdb_instruction(dis.strip())
                    if len(loc):
                        l = l.replace("unknown_%s"%s, loc)
                print(l)
        return


    def send_to_retdec(self, params):
        retdec = sys.modules["retdec"]

        try:
            path = self.get_setting("path")
            decompilation = self.decompiler.start_decompilation(**params)
            info("Task submitted, waiting for decompilation to finish... ", cr=False)
            decompilation.wait_until_finished()
            print("Done")
            decompilation.save_hll_code(self.get_setting("path"))
            fname = path + '/' + os.path.basename(params["input_file"]) + '.' + params["target_language"]
            ok("Saved as '%s'" % fname)
        except retdec.exceptions.AuthenticationError:
            err("Invalid RetDec API key")
            info("You can store your API key using `gef config`/`gef restore`")
            self.decompiler = None
            return False

        return True


class ChangeFdCommand(GenericCommand):
    """ChangeFdCommand: redirect file descriptor during runtime."""

    _cmdline_ = "hijack-fd"
    _syntax_  = "%s FD_NUM NEW_OUTPUT" % _cmdline_

    def __init__(self):
        super(ChangeFdCommand, self).__init__(prefix=False)
        return

    def do_invoke(self, argv):
        if not is_alive():
            err("No process alive")
            return

        if is_remote_debug():
            err("Cannot run on remote debugging")
            return

        if len(argv)!=2:
            self.usage()
            return

        if not os.access("/proc/%d/fd/%s"%(get_pid(), argv[0]), os.R_OK):
            self.usage()
            return

        old_fd = int(argv[0])
        new_output = argv[1]

        try:
            disable_context()
            res = gdb.execute("""call open("%s", 66, 0666)""" % new_output, to_string=True)
            # Output example: $1 = 3
            new_fd = int(res.split()[2])
            info("Opened '%s' as fd=#%d" % (new_output, new_fd))
            gdb.execute("""call dup2(%d, %d)""" % (new_fd, old_fd), to_string=True)
            info("Duplicated FD #%d %s #%d" % (old_fd, right_arrow(), new_fd))
            gdb.execute("""call close(%d)""" % new_fd, to_string=True)
            ok("Success")
            enable_context()
        except:
            err("Failed")
        return


class ProcessIdCommand(GenericCommand):
    """ProcessIdCommand: print the process id of the process being debugged."""

    _cmdline_ = "pid"
    _syntax_  = "%s" % _cmdline_

    @if_gdb_running
    def do_invoke(self, argv):
        print("%d" % get_pid())
        return


class IdaInteractCommand(GenericCommand):
    """IDA Interact: set of commands to interact with IDA."""

    _cmdline_ = "ida-interact"
    _syntax_  = "%s METHOD [ARGS]" % _cmdline_

    def __init__(self):
        super(IdaInteractCommand, self).__init__(prefix=False)
        host, port = "127.0.1.1", 1337
        self.add_setting("host", host)
        self.add_setting("port", port)
        return

    def connect(self):
        """
        Connect to the XML-RPC service.
        """
        host = self.get_setting("host")
        port = self.get_setting("port")
        try:
            s = socket.socket(socket.AF_INET, socket.SOCK_STREAM)
            s.settimeout(1)
            s.connect((host, port))
            s.close()
            sock = xmlrpclib.ServerProxy("http://{:s}:{:d}".format(host, port))
        except:
            err("Failed to connect to '{:s}:{:d}'".format(host, port))
            info("Did you start the IDA script `ida_gef_xmlrpc.py` (https://github.com/hugsy/stuff/blob/master/ida_scripts/ida_gef_xmlrpc.py)?")
            sock = None
        return sock

    def do_invoke(self, argv):
        return self.call(argv)

    def call(self, argv):
        def parsed_arglist(arglist):
            args = []
            for arg in arglist:
                try:
                    # try to solve the argument using gdb
                    argval = gdb.parse_and_eval(arg)
                    argval.fetch_lazy()
                    # check if value is addressable
                    argval = long(argval) if argval.address is None else long(argval.address)
                    args.append( "%#x" % (argval,) )
                except:
                    # if gdb can't parse the value, let ida deal with it
                    args.append(arg)
            return args

        sock = self.connect()
        if sock is None:
            return

        if len(argv)==0 or argv[0] in ("-h", "--help"):
            method_name = argv[1] if len(argv)>1 else None
            self.usage(sock, method_name)
            return

        try:
            method_name = argv[0]
            method = getattr(sock, method_name)
            if len(argv) > 1:
                args = parsed_arglist(argv[1:])
                res = method(*args)
            else:
                res = method()

            if res in (0,  None):
                ok("Success")
                return

            if method_name in ("ImportStruct", "ImportStructs"):
                self.import_structures(res)
            else:
                print(res)
            return
        except Exception as e:
            err(str(e))
            del sock
        return

    def usage(self, sock=None, meth=None):
        super(IdaInteractCommand, self).usage()
        if sock is None:
            return

        if meth is not None:
            print(titlify(meth))
            print(sock.system.methodHelp(meth))
            return

        info("Listing methods: ")
        for m in sock.system.listMethods():
            if m.startswith("system."): continue
            print(titlify(m))
            print(sock.system.methodHelp(m))
        return

    def import_structures(self, structs):
        path = __config__.get("pcustom.struct_path")[0]
        if not os.path.isdir(path):
            gef_makedirs(path)
        for struct_name in structs.keys():
            fullpath = path + "/" + struct_name + ".py"
            with open(fullpath, "wb") as f:
                f.write(b"from ctypes import *\n\nclass Template(Structure):\n    _fields_ = [\n")
                for offset, name, size in structs[struct_name]:
                    if   size == 1: csize = b"c_uint8"
                    elif size == 2: csize = b"c_uint16"
                    elif size == 4: csize = b"c_uint32"
                    elif size == 8: csize = b"c_uint64"
                    else:           csize = b"c_byte * %d" % size
                    f.write(b"""%s("%s", %s),\n""" % (b" "*8, bytes(name, encoding="utf-8"), csize))
                f.write(b"]\n")
        ok("Success, %d structure%s imported"%(len(structs.keys()), "s" if len(structs.keys())>1 else ""))
        return


class SearchPatternCommand(GenericCommand):
    """SearchPatternCommand: search a pattern in memory."""

    _cmdline_ = "search-pattern"
    _syntax_  = "%s PATTERN" % _cmdline_
    _aliases_ = ["grep", ]

    def __init__(self):
        super(SearchPatternCommand, self).__init__(prefix=False)
        return

    def search_pattern_by_address(self, pattern, start_address, end_address):
        """Search a pattern within a range defined by arguments."""
        if PYTHON_MAJOR==3:
            pattern = bytes(pattern, "utf-8")

        length = end_address - start_address
        buf = read_memory(start_address, length)
        locations = []

        for m in re.finditer(pattern, buf):
            try:
                start = start_address + m.start()
                string = read_cstring_from_memory(start)
                end   = start + len(string)
            except UnicodeError:
                string = str(pattern) + "[...]"
                end    = start + len(pattern)
            locations.append( (start, end, string) )
        return locations

    def search_pattern(self, pattern):
        """Search a pattern within the whole userland memory."""
        for section in get_process_maps():
            if not section.permission & Permission.READ: continue
            if section.path == "[vvar]": continue

            start = section.page_start
            end   = section.page_end - 1
            for loc in self.search_pattern_by_address(pattern, start, end):
                print("""{:#x} - {:#x} {:s}  "{:s}" """.format(loc[0], loc[1], right_arrow(), Color.pinkify(loc[2])))
        return

    @if_gdb_running
    def do_invoke(self, argv):
        if len(argv)!=1:
            self.usage()
            return

        pattern = argv[0]
        info("Searching '{:s}' in memory".format(Color.yellowify(pattern)))
        self.search_pattern(pattern)
        return


class FlagsCommand(GenericCommand):
    """Edit flags in a human friendly way"""

    _cmdline_ = "edit-flags"
    _syntax_  = "%s [(+|-|~)FLAGNAME ...]" % _cmdline_
    _aliases_ = ["flags", ]

    def __init__(self):
        super(FlagsCommand, self).__init__(prefix=False)
        return

    def do_invoke(self, argv):
        for flag in argv:
            if len(flag)<2:
                continue

            action = flag[0]
            name = flag[1:].lower()

            if action not in ('+', '-', '~'):
                err("Invalid action for flag '%s'" % flag)
                continue

            if name not in flags_table().values():
                err("Invalid flag name '%s'" % flag[1:])
                continue

            for k in flags_table().keys():
                if flags_table()[k] == name:
                    off = k
                    break

            old_flag = get_register_ex( flag_register() )
            if action=='+':
                new_flags = old_flag | (1<<off)
            elif action=='-':
                new_flags = old_flag & ~(1<<off)
            else:
                new_flags = old_flag ^ (1<<off)

            gdb.execute("set (%s) = %#x" % (flag_register(), new_flags))

        print(flag_register_to_human())
        return


class ChangePermissionCommand(GenericCommand):
    """Change a page permission. By default, it will change it to RWX."""

    _cmdline_ = "set-permission"
    _syntax_  = "%s LOCATION [PERMISSION]" % _cmdline_
    _aliases_ = ["mprotect", ]

    def __init__(self):
        super(ChangePermissionCommand, self).__init__(complete=gdb.COMPLETE_LOCATION, prefix=False)
        return

    def pre_load(self):
        try:
            import keystone
        except ImportError as ioe:
            msg = "Missing Python `keystone-engine` package. "
            raise GefMissingDependencyException( msg )
        return

    @if_gdb_running
    def do_invoke(self, argv):
        if len(argv) not in (1, 2):
            err("Incorrect syntax")
            return

        if len(argv)==2:
            perm = int(argv[1])
        else:
            perm = Permission.READ | Permission.WRITE | Permission.EXECUTE

        loc = int(argv[0], 16)
        sect = process_lookup_address(loc)
        size = sect.page_end - sect.page_start
        original_pc = get_pc()

        info("Generating sys_mprotect(%#x, %#x, '%s') stub for arch %s"%(sect.page_start, size, Permission(value=perm), get_arch()))
        stub = self.get_stub_by_arch(sect.page_start, size, perm)
        if stub is None:
            err("Failed to generate mprotect opcodes")
            return

        info("Saving original code")
        original_code = read_memory(original_pc, len(stub))

        bp_loc = "*%#x"%(original_pc + len(stub))
        info("Setting a restore breakpoint at %s" % bp_loc)
        ChangePermissionBreakpoint(bp_loc, original_code, original_pc)

        info("Overwriting current memory at %#x (%d bytes)" % (loc, len(stub)))
        write_memory(original_pc, stub, len(stub))

        info("Resuming execution")
        gdb.execute("continue")
        return

    def get_stub_by_arch(self, addr, size, perm):
        hi = (addr & 0xffff0000) >> 16
        lo = (addr & 0x0000ffff)

        if is_x86_64():
            _NR_mprotect = 10
            insns = [
                "push rax", "push rdi", "push rsi", "push rdx",
                "mov rax, %d"  % _NR_mprotect,
                "mov rdi, %d"  % addr,
                "mov rsi, %d"  % size,
                "mov rdx, %d"  % perm,
                "syscall",
                "pop rdx", "pop rsi", "pop rdi", "pop rax"
            ]
        elif is_x86_32():
            _NR_mprotect = 125
            insns = [
                "pushad",
                "mov eax, %d"  % _NR_mprotect,
                "mov ebx, %d"  % addr,
                "mov ecx, %d"  % size,
                "mov edx, %d"  % perm,
                "int 0x80",
                "popad",
            ]
        elif is_arm():
            _NR_mprotect = 125
            insns = [
                "push {r0-r2, r7}",
                "mov r0, %d" % addr,
                "mov r1, %d" % size,
                "mov r2, %d" % perm,
                "mov r7, %d" % _NR_mprotect,
                "svc 0",
                "pop {r0-r2, r7}",
            ]
        elif is_mips():
            _NR_mprotect = 4125
            insns = [
                "addi $sp, $sp, -16",
                "sw $v0, 0($sp)", "sw $a0, 4($sp)",
                "sw $a3, 8($sp)", "sw $a3, 12($sp)",
                "li $v0, %d" % _NR_mprotect,
                "li $a0, %d" % addr,
                "li $a1, %d" % size,
                "li $a2, %d" % perm,
                "syscall",
                "lw $v0, 0($sp)", "lw $a1, 4($sp)",
                "lw $a3, 8($sp)", "lw $a3, 12($sp)",
                "addi $sp, $sp, 16",
            ]
        elif is_powerpc() or is_ppc64():
            _NR_mprotect = 125
            insns = [
                # http://www.ibm.com/developerworks/library/l-ppc/index.html
                "addi 1, 1, -16",                 # 1 = r1 = sp
                "stw 0, 0(1)", "stw 3, 4(1)",     # r0 = syscall_code | r3, r4, r5 = args
                "stw 4, 8(1)", "stw 5, 12(1)",
                "li 0, %d" % _NR_mprotect,
                "lis 3, %#x@h" % addr,
                "ori 3, 3, %#x@l" % addr,
                "lis 4, %#x@h" % size,
                "ori 4, 4, %#x@l" % size,
                "li 5, %d" % perm,
                "sc",
                "lwz 0, 0(1)", "lwz 3, 4(1)",
                "lwz 4, 8(1)", "lwz 5, 12(1)",
                "addi 1, 1, 16",
            ]
        elif is_sparc() or is_sparc64():
            _NR_mprotect = 125
            syscall = "t 0x6d" if is_sparc64() else "t 0x10"
            insns = [
                # man 2 syscall
                "add %sp, -16, %sp",
                "st %g1, [ %sp ]", "st %o0, [ %sp + 4 ]",
                "st %o1, [ %sp + 8 ]", "st %o2, [ %sp + 12 ]",
                "sethi  %hi({}), %o0".format(hi),
                "or  %o0, {}, %o0".format(lo),
                "clr  %o1",
                "clr  %o2",
                "mov  {}, %g1".format(_NR_mprotect),
                syscall,
                "ld [ %sp ], %g1", "ld [ %sp + 4 ], %o0",
                "ld [ %sp + 8 ], %o1", "ld [ %sp + 12 ], %o2",
                "add %sp, 16, %sp",
                ]
        else:
            raise GefUnsupportedOS("Architecture %s not supported yet" % get_arch())

        arch, mode = get_keystone_arch()
        insns = " ; ".join(insns)
        raw_insns = keystone_assemble(insns, arch, mode, raw=True)
        return raw_insns


class UnicornEmulateCommand(GenericCommand):
    """Unicorn emulate: Use Unicorn-Engine to emulate the behavior of the binary, without affecting the GDB runtime.
    By default the command will emulate only the next instruction, but location and number of instruction can be
    changed via arguments to the command line. By default, it will emulate the next instruction from current PC."""

    _cmdline_ = "unicorn-emulate"
    _syntax_  = "%s [-f LOCATION] [-t LOCATION] [-n NB_INSTRUCTION] [-e] [-h]" % _cmdline_
    _aliases_ = ["emulate", ]

    def __init__(self):
        super(UnicornEmulateCommand, self).__init__(complete=gdb.COMPLETE_LOCATION, prefix=False)
        self.add_setting("verbose", False)
        self.add_setting("show_disassembly", False)
        return

    def help(self):
        h = "%s\n" % self._syntax_
        h+= "\t-f LOCATION specifies the start address of the emulated run (default $pc).\n"
        h+= "\t-t LOCATION specifies the end address of the emulated run.\n"
        h+= "\t-e generates a standalone Python script from the current runtime context.\n"
        h+= "\t-n NB_INSTRUCTION indicates the number of instructions to execute (mutually exclusive with `-t` and `-g`).\n"
        h+= "\t-g NB_GADGET indicates the number of gadgets to execute (mutually exclusive with `-t` and `-n`).\n"
        h+= "Additional options can be setup via `gef config unicorn-emulate`\n"
        info(h)
        return

    def pre_load(self):
        try:
            import unicorn
            import capstone
        except ImportError as ie:
            msg = "This command requires the following packages: `unicorn` and `capstone`."
            raise GefMissingDependencyException( msg )
        return

    def post_load(self):
        return

    @if_gdb_running
    def do_invoke(self, argv):
        start_insn = None
        end_insn = -1
        self.nb_insn = -1
        self.until_next_gadget = -1
        to_script = None
        opts, args = getopt.getopt(argv, "f:t:n:e:g:h")
        for o,a in opts:
            if   o == "-f":   start_insn = int(a, 16)
            elif o == "-t":
                end_insn = int(a, 16)
                self.nb_insn = -1
                self.until_next_gadget = -1

            elif o == "-g":
                self.until_next_gadget = int(a)
                self.nb_insn = -1
                end_insn = -1

            elif o == "-n":
                self.nb_insn = int(a)
                self.until_next_gadget = -1
                end_insn = -1

            elif o == "-e":   to_script = a
            elif o == "-h":
                self.help()
                return

        if start_insn is None:
            start_insn = get_pc()

        if end_insn == -1 and self.nb_insn == -1 and self.until_next_gadget == -1:
            err("No stop condition (-t|-n|-g) defined.")
            return

        self.run_unicorn(start_insn, end_insn, to_script=to_script)
        return

    def get_unicorn_end_addr(self, start_addr, nb):
        dis = gef_disassemble(start_addr, nb+1, True)
        return dis[-1][0]

    def run_unicorn(self, start_insn_addr, end_insn_addr, *args, **kwargs):
        start_regs = {}
        end_regs = {}
        verbose = self.get_setting("verbose") or False
        to_script = kwargs.get("to_script", None)
        content = ""
        arch, mode = get_unicorn_arch(to_string=to_script)
        unicorn_registers = get_unicorn_registers(to_string=to_script)

        if to_script:
            content+= "#!/usr/bin/python"
            content+= """

import capstone, unicorn


def disassemble(code, addr):
    cs = capstone.Cs(%s, %s)
    for i in cs.disasm(str(code),addr):
        return i

def hook_code(emu, address, size, user_data):
    print(">> Executing instruction at 0x{:x}".format(address))\n
    code = emu.mem_read(address, size)
    insn = disassemble(code, address)
    print(">>> 0x{:x}: {:s} {:s}".format(insn.address, insn.mnemonic, insn.op_str))\n
    return


""" % get_capstone_arch()

        unicorn = sys.modules['unicorn']
        if verbose:
            info("Initializing Unicorn engine")

        if to_script:
            content += "emu = unicorn.Uc(%s, %s)\n" % (arch, mode)
        else:
            emu = unicorn.Uc(arch, mode)

        if verbose:
            info("Populating registers")

        for r in all_registers():
            gregval = get_register_ex(r)
            if to_script:
                content += "emu.reg_write(%s, %#x)\n" % (unicorn_registers[r], gregval)
            else:
                emu.reg_write(unicorn_registers[r], gregval)
                start_regs[r] = gregval

        if to_script:
            for r in all_registers():
                content += """print(">> %s = 0x{:x}".format(emu.reg_read(%s)))\n""" % (r, unicorn_registers[r])

        vmmap = get_process_maps()
        if vmmap is None or len(vmmap)==0:
            warn("An error occured when reading memory map.")
            return

        if verbose:
            info("Duplicating memory map")

        # Hack hack hack (- again !!)
        # Because of fs/gs registers used for different purposes (canary and stuff), we map
        # the NULL page as RW- to allow UC to treat instructions dealing with those regs
        # If anybody has a better approach, please send me a PR ;)
        if is_x86_32() or is_x86_64():
            page_sz = resource.getpagesize()
            FS = 0x00
            GS = FS + page_sz
            if to_script:
                content += "emu.mem_map(%#x, %d, %d)\n" % (FS, page_sz, 3)
                content += "emu.mem_map(%#x, %d, %d)\n" % (GS, page_sz, 3)
                content += "emu.reg_write(%s, %#x)\n" % (unicorn_registers['$fs    '], FS)
                content += "emu.reg_write(%s, %#x)\n" % (unicorn_registers['$gs    '], GS)
            else:
                emu.mem_map(FS, page_sz, 3)
                emu.mem_map(GS, page_sz, 3)
                emu.reg_write(unicorn_registers['$fs    '], FS)
                emu.reg_write(unicorn_registers['$gs    '], GS)


        for sect in vmmap:
            try:
                page_start = sect.page_start
                page_end   = sect.page_end
                size       = sect.size
                perm       = sect.permission
                path       = sect.path

                if to_script:
                    content += "emu.mem_map(%#x, %d, %d)\n" % (page_start, size, perm.value)
                else:
                    emu.mem_map(page_start, size, perm.value)

                if perm & Permission.READ:
                    code = read_memory(page_start, size)
                    if verbose:
                        info("Populating path=%s page=%#x-%#x size=%d perm=%s" % (sect.path,
                                                                                  page_start,
                                                                                  page_end,
                                                                                  size,
                                                                                  perm))

                    if to_script:
                        with open("/tmp/gef-%#x.raw"%page_start, "wb") as f:
                            f.write(bytes(code))

                        content += "# Importing %s: %#x-%#x\n"%(sect.path, page_start, page_end)
                        content += "data=open('/tmp/gef-%#x.raw', 'r').read()\n" % page_start
                        content += "emu.mem_write(%#x, data)\n" % (page_start, )
                        content += "\n"

                    else:
                        emu.mem_write(page_start, bytes(code))
            except Exception as e:
                warn("Cannot copy page=%#x-%#x : %s" % (page_start, page_end, e))
                continue


        if to_script:
            content += "emu.hook_add(unicorn.UC_HOOK_CODE, hook_code)\n"
        else:
            emu.hook_add(unicorn.UC_HOOK_BLOCK, self.hook_block)
            emu.hook_add(unicorn.UC_HOOK_CODE, self.hook_code)

        if to_script:
            content += "\n"*2
            content += "try:\n    emu.emu_start(%#x, %#x)\n" % (start_insn_addr, end_insn_addr)
            content += "except Exception as e:\n    emu.emu_stop()\n    print('Error: {}'.format(e))"
            content += "\n"*2

            for r in all_registers():
                content += """print(">> %s = 0x{:x}".format(emu.reg_read(%s)))\n""" % (r, unicorn_registers[r])

            content += "\n\n# Unicorn script generated by gef\n"

            with open(to_script, 'w') as f:
                f.write(content)

            info("Unicorn script generated as '%s'" % to_script)
            return

        ok("Starting emulation: %#x %s %#x" % (start_insn_addr,
                                               right_arrow(),
                                               end_insn_addr))

        try:
            emu.emu_start(start_insn_addr, end_insn_addr)
        except unicorn.UcError as e:
            emu.emu_stop()
            err("An error occured during emulation: %s" % e)
            return

        ok("Emulation ended, showing %s registers:" % Color.redify("tainted"))

        for r in all_registers():
            # ignoring $fs and $gs because of the dirty hack we did to emulate the selectors
            if r in ('$gs    ', '$fs    '): continue

            end_regs[r] = emu.reg_read(unicorn_registers[r])
            tainted = ( start_regs[r] != end_regs[r] )

            if not tainted:
                continue

            msg = ""
            if r != flag_register():
                msg = "%-10s : old=%#.16x || new=%#.16x" % (r.strip(), start_regs[r], end_regs[r])
            else:
                msg = "%-10s : old=%s \n" % (r.strip(), flag_register_to_human(start_regs[r]))
                msg+= "%-16s new=%s" % ("", flag_register_to_human(end_regs[r]),)

            ok(msg)

        return

    def hook_code(self, emu, addr, size, misc):
        if self.nb_insn == 0:
            ok("Stopping emulation on user's demand (max_instructions reached)")
            emu.emu_stop()
            return

        if self.get_setting("show_disassembly"):
            mem = emu.mem_read(addr, size)
            CapstoneDisassembleCommand.disassemble(addr, 1)

        self.nb_insn -= 1
        return

    def hook_block(self, emu, addr, size, misc):
        if self.until_next_gadget == 0:
            ok("Stopping emulation on user's demand (max_gadgets reached)")
            emu.emu_stop()
            return

        if self.get_setting("show_disassembly"):
            addr_s = format_address(addr)
            info("Entering new block at %s" %(addr_s,))

        self.until_next_gadget -= 1
        return


class RemoteCommand(GenericCommand):
    """gef wrapper for the `target remote` command. This command will automatically
    download the target binary in the local temporary directory (defaut /tmp) and then
    source it. Additionally, it will fetch all the /proc/PID/maps and loads all its
    information."""

    _cmdline_ = "gef-remote"
    _syntax_  = "%s [OPTIONS] TARGET" % _cmdline_

    def __init__(self):
        super(RemoteCommand, self).__init__(prefix=False)
        self.handler_connected = False
        return

    def do_invoke(self, argv):
        target = None
        rpid = -1
        update_solib = False
        self.download_all_libs = False
        download_lib = None
        is_extended_remote = False
        opts, args = getopt.getopt(argv, "p:UD:AEh")
        for o,a in opts:
            if   o == "-U":   update_solib = True
            elif o == "-D":   download_lib = a
            elif o == "-A":   self.download_all_libs = True
            elif o == "-E":   is_extended_remote = True
            elif o == "-p":   rpid = int(a)
            elif o == "-h":
                self.help()
                return

        if args is None or len(args)!=1:
            err("A target (HOST:PORT) is always required.")
            return

        if is_extended_remote and rpid < 0:
            err("A PID must be provided (-p <PID>) when using remote-extended mode")
            return

        # lazily install handler on first use
        if not self.handler_connected:
            gdb.events.new_objfile.connect(self.new_objfile_handler)
            self.handler_connected = True

        target = args[0]

        if self.connect_target(target, is_extended_remote) == False:
            return

        # if extended-remote, need to attach
        if is_extended_remote:
            ok("Attaching to %d" % rpid)
            disable_context()
            gdb.execute("attach %d" % rpid)
            enable_context()
        else:
            rpid = get_frame().pid
            ok("Targeting PID=%d" % rpid)

        self.add_setting("target", target)
        self.setup_remote_environment(rpid, update_solib)

        if not is_remote_debug():
            warn("No remote session active.")
            return

        if self.download_all_libs == True:
            vmmap = get_process_maps()
            success = 0
            for sect in vmmap:
                if sect.path.startswith("/"):
                    _file = download_file(sect.path)
                    if _file is None:
                        err("Failed to download %s" % sect.path)
                    else:
                        success += 1

            ok("Downloaded %d files" % success)

        elif download_lib is not None:
            _file = download_file(download_lib)
            if _file is None:
                err("Failed to download remote file")
                return

            ok("Download success: %s %s %s" % (download_lib, right_arrow(), _file))

        if update_solib:
            self.refresh_shared_library_path()

        return

    def new_objfile_handler(self, event):
        """Hook that handles new_objfile events, will update remote environment accordingly"""
        if not is_remote_debug():
            return

        # download newly loaded libraries
        if self.download_all_libs and event.new_objfile.filename.startswith("target:"):
            lib = event.new_objfile.filename[len("target:"):]
            llib = download_file(lib, use_cache=True)
            if llib:
                ok("Download success: %s %s %s" % (lib, right_arrow(), llib))

    def setup_remote_environment(self, pid, update_solib=False):
        """Clone the remote environment locally in the temporary directory.
        The command will duplicate the entries in the /proc/<pid> locally and then
        source those information into the current gdb context to allow gef to use
        all the extra commands as it was local debugging."""
        gdb.execute("reset-cache")

        ok("Downloading remote information")
        infos = {}
        for i in ["exe", "maps", "environ", "cmdline"]:
            infos[i] = self.load_target_proc(pid, i)
            if infos[i] is None:
                err("Failed to load memory map of '%s'" % i)
                return

        if not os.access(infos["exe"], os.R_OK):
            err("Source binary is not readable")
            return

        directory  = '%s/gef' % (tempfile.gettempdir())
        gdb.execute("file %s" % infos["exe"])

        self.add_setting("root", directory)

        ok("Remote information loaded, remember to clean '%s' when your session is over" % tempfile.gettempdir())
        return

    def connect_target(self, target, is_extended_remote):
        """Connect to remote target and get symbols. To prevent `gef` from requesting information
        not fetched just yet, we disable the context disable when connection was successful."""
        disable_context()
        try:
            gdb.execute("target {0} {1}".format("extended-remote" if is_extended_remote else "remote",
                                                target))
            ok("Connected to '%s'" % target)
            ret = True
        except Exception as e:
            err("Failed to connect to %s: %s" % (target, str(e)))
            ret = False
        enable_context()
        return ret


    def load_target_proc(self, pid, info):
        """Download one item from /proc/pid"""
        remote_name = "/proc/{:d}/{:s}".format(pid, info)
        return download_file(remote_name)


    def refresh_shared_library_path(self):
        dirs = [r for r, d, f in os.walk( self.get_setting("root") )]
        path = ":".join(dirs)
        gdb.execute("set solib-search-path %s" % (path,))
        return


    def help(self):
        h = "%s\n" % self._syntax_
        h+= "\t   TARGET (mandatory) specifies the host:port, serial port or tty to connect to.\n"
        h+= "\t-U will update gdb `solib-search-path` attribute to include the files downloaded from server (default: False).\n"
        h+= "\t-A will download *ALL* the remote shared libraries and store them in the new environment. This command can take a few minutes to complete (default: False).\n"
        h+= "\t-D LIB will download the remote library called LIB.\n"
        h+= "\t-E Use 'extended-remote' to connect to the target.\n"
        h+= "\t-p PID (mandatory if -E is used) specifies PID of the debugged process on gdbserver's end.\n"
        info(h)
        return


class NopCommand(GenericCommand):
    """Patch the instruction pointed by parameters with NOP. If the return option is
    specified, it will set the return register to the specific value."""

    _cmdline_ = "nop"
    _syntax_  = "%s [-r VALUE] [-p] [-h] [LOCATION]" % _cmdline_


    def __init__(self):
        super(NopCommand, self).__init__(complete=gdb.COMPLETE_LOCATION, prefix=False)
        return


    def get_insn_size(self, addr):
        res = gef_disassemble(addr, 1, True)
        insns = [ x[0] for x in res ]
        return insns[1] - insns[0]


    def do_invoke(self, argv):
        retval = None
        perm_mode = False
        opts, args = getopt.getopt(argv, "r:ph")
        for o,a in opts:
            if   o == "-r":
                retval = long(a, 16)
            elif o == "-p":
                perm_mode = True
            elif o == "-h":
                self.help()
                return

        if perm_mode:
            if len(args)==0:
                err("Missing location")
                return
            self.permanent_patch(args[0], retval)
            return

        if len(args):
            loc = parse_address(args[0])
        else:
            loc = get_pc()

        self.onetime_patch(loc, retval)
        return


    def help(self):
        m = "%s\n" % self._syntax_
        m+= "  LOCATION\taddress/symbol to patch\n"
        m+= "  -r VALUE\tset the return register to VALUE (ex. 0x00, 0xffffffff)\n"
        m+= "  -p \t\tmake this patch permanent for the whole GDB session\n"
        m+= "  -h \t\tprint this help\n"
        info(m)
        return


    @if_gdb_running
    def onetime_patch(self, loc, retval):
        size = self.get_insn_size( loc )
        nops = nop_insn()

        if len(nops) > size:
            err("Cannot patch instruction at %#x (nop_size is:%d,insn_size is:%d)" % (loc, len(nops), size))
            return

        if len(nops) < size:
            warn("Adjusting NOPs to size %d" % size)
            while len(nops) < size:
                nops += nop_insn()

        if len(nops) != size:
            err("Cannot patch instruction at %#x (unexpected NOP length)" % (loc))
            return

        ok("Patching %d bytes from %s" % (size, format_address(loc)))
        write_memory(loc, nops, size)

        if retval is not None:
            reg = return_register()
            addr = '*'+format_address(loc)
            SetRegisterBreakpoint(addr, reg, retval)
        return


    def permanent_patch(self, loc, retval):
        PatchBreakpoint(loc, retval)
        return


class CapstoneDisassembleCommand(GenericCommand):
    """Use capstone disassembly framework to disassemble code."""

    _cmdline_ = "capstone-disassemble"
    _syntax_  = "%s [-n LENGTH] [-t opt] [LOCATION]" % _cmdline_
    _aliases_ = ["cs-dis", ]


    def pre_load(self):
        try:
            import capstone
        except ImportError as ie:
            msg = "Missing Python `capstone` package. "
            raise GefMissingDependencyException( msg )
        return


    def __init__(self):
        super(CapstoneDisassembleCommand, self).__init__(complete=gdb.COMPLETE_LOCATION, prefix=False)
        return

    @if_gdb_running
    def do_invoke(self, argv):
        location, length = get_pc(), 0x10
        opts, args = getopt.getopt(argv, 'n:x:')
        for o,a in opts:
            if  o == "-n":
                length = long(a)
            elif o == "-x":
                k, v = a.split(":", 1)
                self.add_setting(k, v)

        if len(args):
            location = parse_address( args[0] )

        kwargs = {}
        if self.has_setting("arm_thumb"):
            kwargs["arm_thumb"] = True

        if self.has_setting("mips_r6"):
            kwargs["mips_r6"] = True

        CapstoneDisassembleCommand.disassemble(location, length, **kwargs)
        return


    @staticmethod
    def disassemble(location, max_inst, *args, **kwargs):
        capstone    = sys.modules['capstone']
        arch, mode  = get_capstone_arch()
        cs          = capstone.Cs(arch, mode)
        cs.detail   = True

        page_start  = align_address_to_page(location)
        offset      = location - page_start
        inst_num    = 0
        pc          = get_pc()

        code        = kwargs.get("code", None)
        if code is None:
            code  = read_memory(location, DEFAULT_PAGE_SIZE-offset-1)

        code = bytes(code)

        for insn in cs.disasm(code, location):
            m = Color.boldify(Color.blueify(format_address(insn.address))) + "\t"

            if (insn.address == pc):
                m+= CapstoneDisassembleCommand.__cs_analyze_insn(insn, arch, True)
            else:
                m+= Color.greenify("%s" % insn.mnemonic) + "\t"
                m+= Color.yellowify("%s" % insn.op_str)

            print(m)
            inst_num += 1
            if inst_num == max_inst:
                break

        return


    @staticmethod
    def __cs_analyze_insn(insn, arch, is_pc=True):
        cs = sys.modules['capstone']

        m = ""
        m+= Color.greenify("%s" % insn.mnemonic)
        m+= "\t"
        m+= Color.yellowify("%s" % insn.op_str)

        if is_pc:
            m+= Color.redify("\t"+left_arrow()+" $pc ")

        m+= '\n' + '\t'*5

        # implicit read
        if len(insn.regs_read) > 0:
            m+= "Read:[%s] " % ','.join([insn.reg_name(x) for x in insn.regs_read])
            m+= '\n' + '\t'*5

        # implicit write
        if len(insn.regs_write) > 0:
            m+= "Write:[%s] " % ','.join([insn.reg_name(x) for x in insn.regs_write])
            m+= '\n' + '\t'*5

        if   is_x86_32():  reg, imm, mem = cs.x86.X86_OP_REG, cs.x86.X86_OP_IMM, cs.x86.X86_OP_MEM
        elif is_x86_64():  reg, imm, mem = cs.x86.X86_OP_REG, cs.x86.X86_OP_IMM, cs.x86.X86_OP_MEM
        elif is_powerpc(): reg, imm, mem = cs.ppc.PPC_OP_REG, cs.ppc.PPC_OP_IMM, cs.ppc.PPC_OP_MEM
        elif is_mips():    reg, imm, mem = cs.mips.MIPS_OP_REG, cs.mips.MIPS_OP_IMM, cs.mips.MIPS_OP_MEM
        elif is_sparc():   reg, imm, mem = cs.sparc.SPARC_OP_REG, cs.sparc.SPARC_OP_IMM, cs.sparc.SPARC_OP_MEM
        elif is_sparc64(): reg, imm, mem = cs.sparc.SPARC_OP_REG, cs.sparc.SPARC_OP_IMM, cs.sparc.SPARC_OP_MEM
        elif is_arm():     reg, imm, mem = cs.arm.ARM_OP_REG, cs.arm.ARM_OP_IMM, cs.arm.ARM_OP_MEM
        elif is_aarch64(): reg, imm, mem = cs.arm.ARM_OP_REG, cs.arm.ARM_OP_IMM, cs.arm.ARM_OP_MEM

        # operand information
        for op in insn.operands:
            if op.type == reg:
                m+="REG=%s " % (insn.reg_name(op.value.reg),)
            if op.type == imm:
                m+="IMM=%#x " % (op.value.imm,)
            if op.type == mem:
                if op.value.mem.disp > 0:
                    m+="MEM=%s+%#x " % (insn.reg_name(op.value.mem.base), op.value.mem.disp,)
                elif op.value.mem.disp < 0:
                    m+="MEM=%s%#x " % (insn.reg_name(op.value.mem.base), op.value.mem.disp,)

            m+= '\n' + '\t'*5

        return m


class GlibcHeapCommand(GenericCommand):
    """Base command to get information about the Glibc heap structure."""

    _cmdline_ = "heap"
    _syntax_  = "%s (chunk|bins|arenas)" % _cmdline_

    def do_invoke(self, argv):
        self.usage()
        return


class GlibcHeapArenaCommand(GenericCommand):
    """Display information on a heap chunk."""

    _cmdline_ = "heap arenas"
    _syntax_  = "%s" % _cmdline_

    def __init__(self):
        super(GlibcHeapArenaCommand, self).__init__(prefix=False)
        return

    @if_gdb_running
    def do_invoke(self, argv):
        ok("Listing active arena(s):")
        try:
            arena = GlibcArena("main_arena")
        except:
            info("Could not find Glibc main arena")
            return

        while True:
            print("%s" % (arena,))
            arena = arena.get_next()
            if arena is None:
                break

        return

class GlibcHeapChunkCommand(GenericCommand):
    """Display information on a heap chunk.
    See https://github.com/sploitfun/lsploits/blob/master/glibc/malloc/malloc.c#L1123"""

    _cmdline_ = "heap chunk"
    _syntax_  = "%s MALLOCED_LOCATION" % _cmdline_

    def __init__(self):
        super(GlibcHeapChunkCommand, self).__init__(prefix=False, complete=gdb.COMPLETE_LOCATION)
        return

    @if_gdb_running
    def do_invoke(self, argv):
        if len(argv) < 1:
            err("Missing chunk address")
            self.usage()
            return

        addr = long(gdb.parse_and_eval( argv[0] ))
        chunk = GlibcChunk(addr)
        chunk.pprint()
        return

class GlibcHeapBinsCommand(GenericCommand):
    """Display information on the bins on an arena (default: main_arena).
    See https://github.com/sploitfun/lsploits/blob/master/glibc/malloc/malloc.c#L1123"""

    _bins_type_ = [ "fast", "unsorted", "small", "large"]
    _cmdline_ = "heap bins"
    _syntax_  = "%s [%s]" % (_cmdline_, '|'.join(_bins_type_))

    @if_gdb_running
    def do_invoke(self, argv):
        if len(argv)==0:
            for bin_t in GlibcHeapBinsCommand._bins_type_:
                gdb.execute("heap bins %s" % bin_t)
            return

        bin_t = argv[0]
        if bin_t not in GlibcHeapBinsCommand._bins_type_:
            self.usage()
            return

        gdb.execute("heap bins %s" % bin_t)
        return

    @staticmethod
    def pprint_bin(arena_addr, bin_idx):
        arena = GlibcArena(arena_addr)
        fw, bk = arena.bin(bin_idx)

        ok("Found base for bin({:d}): fw={:#x}, bk={:#x}".format(bin_idx, fw, bk))
        if bk == fw and ((int(arena)&~0xFFFF) == (bk&~0xFFFF)):
            ok("Empty")
            return

        m = ""
        head = GlibcChunk(bk+2*arena.get_arch()).get_fwd_ptr()
        while fw != head:
            chunk = GlibcChunk(fw+2*arena.get_arch())
            m+= "{:s}  {:s}  ".format(right_arrow(), str(chunk))
            fw = chunk.get_fwd_ptr()

        print(m)
        return

class GlibcHeapFastbinsYCommand(GenericCommand):
    """Display information on the fastbinsY on an arena (default: main_arena).
    See https://github.com/sploitfun/lsploits/blob/master/glibc/malloc/malloc.c#L1123"""

    _cmdline_ = "heap bins fast"
    _syntax_  = "%s [ARENA_LOCATION]" % _cmdline_

    def __init__(self):
        super(GlibcHeapFastbinsYCommand, self).__init__(complete=gdb.COMPLETE_LOCATION, prefix=False)
        return

    @if_gdb_running
    def do_invoke(self, argv):
        if len(argv)==1:
            arena = GlibcArena('*'+argv[0])
        else:
            arena = GlibcArena("main_arena")

        if arena is None:
            err("No main_arena (linked statically?)")
            return

        print(titlify("Information on FastBins of arena %#x" % int(arena)))
        for i in range(10):
            m = "Fastbin[{:d}] ".format(i,)
            # https://github.com/sploitfun/lsploits/blob/master/glibc/malloc/malloc.c#L1680
            chunk = arena.fastbin(i)

            while True:
                if chunk is None:
                    m+= "0x00"
                    break

                try:
                    m+= "{:s}  {:s}  ".format(right_arrow(), str(chunk))
                    next_chunk = chunk.get_fwd_ptr()
                    if next_chunk == 0x00:
                        break

                    chunk = GlibcChunk(next_chunk, from_base=True)
                except gdb.MemoryError:
                    break

            print(m)
        return

class GlibcHeapUnsortedBinsCommand(GenericCommand):
    """Display information on the Unsorted Bins of an arena (default: main_arena).
    See: https://github.com/sploitfun/lsploits/blob/master/glibc/malloc/malloc.c#L1689"""

    _cmdline_ = "heap bins unsorted"
    _syntax_  = "%s [ARENA_LOCATION]" % _cmdline_

    def __init__(self):
        super(GlibcHeapUnsortedBinsCommand, self).__init__(complete=gdb.COMPLETE_LOCATION, prefix=False)
        return

    @if_gdb_running
    def do_invoke(self, argv):
        arena_addr =  "*%#x"%int(argv[0],16) if len(argv)==1 else "main_arena"
        print(titlify("Information on Unsorted Bin of arena '{:s}'".format(arena_addr)))
        GlibcHeapBinsCommand.pprint_bin(arena_addr, 0)
        return

class GlibcHeapSmallBinsCommand(GenericCommand):
    """Convience command for viewing small bins"""

    _cmdline_ = "heap bins small"
    _syntax_  = "%s [ARENA_LOCATION]" % _cmdline_

    def __init__(self):
        super(GlibcHeapSmallBinsCommand, self).__init__(complete=gdb.COMPLETE_LOCATION, prefix=False)
        return

    @if_gdb_running
    def do_invoke(self, argv):
        arena_addr = "*%#x"%int(argv[0],16) if len(argv)==1 else "main_arena"
        print(titlify("Information on Small Bins of arena '{:s}'".format(arena_addr)))
        for i in range(1, 64):
            GlibcHeapBinsCommand.pprint_bin(arena_addr, i)
        return

class GlibcHeapLargeBinsCommand(GenericCommand):
    """Convience command for viewing large bins"""

    _cmdline_ = "heap bins large"
    _syntax_  = "%s [ARENA_LOCATION]" % _cmdline_

    def __init__(self):
        super(GlibcHeapLargeBinsCommand, self).__init__(complete=gdb.COMPLETE_LOCATION, prefix=False)
        return

    @if_gdb_running
    def do_invoke(self, argv):
        arena_addr = "*%#x"%int(argv[0],16) if len(argv)==1 else "main_arena"
        print(titlify("Information on Large Bins of arena '{:s}'".format(arena_addr)))
        for i in range(64, 127):
            GlibcHeapBinsCommand.pprint_bin(arena_addr, i)
        return


class AliasCommand(GenericCommand):
    """GEF defined aliases"""

    _cmdline_ = "gef-alias"
    _syntax_  = "%s (set|show|do|unset)" % _cmdline_

    def do_invoke(self, argv):
        argc = len(argv)
        if argc == 0:
            err("Missing action")
            self.usage()
        return

class AliasSetCommand(GenericCommand):
    """GEF add alias command"""
    _cmdline_ = "gef-alias set"
    _syntax_  = "%s NAME CMD1 [; CMD2] [; CMDN]" % _cmdline_

    def do_invoke(self, argv):
        argc = len(argv)
        if argc < 2:
            err("Requires at least 2 params")
            return
        alias_name = argv[0]
        alias_cmds  = " ".join(argv[1:]).split(";")

        if alias_name in list( __aliases__.keys() ):
            warn("Replacing alias '%s'" % alias_name)
            __aliases__[ alias_name ] = alias_cmds
            ok("'%s': '%s'" % (alias_name, "; ".join(alias_cmds)))
        return

class AliasUnsetCommand(GenericCommand):
    """GEF remove alias command"""
    _cmdline_ = "gef-alias unset"
    _syntax_  = "%s" % _cmdline_

    def do_invoke(self, argv):
        if len(argv) != 1:
            err("'%s' requires 1 param" % self._cmdline_)
            return
        if  argv[1] in  __aliases__:
            del __aliases__[ argv[1] ]
        else:
            err("'%s' not an alias" % argv[1])
        return

class AliasShowCommand(GenericCommand):
    """GEF show alias command"""
    _cmdline_ = "gef-alias show"
    _syntax_  = "%s" % _cmdline_

    def do_invoke(self, argv):
        for alias_name in list( __aliases__.keys() ):
            print("'%s'\t'%s'" % (alias_name, ";".join(__aliases__[alias_name])))
        return

class AliasDoCommand(GenericCommand):
    """GEF do alias command"""
    _cmdline_ = "gef-alias do"
    _syntax_  = "%s" % _cmdline_

    def do_invoke(self, argv):
        argc = len(argv)
        if argc != 1:
            err("'%s do' requires 1 param")
            return

        alias_name = argv[0]
        if alias_name not in list( __aliases__.keys() ):
            err("No alias '%s'" % alias_name)
            return

        alias_cmds = __aliases__[alias_name]
        for cmd in alias_cmds:
            try:
                if " >> " in cmd:
                    cmd, outfile = cmd.split(" >> ")
                    cmd = cmd.strip()
                    outfile = outfile.strip()

                    with open(outfile, "a") as f:
                        lines_out = gdb.execute(cmd, to_string=True)
                        f.write(lines_out)

                elif " > " in cmd:
                    cmd, outfile = cmd.split(" > ")
                    cmd = cmd.strip()
                    outfile = outfile.strip()

                    with open(outfile, "w") as f:
                        lines_out = gdb.execute(cmd, to_string=True)
                        f.write(lines_out)

                else:
                    gdb.execute(cmd)

            except:
                continue

        return


class SolveKernelSymbolCommand(GenericCommand):
    """Solve kernel symbols from kallsyms table."""

    _cmdline_ = "ksymaddr"
    _syntax_  = "%s SymbolToSearch" % _cmdline_

    def do_invoke(self, argv):
        if len(argv) != 1:
            self.usage()
            return

        found = False
        sym = argv[0]
        with open("/proc/kallsyms", "r") as f:
            for line in f:
                try:
                    symaddr, symtype, symname = line.strip().split(" ", 3)
                    symaddr = long(symaddr, 16)
                    if symname == sym:
                        ok("Found matching symbol for '%s' at %#x (type=%s)" % (sym, symaddr, symtype))
                        found = True
                    if sym in symname:
                        warn("Found partial match for '%s' at %#x (type=%s): %s" % (sym, symaddr, symtype, symname))
                        found = True
                except ValueError:
                    pass

        if not found:
            err("No match for '%s'" % sym)
        return


class DetailRegistersCommand(GenericCommand):
    """Display full details on one, many or all registers value from current architecture."""

    _cmdline_ = "registers"
    _syntax_  = "%s [Register1] [Register2] ... [RegisterN]" % _cmdline_

    @if_gdb_running
    def do_invoke(self, argv):
        regs = []

        if len(argv) > 0:
            regs = [ reg for reg in all_registers() if reg.strip() in argv ]
        else:
            regs = all_registers()

        for regname in regs:
            reg = gdb.parse_and_eval(regname)
            if reg.type.code == gdb.TYPE_CODE_VOID:
                continue

            line = Color.boldify(Color.redify(regname)) + ": "

            if str(reg.type) == 'builtin_type_sparc_psr':  # ugly but more explicit
                line+= "%s" % reg
                continue

            if reg.type.code == gdb.TYPE_CODE_FLAGS:
                desc_flag = flag_register()
                line+= "%s" % (Color.boldify(str(reg))) if desc_flag == "" else desc_flag
                continue

            addr = align_address( long(reg) )

            line+= Color.boldify(Color.blueify(format_address(addr)))
            addrs = DereferenceCommand.dereference_from(addr)

            if len(addrs) > 1:
                sep = " %s " % right_arrow()
                line+= sep + sep.join(addrs[1:])

            print(line)

        return


class ShellcodeCommand(GenericCommand):
    """ShellcodeCommand uses @JonathanSalwan simple-yet-awesome shellcode API to
    download shellcodes"""

    _cmdline_ = "shellcode"
    _syntax_  = "%s (search|get)" % _cmdline_


    def do_invoke(self, argv):
        self.usage()
        return


class ShellcodeSearchCommand(GenericCommand):
    """Search patthern in shellcodes database."""

    _cmdline_ = "shellcode search"
    _syntax_  = "%s <pattern1> <pattern2>" % _cmdline_
    _aliases_ = ["sc-search",]

    api_base = "http://shell-storm.org"
    search_url = api_base + "/api/?s="


    def do_invoke(self, argv):
        if len(argv) == 0:
            err("Missing pattern to search")
            self.usage()
        else:
            self.search_shellcode(argv)
        return


    def search_shellcode(self, search_options):
        # API : http://shell-storm.org/shellcode/
        args = "*".join(search_options)
        http = urlopen(self.search_url + args)

        if http.getcode() != 200:
            err("Could not query search page: got %d" % http.getcode())
            return

        ret = http.read()
        if PYTHON_MAJOR == 3:
            ret = str( ret, encoding="ascii" )

        # format: [author, OS/arch, cmd, id, link]
        lines = ret.split("\n")
        refs = [ line.split("::::") for line in lines ]

        if len(refs) > 0:
            info("Showing matching shellcodes")
            info("\t".join(["Id", "Platform", "Description"]))
            for ref in refs:
                try:
                    auth, arch, cmd, sid, link = ref
                    print("\t".join([sid, arch, cmd]))
                except ValueError:
                    continue

            info("Use `shellcode get <id>` to fetch shellcode")
        return


class ShellcodeGetCommand(GenericCommand):
    """Download shellcode from shellcodes database"""

    _cmdline_ = "shellcode get"
    _syntax_  = "%s <shellcode_id>" % _cmdline_
    _aliases_ = ["sc-get",]

    api_base = "http://shell-storm.org"
    get_url = api_base + "/shellcode/files/shellcode-%d.php"


    def do_invoke(self, argv):
        if len(argv) != 1:
            err("Missing pattern to search")
            self.usage()
            return

        if not argv[0].isdigit():
            err("ID is not a digit")
            self.usage()
            return

        self.get_shellcode(long(argv[0]))
        return


    def get_shellcode(self, sid):
        http = urlopen(self.get_url % sid)

        if http.getcode() != 200:
            err("Could not query search page: got %d" % http.getcode())
            return

        ret  = http.read()
        if PYTHON_MAJOR == 3:
            ret = str( ret, encoding="ascii" )

        info("Downloading shellcode id=%d" % sid)
        fd, fname = tempfile.mkstemp(suffix=".txt", prefix="sc-", text=True, dir='/tmp')
        data = ret.split("\n")[7:-11]
        buf = "\n".join(data)
        buf = HTMLParser().unescape( buf )

        if PYTHON_MAJOR == 3:
            buf = bytes(buf, "UTF-8")

        os.write(fd, buf)
        os.close(fd)
        info("Shellcode written as '%s'" % fname)
        return


class RopperCommand(GenericCommand):
    """Ropper (http://scoding.de/ropper) plugin"""

    _cmdline_ = "ropper"
    _syntax_  = "%s  [OPTIONS]" % _cmdline_


    def __init__(self):
        super(RopperCommand, self).__init__(complete=gdb.COMPLETE_NONE)
        return

    def pre_load(self):
        try:
            import ropper
        except ImportError as ie:
            msg = "Missing Python `ropper` package. "
            raise GefMissingDependencyException( msg )
        return


    def do_invoke(self, argv):
        ropper = sys.modules['ropper']
        argv.append('--file')
        argv.append(get_filepath())
        try:
            ropper.start(argv)
        except SystemExit:
            return


class ROPgadgetCommand(GenericCommand):
    """ROPGadget (http://shell-storm.org/project/ROPgadget) plugin"""

    _cmdline_ = "ropgadget"
    _syntax_  = "%s  [OPTIONS]" % _cmdline_


    def __init__(self):
        super(ROPgadgetCommand, self).__init__(complete=gdb.COMPLETE_NONE)
        return

    def pre_load(self):
        try:
            import ropgadget

        except ImportError as ie:
            msg = "Missing Python `ropgadget` package. "
            raise GefMissingDependencyException( msg )

        return


    def do_invoke(self, argv):
        class FakeArgs(object):
            all        = None
            binary     = None
            string     = None
            opcode     = None
            memstr     = None
            console    = None
            norop      = None
            nojop      = None
            depth      = 10
            nosys      = None
            range      = "0x00-0x00"
            badbytes   = None
            only       = None
            filter     = None
            ropchain   = None
            offset     = 0x00
            outfile    = None
            thumb      = None
            rawArch    = None
            rawMode    = None
            multibr    = None


        ropgadget = sys.modules['ropgadget']
        args = FakeArgs()
        if self.parse_args(args, argv):
            ropgadget.core.Core( args ).analyze()
        return


    def parse_args(self, args, argv):
        #
        # options format is 'option_name1=option_value1'
        #
        def __usage__():
            arr = [ x for x in dir(args) if not x.startswith("__") ]
            info("Valid options for %s are:\n%s" % (self._cmdline_, ", ".join(arr)))
            return

        for opt in argv:
            if opt in ("?", "h", "help"):
                __usage__()
                return False

            try:
                name, value = opt.split("=")
            except ValueError:
                err("Invalid syntax for argument '{0:s}', should be '{0:s}=<value>'".format(opt) )
                __usage__()
                return False

            if hasattr(args, name):
                if name == "console":
                    continue
                elif name == "depth":
                    value = long(value)
                    depth = value
                    info("Using depth %d" % depth)
                elif name == "range":
                    off_min = long(value.split('-')[0], 16)
                    off_max = long(value.split('-')[1], 16)
                    if off_max < off_min:
                        raise ValueError("%#x must be higher that %#x" % (off_max, off_min))
                    info("Using range [%#x:%#x] (%ld bytes)" % (off_min, off_max, (off_max-off_min)))

                setattr(args, name, value)

            else:
                err("'%s' is not a valid ropgadget option" % name)
                __usage__()
                return False

        if getattr(args, "binary") is None:
            setattr(args, "binary", get_filepath())

        info("Using binary: %s" % args.binary)
        return True


class FileDescriptorCommand(GenericCommand):
    """Enumerate file descriptors opened by process."""

    _cmdline_ = "fd"
    _syntax_  = "%s" % _cmdline_

    @if_gdb_running
    def do_invoke(self, argv):
        if is_remote_debug():
            warn("'%s' cannot be used on remote debugging" % self._cmdline_)
            return

        pid = get_pid()
        path = "/proc/%d/fd" % (pid)

        for fname in os.listdir(path):
            fullpath = path+"/"+fname
            if os.path.islink(fullpath):
                info("- %s %s %s" % (fullpath, right_arrow(), os.readlink(fullpath)))

        return


class AssembleCommand(GenericCommand):
    """Inline code assemble. Architecture can be set in GEF runtime config (default is
    x86). """

    _cmdline_ = "assemble"
    _syntax_  = "%s [-a ARCH] [-m MODE] [-e] [-s] [-l LOCATION] instruction;[instruction;...instruction;])" % _cmdline_
    _aliases_ = ["asm", ]

    def __init__(self, *args, **kwargs):
        super(AssembleCommand, self).__init__(prefix=False, complete=gdb.COMPLETE_LOCATION)
        return

    def pre_load(self):
        try:
            import keystone
        except ImportError as ioe:
            msg = "Missing Python `keystone` package. "
            raise GefMissingDependencyException( msg )
        return

    def do_invoke(self, argv):
        keystone = sys.modules["keystone"]
        arch_s, mode_s, big_endian, as_shellcode, write_to_location = None, None, False, False, None
        opts, args = getopt.getopt(argv, "a:m:l:esh")
        for o,a in opts:
            if o=="-a": arch_s = a.upper()
            if o=="-m": mode_s = a.upper()
            if o=="-e": big_endian = True
            if o=="-s": as_shellcode = True
            if o=="-l": write_to_location = long(gdb.parse_and_eval(a))
            if o=="-h":
                self.usage()
                return

        if len(args)==0:
            return

        if (arch_s, mode_s)==(None, None):
            if is_alive():
                arch_s, mode_s = get_arch(), ""
                endian_s = "big" if is_big_endian() else "little"
                arch, mode = get_keystone_arch()
            else:
                # if not alive, defaults to x86-32
                arch_s = "X86"
                mode_s = "32"
                endian_s = "little"
                arch, mode = get_keystone_arch(arch=arch_s, mode=mode_s, endian=False)
        else:
            arch, mode = get_keystone_arch(arch=arch_s, mode=mode_s, endian=big_endian)
            endian_s = "big" if big_endian else "little"

        insns = " ".join(args)
        insns = [x.strip() for x in insns.split(";") if x is not None]
        end = ""

        info("Assembling {} instruction{} for {} ({} endian)".format(len(insns),
                                                                     "s" if len(insns)>1 else "",
                                                                     ":".join([arch_s, mode_s]),
                                                                     endian_s))

        if as_shellcode:
            print("""sc="" """)

        raw = b""
        for insn in insns:
            res = keystone_assemble(insn, arch, mode, raw=True)
            if res is None:
                print("(Invalid)")
                continue

            if write_to_location:
                raw+= res
                continue

            s = binascii.hexlify(res)
            res = b"\\x" + b"\\x".join( [s[i:i+2] for i in range(0, len(s), 2)] )
            res = res.decode("utf-8")

            if as_shellcode:
                res = """sc+="{0:s}" """.format(res)

            print("{0:60s} # {1}".format(res, insn))

        if write_to_location:
            l = len(raw)
            info("Overwriting %d bytes at %s" % (l, format_address(write_to_location)))
            write_memory(write_to_location, raw, len(raw))
        return


class ProcessListingCommand(GenericCommand):
    """List and filter process."""

    _cmdline_ = "process-search"
    _syntax_  = "%s [PATTERN]" % _cmdline_
    _aliases_ = ["ps", ]

    def __init__(self):
        super(ProcessListingCommand, self).__init__(complete=gdb.COMPLETE_LOCATION, prefix=False)
        self.add_setting("ps_command", "/bin/ps auxww")
        return

    def do_invoke(self, argv):
        processes = self.ps()
        do_attach = False
        smart_scan = False

        opts, args = getopt.getopt(argv, "as")
        for o,a in opts:
            if o=="-a": do_attach  = True
            if o=="-s": smart_scan = True

        pattern = re.compile("^.*$") if len(args)==0 else re.compile(args[0])

        for process in processes:
            pid = int(process["pid"])
            command = process['command']

            if not re.search(pattern, command):
                continue

            if smart_scan:
                if command.startswith("[") and command.endswith("]"): continue
                if command.startswith("socat "): continue
                if command.startswith("grep "): continue
                if command.startswith("gdb "): continue

            if len(args) and do_attach:
                ok("Attaching to process='%s' pid=%d" % (process["command"], pid))
                gdb.execute("attach %d" % pid)
                return None

            line = [ process[i] for i in ("pid", "user", "cpu", "mem", "tty", "command") ]
            print ( '\t\t'.join(line) )

        return None


    def ps(self):
        processes = []
        output = gef_execute_external(self.get_setting("ps_command").split(), True).splitlines()
        names = [x.lower().replace('%','') for x in output[0].split()]

        for line in output[1:]:
            fields = line.split()
            t = {}

            for i in range(len(names)):
                if i==len(names)-1:
                    t[ names[i] ] = ' '.join(fields[i:])
                else:
                    t[ names[i] ] = fields[i]

            processes.append(t)

        return processes


class ElfInfoCommand(GenericCommand):
    """Display ELF header informations."""

    _cmdline_ = "elf-info"
    _syntax_  = "%s" % _cmdline_

    def __init__(self, *args, **kwargs):
        super(ElfInfoCommand, self).__init__(prefix=False, complete=gdb.COMPLETE_LOCATION)
        return


    def do_invoke(self, argv):
        # http://www.sco.com/developers/gabi/latest/ch4.eheader.html
        classes = { 0x01: "32-bit",
                    0x02: "64-bit",
        }
        endianness = { 0x01: "Little-Endian",
                       0x02: "Big-Endian",
        }
        osabi = { 0x00: "System V",
                  0x01: "HP-UX",
                  0x02: "NetBSD",
                  0x03: "Linux",
                  0x06: "Solaris",
                  0x07: "AIX",
                  0x08: "IRIX",
                  0x09: "FreeBSD",
                  0x0C: "OpenBSD",
        }

        types = { 0x01: "Relocatable",
                  0x02: "Executable",
                  0x03: "Shared",
                  0x04: "Core"
        }

        machines = { 0x02: "SPARC",
                     0x03: "x86",
                     0x08: "MIPS",
                     0x12: "SPARC64",
                     0x14: "PowerPC",
                     0x15: "PowerPC64",
                     0x28: "ARM",
                     0x32: "IA-64",
                     0x3E: "x86-64",
                     0xB7: "AArch64",
        }

        filename = argv[0] if len(argv) > 0 else get_filepath()
        if filename is None:
            return

        elf = get_elf_headers(filename)
        if elf is None:
            return

        data = [("Magic", "{0!s}".format( hexdump(struct.pack(">I",elf.e_magic), show_raw=True))),
                ("Class", "{0:#x} - {1}".format(elf.e_class, classes[elf.e_class])),
                ("Endianness", "{0:#x} - {1}".format(elf.e_endianness, endianness[ elf.e_endianness ])),
                ("Version", "{:#x}".format(elf.e_eiversion)),
                ("OS ABI", "{0:#x} - {1}".format(elf.e_osabi, osabi[ elf.e_osabi])),
                ("ABI Version", "{:#x}".format(elf.e_abiversion)),
                ("Type", "{0:#x} - {1}".format(elf.e_type, types[elf.e_type]) ),
                ("Machine", "{0:#x} - {1}".format(elf.e_machine, machines[elf.e_machine])),
                ("Program Header Table" , "{}".format(format_address(elf.e_phoff))),
                ("Section Header Table" , "{}".format( format_address(elf.e_shoff) )),
                ("Header Table" , "{}".format( format_address(elf.e_phoff))),
                ("ELF Version", "{:#x}".format( elf.e_version)),
                ("Header size" , "{0} ({0:#x})".format(elf.e_ehsize)),
                ("Entry point", "{}".format( format_address(elf.e_entry) )),
              ]

        for title, content in data:
            print("{:<30}: {}".format(Color.boldify(title), content))
        return


class EntryPointBreakCommand(GenericCommand):
    """Tries to find best entry point and sets a temporary breakpoint on it."""

    _cmdline_ = "entry-break"
    _syntax_  = "%s" % _cmdline_
    _aliases_ = ["start-break", ]

    def __init__(self):
        super(EntryPointBreakCommand, self).__init__(prefix=False)
        return

    def do_invoke(self, argv):
        if get_filepath() is None:
            warn("No executable to debug, use `file` to load a binary")
            return

        syms = ["main", "__libc_start_main", "__uClibc_main"]
        for sym in syms:
            try:
                value = gdb.parse_and_eval(sym)
                info("Breaking at '%s'" % value)
                gdb.execute("tbreak %s" % sym, to_string=True)
                gdb.execute("run")
                return

            except gdb.error as gdb_error:
                if 'The "remote" target does not support "run".' in str(gdb_error):
                    # this case can happen when doing remote debugging
                    gdb.execute("continue")
                    return
                # otherwise, simply continue with next symbol
                warn("Could not solve `%s` symbol" % sym)
                continue

        # break at entry point - should never fail
        elf = get_elf_headers()
        if elf is None:
            return

        value = elf.e_entry
        if value:
            info("Breaking at entry-point: %#x" % value)
            gdb.execute("tbreak *%#x" % value, to_string=True)
            info("Starting execution")
            gdb.execute("run")
            return

        return



class ContextCommand(GenericCommand):
    """Display execution context."""

    _cmdline_ = "context"
    _syntax_  = "%s" % _cmdline_
    _aliases_ = ["ctx",]

    old_registers = {}

    def __init__(self):
        super(ContextCommand, self).__init__(complete=gdb.COMPLETE_LOCATION, prefix=False)
        self.add_setting("enable", True)
        self.add_setting("show_stack_raw", False)
        self.add_setting("nb_lines_stack", 8)
        self.add_setting("nb_lines_backtrace", 3)
        self.add_setting("nb_lines_code", 5)
        self.add_setting("clear_screen", False)

        self.add_setting("show_registers", True)
        self.add_setting("show_stack", True)
        self.add_setting("show_code", True)
        self.add_setting("show_trace", True)

        if "capstone" in list( sys.modules.keys() ):
            self.add_setting("use_capstone", False)
        return


    @if_gdb_running
    def do_invoke(self, argv):
        if not self.get_setting("enable"):
            return

        if self.get_setting("clear_screen"):
            clear_screen()

        self.tty_rows, self.tty_columns = get_terminal_size()

        self.context_regs()
        self.context_stack()
        self.context_code()
        self.context_source()
        self.context_trace()
        self.update_registers()

        self.context_title('')
        return

    def context_title(self, m):
        trail = horizontal_line()*2
        title = "[{}]{}".format(m,trail) if len(m) else "{}".format(trail)
        title = horizontal_line()*(self.tty_columns-len(title)) + title
        print( Color.boldify( Color.blueify(title)) )
        return

    def context_regs(self):
        if self.get_setting("show_registers")==False: return

        self.context_title("registers")

        l = max(map(len, all_registers()))
        l+= 5
        l+= 16 if is_elf64() else 8
        nb = math.floor(get_terminal_size()[1]/l)
        i = 1
        line = ""

        for reg in all_registers():

            try:
                r = gdb.parse_and_eval(reg)
                if r.type.code == gdb.TYPE_CODE_VOID:
                    continue

                new_value_type_flag = (r.type.code == gdb.TYPE_CODE_FLAGS)
                new_value = r

            except gdb.MemoryError:
                # If this exception is triggered, it means that the current register
                # is corrupted. Just use the register "raw" value (not eval-ed)
                new_value = get_register_ex( reg )
                new_value_type_flag = False

            except:
                new_value = 0

            old_value = self.old_registers[reg] if reg in self.old_registers else 0x00

            line += "%s  " % (Color.greenify(reg))

            if new_value_type_flag:
                line += "%s " % (new_value)
            else:
                new_value = align_address( long(new_value) )
                old_value = align_address( long(old_value) )

                if new_value == old_value:
                    line += "%s " % (format_address(new_value))
                else:
                    line += "%s " % Color.boldify(Color.redify(format_address(new_value)))

            if (i%nb == 0) :
                print(line)
                line = ""
            i+=1

        if len(line) > 0:
            print(line)

        print("Flags: " + flag_register_to_human())

        return

    def context_stack(self):
        if self.get_setting("show_stack")==False:
            return

        self.context_title("stack")

        show_raw = self.get_setting("show_stack_raw")
        nb_lines = self.get_setting("nb_lines_stack")

        try:
            sp = get_sp()
            if show_raw == True:
                mem = read_memory(sp, 0x10 * nb_lines)
                print( hexdump(mem, base=sp) )
            else:
                gdb.execute("dereference %#x %d" % (sp, nb_lines))

        except gdb.MemoryError:
            err("Cannot read memory from $SP (corrupted stack pointer?)")

        return

    def context_code(self):
        if self.get_setting("show_code")==False:
            return

        nb_insn = self.get_setting("nb_lines_code")
        use_capstone = self.has_setting("use_capstone") and self.get_setting("use_capstone")
        pc = get_pc()

        arch = get_arch().lower()
        if is_arm_thumb():
            arch += ":thumb"
            pc   += 1

        self.context_title("code:{}".format(arch))

        try:
            if use_capstone:
                CapstoneDisassembleCommand.disassemble(pc, nb_insn)
                return

            lines = gef_disassemble(pc, nb_insn)
            for addr, content in lines:
                insn = "%#x %s" % (addr,content)
                line = u""
                if addr < pc:
                    line+= Color.grayify("%#x\t %s" % (addr, content,) )
                elif addr == pc:
                    line+= Color.boldify(Color.redify("%#x\t %s \t\t %s $pc" % (addr, content, left_arrow())))

                    if is_conditional_branch(insn):
                        if is_branch_taken(insn):
                            line+= Color.boldify(Color.greenify("\tBranch TAKEN"))
                        else:
                            line+= Color.boldify(Color.redify("\tBranch NOT taken"))

                else:
                    line+= "%#x\t %s" % (addr, content)

                print(line)

        except gdb.MemoryError:
            err("Cannot disassemble from $PC")
        return

    def context_source(self):
        try:
            pc = get_pc()
            symtabline = gdb.find_pc_line(pc)
            symtab = symtabline.symtab
            line_num = symtabline.line - 1     # we substract one because line number returned by gdb start at 1
            if not symtab.is_valid():
                return

            fpath = symtab.fullname()
            with open(fpath, 'r') as f:
                lines = [l.rstrip() for l in f.readlines()]

        except Exception as e:
            # err("in `context_source, exception '%s' raised: %s" % (e.__class__.__name__, e.message))
            return

        nb_line = self.get_setting("nb_lines_code")
        title = "source:{0:s}+{1:d}".format(symtab.filename, line_num+1)
        self.context_title(title)

        for i in range(line_num-nb_line+1, line_num+nb_line):
            if i < 0:
                continue

            if i < line_num:
                print(Color.grayify("%4d\t %s" % (i+1, lines[i],) ))

            if i==line_num:
                extra_info = self.get_pc_context_info(pc, lines[i])
                print(Color.boldify(Color.redify("%4d\t %s \t\t %s $pc\t" % (i+1, lines[i], left_arrow(),))) + extra_info)

            if i > line_num:
                try:
                    print("%4d\t %s" % (i+1, lines[i],) )
                except IndexError:
                    break
        return

    def get_pc_context_info(self, pc, line):
        try:
            current_block = gdb.block_for_pc(pc)
            if not current_block.is_valid(): return ""
            m = []
            for sym in current_block:
                if not sym.is_function and sym.name in line:
                    key = sym.name
                    val = gdb.parse_and_eval(sym.name)
                    if val.type.code in (gdb.TYPE_CODE_PTR, gdb.TYPE_CODE_ARRAY):
                        addr = long(val.address)
                        addrs = DereferenceCommand.dereference_from(addr)
                        if len(addrs) > 2:
                            addrs = [addrs[0], "[...]", addrs[-1]]

                        f = " " + right_arrow() + " "
                        val = f.join(addrs)
                    elif val.type.code == gdb.TYPE_CODE_INT:
                        val = hex(long(val))
                    else:
                        continue

                    found = False
                    for (k,v) in m:
                        if k==key: found = True

                    if not found:
                        m.append( (key, val) )

            if len(m) > 0:
                return "; "+ ", ".join([ "%s=%s"%(Color.yellowify(a),b) for a,b in m ])
        except Exception as e:
            pass
        return ""

    def context_trace(self):
        if self.get_setting("show_trace")==False:
            return

        self.context_title("trace")

        try:
            gdb.execute("backtrace %d" % self.get_setting("nb_lines_backtrace"))
        except gdb.MemoryError:
            err("Cannot backtrace (corrupted frames?)")
        return

    def update_registers(self):
        for reg in all_registers():
            try:
                self.old_registers[reg] = get_register_ex(reg)
            except:
                self.old_registers[reg] = 0
        return


def disable_context():
    __config__["context.enable"] = (False, bool)
    return


def enable_context():
    __config__["context.enable"] = (True, bool)
    return


class HexdumpCommand(GenericCommand):
    """Display arranged hexdump (according to architecture endianness) of memory range."""

    _cmdline_ = "hexdump"
    _syntax_  = "%s (q|d|w|x) LOCATION L[SIZE] [UP|DOWN]" % _cmdline_


    def do_invoke(self, argv):
        self.usage()
        return

    @if_gdb_running
    def _invoke(self, fmt, argv):
        argc = len(argv)
        if argc < 1:
            self.usage()
            return

        read_from = align_address( long(gdb.parse_and_eval(argv[0])) )
        read_len = 10
        up_to_down = True

        if argc >= 2:
            for arg in argv[1:]:
                if arg.startswith("L") or arg.startswith("l"):
                    if arg[1:].isdigit():
                        read_len = long(arg[1:])
                        continue

                if arg in ("UP", "Up", "up"):
                    up_to_down = True
                    continue

                if arg in ("DOWN", "Down", "down"):
                    up_to_down = False
                    continue

        if fmt == "x":
            mem = read_memory(read_from, read_len)
            lines = hexdump(mem, base=read_from).split("\n")
        else:
            lines = self._hexdump(read_from, read_len, fmt)

        if not up_to_down:
            lines.reverse()

        print("\n".join(lines))
        return


    def _hexdump(self, start_addr, length, arrange_as):
        elf = get_elf_headers()
        if elf is None:
            return
        endianness = "<" if elf.e_endianness == 0x01 else ">"
        i = 0

        formats = { 'q': ('Q', 8),
                    'd': ('I', 4),
                    'w': ('H', 2),
        }
        r, l = formats[arrange_as]
        fmt_str = "%#x+%.4x "+vertical_line()+" %#."+str(l*2)+"x"
        fmt_pack = endianness + r
        lines = []

        while i < length:
            cur_addr = start_addr + i*l
            mem = read_memory(cur_addr, l)
            val = struct.unpack(fmt_pack, mem)[0]
            lines.append(fmt_str % (start_addr, i*l, val))
            i += 1

        return lines

class HexdumpQwordCommand(HexdumpCommand):
    """
    Display location as QWORD
    """
    _cmdline_ = "hexdump qword"
    _syntax_  = "%s LOCATION L[SIZE] [UP|DOWN]" % _cmdline_
    _aliases_ = ["dq",]

    def do_invoke(self, argv):
        self._invoke("q", argv)
        return

class HexdumpDwordCommand(HexdumpCommand):
    """
    Display location as DWORD
    """
    _cmdline_ = "hexdump dword"
    _syntax_  = "%s LOCATION L[SIZE] [UP|DOWN]" % _cmdline_
    _aliases_ = ["dd",]

    def do_invoke(self, argv):
        self._invoke("d", argv)
        return


class HexdumpWordCommand(HexdumpCommand):
    """
    Display location as WORD
    """
    _cmdline_ = "hexdump word"
    _syntax_  = "%s LOCATION L[SIZE] [UP|DOWN]" % _cmdline_
    _aliases_ = ["dw",]

    def do_invoke(self, argv):
        self._invoke("w", argv)
        return


class HexdumpByteCommand(HexdumpCommand):
    """
    Display location as bytes
    """
    _cmdline_ = "hexdump byte"
    _syntax_  = "%s LOCATION L[SIZE] [UP|DOWN]" % _cmdline_
    _aliases_ = ["dc",]

    def do_invoke(self, argv):
        self._invoke("x", argv)
        return



class DereferenceCommand(GenericCommand):
    """Dereference recursively an address and display information"""

    _cmdline_ = "dereference"
    _syntax_  = "%s [LOCATION] [NB]" % _cmdline_
    _aliases_ = ["telescope", ]


    def __init__(self):
        super(DereferenceCommand, self).__init__(complete=gdb.COMPLETE_LOCATION)
        self.add_setting("max_recursion", 10)
        return


    @if_gdb_running
    def do_invoke(self, argv):
        if len(argv) < 1:
            err("Missing location.")
            return

        memalign = get_memory_alignment(to_byte=True)
        offset = 0
        regs = [(k, get_register_ex(k)) for k in all_registers()]

        def _pprint_dereferenced(addr, off):
            offset = off * memalign
            current_address = align_address( addr + offset )
            addrs = DereferenceCommand.dereference_from(current_address)
            sep = " %s " % right_arrow()
            l  = Color.boldify(Color.blueify( format_address(long(addrs[0], 16) )))
            l += vertical_line() + "+%#.4x: " % offset
            l += sep.join(addrs[1:])
            values = []
            for regname, regvalue in regs:
                if current_address == regvalue:
                    values.append(regname.strip())

            if len(values)>0:
                l += Color.boldify(Color.greenify( "\t\t"+ left_arrow() + ', '.join(values)))

            offset += memalign
            return l

        nb = int(argv[1]) if len(argv)==2 and argv[1].isdigit() else 1
        start_address = align_address( long(gdb.parse_and_eval(argv[0])) )
        for i in range(0, nb):
            line = _pprint_dereferenced(start_address, i)
            print(line)
        return


    @staticmethod
    def dereference_from(addr):
        prev_addr_value = None
        max_recursion = max(int(__config__["dereference.max_recursion"][0]), 1)
        value = align_address( long(addr) )
        addr  = lookup_address( value )

        if addr is None:
            return [ format_address(value), ]

        msg = []

        while max_recursion:

            if addr.value == prev_addr_value:
                msg.append( "[loop detected]")
                break

            msg.append( format_address(addr.value) )

            prev_addr_value = addr.value
            max_recursion -= 1

            # can we derefence more ?
            deref = addr.dereference()
            new_addr = lookup_address(deref)
            if new_addr is not None:
                addr = new_addr
                continue

            # otherwise try to parse the value
            if addr.section:
                if addr.section.is_executable() and addr.is_in_text_segment():
                    cmd = gdb.execute("x/i %#x" % addr.value, to_string=True).replace("=>", '')
                    cmd = re.sub('\s+',' ', cmd.strip()).split(" ", 1)[1]
                    msg.append( "%s" % Color.redify(cmd) )
                    break

                elif addr.section.permission.value & Permission.READ:
                    if is_readable_string(addr.value):
                        s = read_cstring_from_memory(addr.value)
                        if len(s) < get_memory_alignment(to_byte=True):
                            txt = "%s (\"%s\"?)" %  (format_address(deref), Color.greenify(s))
                        elif len(s) >= 50:
                            txt = Color.greenify('"%s[...]"' % s[:50])
                        else:
                            txt = Color.greenify('"%s"' % s)

                        msg.append( txt )
                        break

            # if not able to parse cleanly, simply display and break
            msg.append( "%#x" % ( long(deref) & 0xffffffffffffffff ))
            break


        return msg



class ASLRCommand(GenericCommand):
    """View/modify GDB ASLR behavior."""

    _cmdline_ = "aslr"
    _syntax_  = "%s (on|off)" % _cmdline_

    def do_invoke(self, argv):
        argc = len(argv)

        if argc == 0:
            ret = gdb.execute("show disable-randomization", to_string=True)
            i = ret.find("virtual address space is ")
            if i < 0:
                return

            msg = "ASLR is currently "
            if ret[i+25:].strip() == "on.":
                msg+= Color.redify( "disabled" )
            else:
                msg+= Color.greenify( "enabled" )

            print("%s" % msg)

            return

        elif argc == 1:
            if argv[0] == "on":
                info("Enabling ASLR")
                gdb.execute("set disable-randomization off")
                return
            elif argv[0] == "off":
                info("Disabling ASLR")
                gdb.execute("set disable-randomization on")
                return

            warn("Invalid command")


        self.usage()
        return



class ResetCacheCommand(GenericCommand):
    """Reset cache of all stored data."""

    _cmdline_ = "reset-cache"
    _syntax_  = "%s" % _cmdline_

    def do_invoke(self, argv):
        reset_all_caches()
        return



class VMMapCommand(GenericCommand):
    """Display virtual memory mapping"""

    _cmdline_ = "vmmap"
    _syntax_  = "%s" % _cmdline_

    @if_gdb_running
    def do_invoke(self, argv):
        vmmap = get_process_maps()
        if vmmap is None or len(vmmap)==0:
            err("No address mapping information found")
            return

        if is_elf64():
            print("%18s %18s %18s %4s %s" % ("Start", "End", "Offset", "Perm", "Path"))
        else:
            print("%10s %10s %10s %4s %s" % ("Start", "End", "Offset", "Perm", "Path"))
        for entry in vmmap:
            l = []
            l.append( format_address( entry.page_start ))
            l.append( format_address( entry.page_end ))
            l.append( format_address( entry.offset ))

            if entry.permission.value == (Permission.READ|Permission.WRITE|Permission.EXECUTE) :
                l.append( Color.boldify(Color.redify(str(entry.permission))) )
            else:
                l.append( str(entry.permission) )

            l.append( entry.path )

            print(" ".join(l))
        return


class XFilesCommand(GenericCommand):
    """Shows all libraries (and sections) loaded by binary (Truth is out there)."""

    _cmdline_ = "xfiles"
    _syntax_  = "%s [name]" % _cmdline_

    @if_gdb_running
    def do_invoke(self, args):
        name = None if len(args)==0 else args[0]
        formats = {"Start": "{:{align}20s}",
                   "End":   "{:{align}20s}",
                   "Name":  "{:{align}30s}",
                   "File":  "{:s}",
                  }
        args = ("Start", "End", "Name", "File")
        f = " ".join([formats[k] for k in args])
        print(f.format(*args, align="^"))

        for xfile in get_info_files():
            if name is not None and xfile.name != name:
                continue

            l= ""
            l+= formats["Start"].format(format_address(xfile.zone_start), align=">")
            l+= formats["End"].format(format_address(xfile.zone_end), align=">")
            l+= formats["Name"].format(xfile.name, align="^")
            l+= formats["File"].format(xfile.filename, align="<")
            print(l)
        return


class XAddressInfoCommand(GenericCommand):
    """Get virtual section information for specific address"""

    _cmdline_ = "xinfo"
    _syntax_  = "%s LOCATION" % _cmdline_


    def __init__(self):
        super(XAddressInfoCommand, self).__init__(complete=gdb.COMPLETE_LOCATION)
        return

    @if_gdb_running
    def do_invoke (self, argv):
        if len(argv) < 1:
            err ("At least one valid address must be specified")
            return

        for sym in argv:
            try:
                addr = align_address( parse_address(sym) )
                print(titlify("xinfo: %#x" % addr ))
                self.infos(addr)

            except gdb.error as gdb_err:
                err("%s" % gdb_err)

        return


    def infos(self, address):
        addr = lookup_address(address)
        if addr is None:
            warn("Cannot reach %#x in memory space" % address)
            return

        sect = addr.section
        info = addr.info

        if sect:
            print("Found %s" % format_address(addr.value))
            print("Page: %s %s %s (size=%#x)" % (format_address(sect.page_start),
                                                  right_arrow(),
                                                  format_address(sect.page_end),
                                                  sect.page_end-sect.page_start))
            print("Permissions: %s" % sect.permission)
            print("Pathname: %s" % sect.path)
            print("Offset (from page): +%#x" % (addr.value-sect.page_start))
            print("Inode: %s" % sect.inode)

        if info:
            print("Segment: %s (%s-%s)" % (info.name,
                                            format_address(info.zone_start),
                                            format_address(info.zone_end)))

        return


class XorMemoryCommand(GenericCommand):
    """XOR a block of memory."""

    _cmdline_ = "xor-memory"
    _syntax_  = "%s (display|patch) <address> <size_to_read> <xor_key> " % _cmdline_


    def do_invoke(self, argv):
        if len(argv) == 0:
            err("Missing subcommand (display|patch)")
            self.usage()
        return

class XorMemoryDisplayCommand(GenericCommand):
    """Display a block of memory by XOR-ing each key with a key."""

    _cmdline_ = "xor-memory display"
    _syntax_  = "%s <address> <size_to_read> <xor_key> [-i]" % _cmdline_

    @if_gdb_running
    def do_invoke(self, argv):
        if len(argv) not in (3, 4):
            self.usage()
            return

        address = long(gdb.parse_and_eval(argv[0]))
        length = long(argv[1])
        key = argv[2]
        show_as_instructions = True if len(argv)==4 and argv[3]=="-i" else False
        block = read_memory(address, length)
        info("Displaying XOR-ing %#x-%#x with %s" % (address, address+len(block), repr(key)))

        print( titlify("Original block") )
        if show_as_instructions:
            CapstoneDisassembleCommand.disassemble(address, -1, code=block)
        else:
            print( hexdump(block, base=address) )


        print( titlify("XOR-ed block") )
        xored = XOR(block, key)
        if show_as_instructions:
            CapstoneDisassembleCommand.disassemble(address, -1, code=xored)
        else:
            print( hexdump(xored, base=address))
        return


class XorMemoryPatchCommand(GenericCommand):
    """Patch a block of memory by XOR-ing each key with a key."""

    _cmdline_ = "xor-memory patch"
    _syntax_  = "%s <address> <size_to_read> <xor_key>" % _cmdline_

    @if_gdb_running
    def do_invoke(self, argv):
        if len(argv) != 3:
            self.usage()
            return

        address = parse_address( argv[0] )
        length, key = long(argv[1]), argv[2]
        block = read_memory(address, length)
        info("Patching XOR-ing %#x-%#x with '%s'" % (address, address+len(block), key))

        xored_block = XOR(block, key)
        write_memory(address, xored_block, length)
        return


class TraceRunCommand(GenericCommand):
    """Create a runtime trace of all instructions executed from $pc to LOCATION specified."""

    _cmdline_ = "trace-run"
    _syntax_  = "%s LOCATION [MAX_CALL_DEPTH]" % _cmdline_


    def __init__(self):
        super(TraceRunCommand, self).__init__(self._cmdline_, complete=gdb.COMPLETE_LOCATION)
        self.add_setting("max_tracing_recursion", 1)
        self.add_setting("tracefile_prefix", "./gef-trace-")
        return

    @if_gdb_running
    def do_invoke(self, argv):
        if len(argv) not in (1, 2):
            self.usage()
            return

        if len(argv)==2 and argv[1].isdigit():
            depth = long(argv[1])
        else:
            depth = 1

        try:
            loc_start   = get_pc()
            loc_end     = long(gdb.parse_and_eval(argv[0]))
        except gdb.error as e:
            err("Invalid location: %s" % e)
            return

        self.trace(loc_start, loc_end, depth)
        return


    def get_frames_size(self):
        n = 0
        f = gdb.newest_frame()
        while f:
            n += 1
            f = f.older()
        return n


    def trace(self, loc_start, loc_end, depth):
        info("Tracing from %#x to %#x (max depth=%d)" % (loc_start, loc_end,depth))
        logfile = "%s%#x-%#x.txt" % (self.get_setting("tracefile_prefix"), loc_start, loc_end)

        disable_output(to_file=logfile)
        disable_context()

        self._do_trace(loc_start, loc_end, depth)

        enable_context()
        enable_output()

        ok("Done, logfile stored as '%s'" % logfile)
        info("Hint: import logfile with `ida_color_gdb_trace.py` script in IDA to visualize path")
        return


    def _do_trace(self, loc_start, loc_end, depth):
        loc_old = 0
        loc_cur = loc_start
        frame_count_init = self.get_frames_size()

        print("#")
        print("# Execution tracing of %s" % get_filepath())
        print("# Start address: %s" % format_address(loc_start))
        print("# End address: %s" % format_address(loc_end))
        print("# Recursion level: %d" % depth)
        print("# automatically generated by gef.py")
        print("#\n")

        while loc_cur != loc_end:
            try:
                delta = self.get_frames_size() - frame_count_init

                if delta <= depth :
                    gdb.execute( "stepi" )
                else:
                    gdb.execute( "finish" )

                loc_cur = get_pc()
                gdb.flush()

            except Exception as e:
                print("#")
                print("# Execution interrupted at address %s" % format_address(loc_cur))
                print("# Exception: %s" % e)
                print("#\n")
                break

        return



class PatternCommand(GenericCommand):
    """This command will create or search a De Bruijn cyclic pattern to facilitate determining the offset in
    memory. The algorithm used is the same as the one used by pwntools, and can therefore be used in conjunction."""

    _cmdline_ = "pattern"
    _syntax_  = "%s (create|search) <args>" % _cmdline_

    def __init__(self, *args, **kwargs):
        super(PatternCommand, self).__init__()
        self.add_setting("length", 1024)
        return

    def do_invoke(self, argv):
        self.usage()
        return


class PatternCreateCommand(GenericCommand):
    """Cyclic pattern generation"""

    _cmdline_ = "pattern create"
    _syntax_  = "%s [SIZE]" % _cmdline_


    def do_invoke(self, argv):

        if len(argv) == 1:
            if not argv[0].isdigit():
                err("Invalid size")
                return
            __config__["pattern.length"] = (long(argv[0]), long)
        elif len(argv) > 1:
            err("Invalid syntax")
            return

        size = __config__.get("pattern.length", 1024)[0]
        info("Generating a pattern of %d bytes" % size)
        patt = generate_cyclic_pattern(size).decode("utf-8")
        if size < 1024:
            print(patt)

        var_name = gef_convenience('"%s"' % patt)
        ok("Saved as '%s'" % var_name)
        return


class PatternSearchCommand(GenericCommand):
    """Cyclic pattern search"""

    _cmdline_ = "pattern search"
    _syntax_  = "%s PATTERN [SIZE]" % _cmdline_


    def do_invoke(self, argv):
        if len(argv) not in (1, 2):
            self.usage()
            return

        if len(argv)==2:
            if not argv[0].isdigit():
                err("Invalid size")
                return
            size = long(argv[1])
        else:
            size = __config__.get("pattern.length", 1024)[0]

        pattern = argv[0]
        info("Searching '%s'" % pattern)
        self.search(pattern, size)
        return


    def search(self, pattern, size):
        try:
            addr = long( gdb.parse_and_eval(pattern) )
            if get_memory_alignment() == 32:
                pattern_be = struct.pack(">I", addr)
                pattern_le = struct.pack("<I", addr)
            else:
                pattern_be = struct.pack(">Q", addr)
                pattern_le = struct.pack("<Q", addr)
        except gdb.error:
            err("Incorrect pattern")
            return

        buf = generate_cyclic_pattern(size)
        found = False

        off = buf.find(pattern_le)
        if off >= 0:
            ok("Found at offset %d (little-endian search) %s" % (off, Color.boldify(Color.redify("likely")) if is_little_endian() else ""))
            found = True

        off = buf.find(pattern_be)
        if off >= 0:
            ok("Found at offset %d (big-endian search) %s" % (off, Color.boldify(Color.redify("likely")) if is_big_endian() else ""))
            found = True

        if not found:
            err("Pattern not found")

        return


class ChecksecCommand(GenericCommand):
    """Checksec.sh (http://www.trapkit.de/tools/checksec.html) port."""

    _cmdline_ = "checksec"
    _syntax_  = "%s (filename)" % _cmdline_

    def __init__(self):
        super(ChecksecCommand, self).__init__(complete=gdb.COMPLETE_FILENAME)
        return


    def pre_load(self):
        try:
            fpath = which("readelf")
            self.add_setting("readelf_path", fpath)
        except IOError as e :
            raise GefMissingDependencyException( str(e) )
        return


    def do_invoke(self, argv):
        argc = len(argv)

        if argc == 0:
            if not is_alive():
                warn("No executable/library specified")
                return

            filename = get_filepath()

        elif argc == 1:
            filename = argv[0]

        else:
            self.usage()
            return

        if not os.access(self.get_setting("readelf_path"), os.X_OK):
            err("Could not access readelf")
            return

        info("%s for '%s'" % (self._cmdline_, filename))
        self.checksec(filename)
        return


    def do_check(self, title, opt, filename, pattern, is_match):
        options = opt.split(" ")
        buf   = "%-50s" % (title+":")
        cmd   = [self.get_setting("readelf_path"), ]
        cmd  += options
        cmd  += [filename, ]

        ret = gef_execute_external( cmd )

        lines = ret.split("\n")
        found = False

        for line in lines:
            if re.search(pattern, line):
                buf += Color.GREEN
                if is_match:
                    buf += Color.greenify("Yes")
                else:
                    buf += Color.redify("No")
                found = True
                break

        if not found:
            if is_match:
                buf+= Color.redify("No")
            else:
                buf+= Color.greenify("Yes")

        print("%s" % buf)
        return


    def checksec(self, filename):
        # check for canary
        self.do_check("Canary", "-s", filename, r'__stack_chk_fail', is_match=True)

        # check for NX
        self.do_check("NX Support", "-W -l", filename, r'GNU_STACK.*RWE', is_match=False)

        # check for PIE support
        self.do_check("PIE Support", "-h", filename, r'Type:.*EXEC', is_match=False)
        # todo : add check for (DEBUG) if .so

        # check for RPATH
        self.do_check("No RPATH", "-d -l", filename, r'rpath', is_match=False)

        # check for RUNPATH
        self.do_check("No RUNPATH", "-d -l", filename, r'runpath', is_match=False)

        # check for RELRO
        self.do_check("Partial RelRO", "-l", filename, r'GNU_RELRO', is_match=True)
        self.do_check("Full RelRO", "-d", filename, r'BIND_NOW', is_match=True)

        return



class FormatStringSearchCommand(GenericCommand):
    """Exploitable format-string helper: this command will set up specific breakpoints
    at well-known dangerous functions (printf, snprintf, etc.), and check if the pointer
    holding the format string is writable, and therefore susceptible to format string
    attacks if an attacker can control its content."""
    _cmdline_ = "format-string-helper"
    _syntax_ = "%s" % _cmdline_
    _aliases_ = ["fmtstr-helper",]


    def do_invoke(self, argv):
        dangerous_functions = {
            'printf':     0,
            'sprintf':    1,
            'fprintf':    1,
            'snprintf':   2,
            'vsnprintf':  2,
        }

        disable_output()

        for func_name, num_arg in dangerous_functions.items():
            FormatStringBreakpoint(func_name, num_arg)

        enable_output()
        ok("Enabled %d FormatStringBreakpoint" % len(dangerous_functions.keys()))
        return


class GefCommand(gdb.Command):
    """GEF main command: start with `gef help` """

    _cmdline_ = "gef"
    _syntax_  = "%s (config|help|save|restore|restore)" % _cmdline_

    def __init__(self):
        super(GefCommand, self).__init__(GefCommand._cmdline_,
                                         gdb.COMMAND_SUPPORT,
                                         gdb.COMPLETE_NONE,
                                         True)

        self.classes = [ResetCacheCommand,
                        XAddressInfoCommand,
                        XorMemoryCommand, XorMemoryDisplayCommand, XorMemoryPatchCommand,
                        FormatStringSearchCommand,
                        TraceRunCommand,
                        PatternCommand, PatternSearchCommand, PatternCreateCommand,
                        ChecksecCommand,
                        VMMapCommand,
                        XFilesCommand,
                        ASLRCommand,
                        DereferenceCommand,
                        HexdumpCommand, HexdumpQwordCommand, HexdumpDwordCommand, HexdumpWordCommand, HexdumpByteCommand,
                        CapstoneDisassembleCommand,
                        ContextCommand,
                        EntryPointBreakCommand,
                        ElfInfoCommand,
                        ProcessListingCommand,
                        AssembleCommand,
                        FileDescriptorCommand,
                        ROPgadgetCommand,
                        RopperCommand,
                        ShellcodeCommand, ShellcodeSearchCommand, ShellcodeGetCommand,
                        DetailRegistersCommand,
                        SolveKernelSymbolCommand,
                        AliasCommand, AliasShowCommand, AliasSetCommand, AliasUnsetCommand, AliasDoCommand,
                        GlibcHeapCommand, GlibcHeapArenaCommand, GlibcHeapChunkCommand, GlibcHeapBinsCommand, GlibcHeapFastbinsYCommand, GlibcHeapUnsortedBinsCommand, GlibcHeapSmallBinsCommand, GlibcHeapLargeBinsCommand,
                        NopCommand,
                        RemoteCommand,
                        UnicornEmulateCommand,
                        ChangePermissionCommand,
                        FlagsCommand,
                        SearchPatternCommand,
                        IdaInteractCommand,
                        ProcessIdCommand,
                        ChangeFdCommand,
                        RetDecCommand,
                        PCustomCommand,

                        # add new commands here
                        # when subcommand, main command must be placed first
                        ]

        self.__cmds = [ (x._cmdline_, x) for x in self.classes ]
        self.__loaded_cmds = []
        self.load()

        # loading GEF sub-commands
        GefHelpCommand(self.__loaded_cmds)
        GefConfigCommand(self.loaded_command_names)
        GefSaveCommand()
        GefRestoreCommand()
        GefMissingCommand()

        if os.access(GEF_RC, os.R_OK):
            gdb.execute("gef restore")
        return


    @property
    def loaded_command_names(self):
        return [ x[0] for x in self.__loaded_cmds ]


    def invoke(self, args, from_tty):
        argv = gdb.string_to_argv(args)
        argc = len(argv)

        if argc < 1 :
            gdb.execute("gef help")
            return

        return


    def load(self, mod=None):
        """
        Load all the commands defined by GEF into GBD.
        If a configuration file is found, the settings are restored.
        """
        global __loaded__, __missing__

        __loaded__ = []
        __missing__ = {}
        nb_missing = 0

        def is_loaded(x):
            for (n, c, o) in __loaded__:
                if x == n:
                    return True
            return False

        for (cmd, class_name) in self.__cmds:
            try:
                if " " in cmd:
                    # if subcommand, check root command is loaded
                    root = cmd.split(' ', 1)[0]
                    if not is_loaded(root):
                        continue

                __loaded__.append( (cmd, class_name, class_name())  )

                if hasattr(class_name, "_aliases_"):
                    aliases = getattr(class_name, "_aliases_")
                    for alias in aliases:
                        gdb.execute("alias -a {} = {}".format(alias, cmd, ))

            except Exception as reason:
                __missing__[cmd] = reason
                nb_missing += 1

        self.__loaded_cmds = sorted(__loaded__, key=lambda x: x[1]._cmdline_)

        print("%s ready, type `%s' to start, `%s' to configure" % (Color.greenify("GEF"),
                                                                   Color.yellowify("gef"),
                                                                   Color.pinkify("gef config")))

        ver = "%d.%d" % (sys.version_info.major, sys.version_info.minor)
        nb_cmds = len(__loaded__)
        print("%s commands loaded, using Python engine %s" % (Color.boldify(Color.greenify(str(nb_cmds))),
                                                              Color.boldify(Color.redify(ver))))

        if nb_missing > 0:
            warn("%s commands could not be loaded, run `%s` to know why."%(Color.boldify(Color.redify(str(nb_missing))),
                                                                           Color.boldify(Color.blueify("gef missing"))))
        return

class GefHelpCommand(gdb.Command):
    """GEF help sub-command."""
    _cmdline_ = "gef help"
    _syntax_  = "%s" % _cmdline_

    def __init__(self, commands, *args, **kwargs):
        super(GefHelpCommand, self).__init__(GefHelpCommand._cmdline_,
                                             gdb.COMMAND_SUPPORT,
                                             gdb.COMPLETE_NONE,
                                             False)
        self.__doc__ = self.generate_help(commands)
        return

    def invoke(self, args, from_tty):
        print("Syntax: %s\n" % self._syntax_)
        print(self.__doc__)
        return

    def generate_help(self, commands):
        d = []
        d.append( titlify("GEF - GDB Enhanced Features") )

        for (cmd, class_name, obj) in commands:
            if " " in cmd:
                # do not print out subcommands in main help
                continue

            doc = class_name.__doc__ if hasattr(class_name, "__doc__") else ""
            doc = "\n                         ".join(doc.split("\n"))

            if hasattr(class_name, "_aliases_"):
                aliases = ", ".join(class_name._aliases_)
                aliases = "(alias: %s)" % aliases
            else:
                aliases = ""

            msg = "%-25s -- %s %s" % (cmd, Color.greenify(doc), aliases)

            d.append( msg )
        return "\n".join(d)

class GefConfigCommand(gdb.Command):
    """GEF configuration sub-command
    This command will help set/view GEF settingsfor the current debugging session.
    It is possible to make those changes permanent by running `gef save` (refer
    to this command help), and/or restore previously saved settings by running
    `gef restore` (refer help).
    """
    _cmdline_ = "gef config"
    _syntax_  = "%s [debug_on|debug_off][setting_name] [setting_value]" % _cmdline_

    def __init__(self, loaded_commands, *args, **kwargs):
        super(GefConfigCommand, self).__init__(GefConfigCommand._cmdline_,
                                               gdb.COMMAND_SUPPORT,
                                               gdb.COMPLETE_NONE,
                                               False)
        self.loaded_commands = loaded_commands
        return

    def invoke(self, args, from_tty):
        argv = gdb.string_to_argv(args)
        argc = len(argv)

        if not (0 <= argc <= 2):
            err("Invalid number of arguments")
            return

        if argc==1 and args[0]=="debug_on":
            enable_debug()
            info("Enabled debug mode")
            return

        if argc==1 and args[0]=="debug_off":
            disable_debug()
            info("Disabled debug mode")
            return

        if argc==0 or argc==1:
            self.print_settings(argc, argv)
            return

        self.set_setting(argc, argv)
        return

    def print_settings(self, argc, argv):
        config_items = sorted( __config__ )
        plugin_name = argv[0] if argc==1 and argv[0] in self.loaded_commands else ""
        print( titlify("GEF configuration settings %s" % plugin_name) )
        for key in config_items:
            if plugin_name not in key: continue
            value, type = __config__.get(key, None)
            print("%-40s  (%s) = %s" % (key, type.__name__, value))
        return

    def set_setting(self, argc, argv):
        if "." not in argv[0]:
            err("Invalid command format")
            return

        plugin_name, setting_name = argv[0].split(".", 1)

        if plugin_name not in self.loaded_commands:
            err("Unknown plugin '%s'" % plugin_name)
            return

        _curval, _type = __config__.get( argv[0], (None, None) )
        if _type == None:
            err("Failed to get '%s' config setting" % (argv[0], ))
            return

        try:
            if _type == bool:
                _newval = True if argv[1] in ("True", "TRUE", "true", "1") else False
            else:
                _newval = argv[1]
                _type( _newval )

        except:
            err("%s expects type '%s'" % (argv[0], _type.__name__))
            return

        __config__[ argv[0] ] = (_newval, _type)
        return

class GefSaveCommand(gdb.Command):
    """GEF save sub-command
    Saves the current configuration of GEF to disk (by default in file '~/.gef.rc')
    """
    _cmdline_ = "gef save"
    _syntax_  = "%s" % _cmdline_

    def __init__(self, *args, **kwargs):
        super(GefSaveCommand, self).__init__(GefSaveCommand._cmdline_,
                                             gdb.COMMAND_SUPPORT,
                                             gdb.COMPLETE_NONE,
                                             False)
        return

    def invoke(self, args, from_tty):
        cfg = configparser.RawConfigParser()
        old_sect = None
        for key in sorted( __config__.keys() ):
            sect, optname = key.split(".", 1)
            value, type = __config__.get(key, None)

            if old_sect != sect:
                cfg.add_section(sect)
                old_sect = sect

            cfg.set(sect, optname, value)

        with open(GEF_RC, "w") as fd:
            cfg.write(fd)

        ok("Configuration saved to '%s'" % GEF_RC)
        return

class GefRestoreCommand(gdb.Command):
    """GEF restore sub-command
    Loads settings from file '~/.gef.rc' and apply them to the configuration of GEF
    """
    _cmdline_ = "gef restore"
    _syntax_  = "%s" % _cmdline_

    def __init__(self, *args, **kwargs):
        super(GefRestoreCommand, self).__init__(GefRestoreCommand._cmdline_,
                                                gdb.COMMAND_SUPPORT,
                                                gdb.COMPLETE_NONE,
                                                False)
        return

    def invoke(self, args, from_tty):
        cfg = configparser.ConfigParser()
        cfg.read(GEF_RC)

        if cfg.sections() is None or len(cfg.sections())==0:
            return

        for section in cfg.sections():
            for optname in cfg.options(section):
                try:
                    key = "%s.%s" % (section, optname)
                    old_value, _type = __config__.get(key)
                    new_value = cfg.get(section, optname)
                    if _type == bool:
                        new_value = True if new_value=='True' else False
                    else:
                        new_value = _type(new_value)
                    __config__[key] = (new_value, _type)
                except:
                    warn("Could not restore '%s'" % key)

        ok("Configuration from '%s' restored" % GEF_RC)
        return

class GefMissingCommand(gdb.Command):
    """GEF missing sub-command
    Display the GEF commands that could not be loaded, along with the reason of why
    they could not be loaded.
    """
    _cmdline_ = "gef missing"
    _syntax_  = "%s" % _cmdline_

    def __init__(self, *args, **kwargs):
        super(GefMissingCommand, self).__init__(GefMissingCommand._cmdline_,
                                                gdb.COMMAND_SUPPORT,
                                                gdb.COMPLETE_NONE,
                                                False)
        return

    def invoke(self, args, from_tty):
        global __missing__

        missing_commands = __missing__.keys()
        if len(missing_commands)==0:
            ok("No missing command")
            return

        for missing_command in missing_commands:
            reason = __missing__[missing_command]
            warn("Command `{}` is missing, reason {} {}".format(missing_command, right_arrow(), reason))
        return


def __gef_prompt__(current_prompt):
    prompt = "gef> " if PYTHON_MAJOR == 2 else "gef\u27a4  "
    if is_alive():
        fmt_prompt = "\001\033[1;32m\002{0:s}\001\033[0m\002".format(prompt)
    else:
        fmt_prompt = "\001\033[1;31m\002{0:s}\001\033[0m\002".format(prompt)
    return fmt_prompt


if __name__  == "__main__":

    # setup prompt
    gdb.prompt_hook = __gef_prompt__

    # setup config
    gdb.execute("set confirm off")
    gdb.execute("set verbose off")
    gdb.execute("set height 0"),
    gdb.execute("set width 0")
    gdb.execute("set follow-fork-mode child")

    # gdb history
    gdb.execute("set history filename ~/.gdb_history")
    gdb.execute("set history save")

    # aliases
    # WinDBG-like aliases (I like them)

    # breakpoints
    gdb.execute("alias -a bl = info breakpoints")
    gdb.execute("alias -a bp = break")
    gdb.execute("alias -a be = enable breakpoints")
    gdb.execute("alias -a bd = disable breakpoints")
    gdb.execute("alias -a bc = delete breakpoints")
    gdb.execute("alias -a tbp = tbreak")
    gdb.execute("alias -a tba = thbreak")
    gdb.execute("alias -a ptc = finish")

    # runtime
    gdb.execute("alias -a g = continue")

    # memory access
    gdb.execute("alias -a uf = disassemble")

    # context
    gdb.execute("alias -a argv = show args")
    gdb.execute("alias -a kp = info stack")

    try:
        # this will raise a gdb.error unless we're on x86
        # we can safely ignore this
        gdb.execute("set disassembly-flavor intel")
    except gdb.error:
        pass

    # SIGALRM will simply display a message, but gdb won't forward the signal to the process
    gdb.execute("handle SIGALRM print nopass")

    # load GEF
    GefCommand()

    # gdb events configuration
    gdb.events.stop.connect(hook_stop_handler)
    gdb.events.new_objfile.connect(new_objfile_handler)
    gdb.events.exited.connect(exit_handler)<|MERGE_RESOLUTION|>--- conflicted
+++ resolved
@@ -1513,15 +1513,9 @@
 
     try:
         pid = get_pid()
-<<<<<<< HEAD
         proc = "/proc/%d/maps" % pid
 
         f = open_file(proc, use_cache=False)
-=======
-        proc = __config__.get("gef-remote.proc_directory")[0]
-        path = '%s/%d/maps' % (proc, pid)
-        f = open(path, 'r')
->>>>>>> 56d852e5
         while True:
             line = f.readline()
             if len(line) == 0:
