--- conflicted
+++ resolved
@@ -1289,17 +1289,9 @@
         return ptr & ~(heap_max_size - 1)
 
     def __str__(self):
-<<<<<<< HEAD
-        return (f"""{Color.colorify("Arena", "blue bold underline")}(base={self.__addr:#x}, top={self.top:#x}, """
-               f"""last_remainder={self.last_remainder:#x}, next={self.n:#x}, next_free={self.nfree:#x}, """
-               f"""system_mem={self.sysmem:#x})""")
-=======
-        fmt = "{:s}(base={:#x}, top={:#x}, last_remainder={:#x}, next={:#x}, next_free={:#x}, system_mem={:#x})"
-        return fmt.format(
-            Color.colorify("Arena", "blue bold underline"),
-            self.__addr, self.top, self.last_remainder, self.n, self.nfree, self.sysmem
-        )
->>>>>>> adcc1d4d
+        return (f"{Color.colorify('Arena', 'blue bold underline')}(base={self.__addr:#x}, top={self.top:#x}, "
+                f"last_remainder={self.last_remainder:#x}, next={self.n:#x}, next_free={self.nfree:#x}, "
+                f"system_mem={self.sysmem:#x})")
 
 
 class GlibcChunk:
@@ -6777,13 +6769,8 @@
     """Display information on a heap chunk."""
 
     _cmdline_ = "heap set-arena"
-<<<<<<< HEAD
-    _syntax_  = f"{_cmdline_} [address|symbol]"
+    _syntax_  = f"{_cmdline_} [address|&symbol]"
     _example_ = f"{_cmdline_} 0x001337001337"
-=======
-    _syntax_  = "{:s} [address|&symbol]".format(_cmdline_)
-    _example_ = "{:s} 0x001337001337".format(_cmdline_)
->>>>>>> adcc1d4d
 
     def __init__(self) -> None:
         super().__init__(complete=gdb.COMPLETE_LOCATION)
