--- conflicted
+++ resolved
@@ -7741,11 +7741,8 @@
         nb_insn = self.get_setting("nb_lines_code")
         nb_insn_prev = self.get_setting("nb_lines_code_prev")
         use_capstone = self.has_setting("use_capstone") and self.get_setting("use_capstone")
-<<<<<<< HEAD
         show_opcodes_size = self.has_setting("show_opcodes_size") and self.get_setting("show_opcodes_size")
-=======
         past_insns_color = get_gef_setting("theme.old_context")
->>>>>>> 54e93efd
         cur_insn_color = get_gef_setting("theme.disassemble_current_instruction")
         pc = current_arch.pc
         bp_locations = [b.location for b in gdb.breakpoints() if b.location and b.location.startswith("*")]
