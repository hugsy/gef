--- conflicted
+++ resolved
@@ -37,15 +37,9 @@
     - name: Set runtime environment variables
       run: |
         echo PY_VER=`gdb -q -nx -ex "pi print('.'.join(map(str, sys.version_info[:2])))" -ex quit` >> $GITHUB_ENV
-<<<<<<< HEAD
-        echo NB_CPU=`grep -c ^processor /proc/cpuinfo` >> $GITHUB_ENV
-        echo GEF_CI_ARCH=`uname --processor` >> $GITHUB_ENV
-        echo GEF_CACHE_DIR=`python3 -m pip cache dir` >> $GITHUB_ENV
-=======
         echo GEF_CI_NB_CPU=`grep -c ^processor /proc/cpuinfo` >> $GITHUB_ENV
         echo GEF_CI_ARCH=`uname --processor` >> $GITHUB_ENV
         echo GEF_CI_CACHE_DIR=`python3 -m pip cache dir` >> $GITHUB_ENV
->>>>>>> 1bf74a82
 
     - name: Cache dependencies
       uses: actions/cache@v3
@@ -54,12 +48,7 @@
         cache-name: cache-deps
       with:
         key: ${{ runner.os }}-pip-${{ hashFiles('**/requirements.txt') }}
-<<<<<<< HEAD
-        path: |
-          ${{ env.GEF_CACHE_DIR }}
-=======
         path: ${{ env.GEF_CI_CACHE_DIR }}
->>>>>>> 1bf74a82
         restore-keys:
           ${{ runner.os }}-pip-${{ env.cache-name }}-
           ${{ runner.os }}-pip-
@@ -68,11 +57,7 @@
 
     - name: Install Python Requirements
       run: |
-<<<<<<< HEAD
-        mkdir -p ${{ env.GEF_CACHE_DIR }}
-=======
         mkdir -p ${{ env.GEF_CI_CACHE_DIR }}
->>>>>>> 1bf74a82
         python${{ env.PY_VER }} -m pip install --user --upgrade -r tests/requirements.txt
 
     - name: Setup GEF
