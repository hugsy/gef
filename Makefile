ROOT_DIR:=$(shell dirname $(realpath $(firstword $(MAKEFILE_LIST))))
NB_CORES := $(shell grep --count '^processor' /proc/cpuinfo)
PYLINT_RC := $(ROOT_DIR)/.pylintrc
PYLINT_DISABLE:= all
PYLINT_JOBS := $(NB_CORES)
PYLINT_SUGGEST_FIX := y
PYLINT_PY_VERSION := 3.6
PYLINT_PARAMETERS := --jobs=$(PYLINT_JOBS) --suggestion-mode=$(PYLINT_SUGGEST_FIX) --py-version=$(PYLINT_PY_VERSION) --rcfile=$(PYLINT_RC)
TARGET := $(shell lscpu | head -1 | sed -e 's/Architecture:\s*//g')
COVERAGE_DIR ?= /tmp/cov
GEF_PATH ?= $(shell readlink -f gef.py)
TMPDIR ?= /tmp
PYTEST_PARAMETERS := --verbose --forked --numprocesses=$(NB_CORES)

.PHONY: test test_% Test% testbins clean lint

test: $(TMPDIR) testbins
	TMPDIR=$(TMPDIR) python3 -m pytest $(PYTEST_PARAMETERS) -k "not benchmark"

test_%: $(TMPDIR) testbins
	TMPDIR=$(TMPDIR) python3 -m pytest $(PYTEST_PARAMETERS) -k $@

testbins: $(TMPDIR) $(wildcard tests/binaries/*.c)
	@TMPDIR=$(TMPDIR) $(MAKE) -j $(NB_CORES) -C tests/binaries TARGET=$(TARGET) all

clean:
	TMPDIR=$(TMPDIR) $(MAKE) -j $(NB_CORES) -C tests/binaries clean
	@rm -rf $(TMPDIR)/gef-* $(TMPDIR)/gef.py || true

lint:
<<<<<<< HEAD
	python3 -m pylint $(PYLINT_PARAMETERS) $(GEF_PATH)
	python3 -m pylint $(PYLINT_PARAMETERS) $(wildcard tests/*.py)
=======
	python3 -m pylint $(PYLINT_GEF_PARAMETERS) $(GEF_PATH)
	python3 -m pylint $(PYLINT_TEST_PARAMETERS) $(wildcard tests/*.py tests/*/*.py)
>>>>>>> 2b7f3151

coverage:
	@! ( [ -d $(COVERAGE_DIR) ] && echo "COVERAGE_DIR=$(COVERAGE_DIR) exists already")
	@mkdir -p $(COVERAGE_DIR)
	@COVERAGE_DIR=$(COVERAGE_DIR) $(MAKE) test
	@coverage combine $(COVERAGE_DIR)/*
	@coverage html --include "*/gef.py"
	@rm -rf $(COVERAGE_DIR)

$(TMPDIR):
	mkdir -p $@
<|MERGE_RESOLUTION|>--- conflicted
+++ resolved
@@ -28,13 +28,8 @@
 	@rm -rf $(TMPDIR)/gef-* $(TMPDIR)/gef.py || true
 
 lint:
-<<<<<<< HEAD
 	python3 -m pylint $(PYLINT_PARAMETERS) $(GEF_PATH)
 	python3 -m pylint $(PYLINT_PARAMETERS) $(wildcard tests/*.py)
-=======
-	python3 -m pylint $(PYLINT_GEF_PARAMETERS) $(GEF_PATH)
-	python3 -m pylint $(PYLINT_TEST_PARAMETERS) $(wildcard tests/*.py tests/*/*.py)
->>>>>>> 2b7f3151
 
 coverage:
 	@! ( [ -d $(COVERAGE_DIR) ] && echo "COVERAGE_DIR=$(COVERAGE_DIR) exists already")
